<stkgui>

<div x="2%" y="1%" width="96%" height="98%" layout="vertical-row" >

    <header id="title" width="100%" height="fit" text_align="center" word_wrap="true" text="Graphics Settings" />

    <spacer height="20" width="10" />

    <!--
    <div layout="horizontal-row" width="100%" height="fit">
        <checkbox id="pixelshaders"/>
        <spacer width="10" height="10"/>
        <label text="Pixel Shaders" I18N="Video settings"/>
    </div>

    <spacer height="4" width="10" />
    -->
    
    <div layout="horizontal-row" width="100%" height="fit">
        <checkbox id="dynamiclight"/>
        <spacer width="10" height="10"/>
        <label text="Advanced pipeline (lights, etc.)" I18N="Video settings"/>
    </div>
    
    <spacer height="4" width="10" />

    <div layout="horizontal-row" width="100%" height="fit">
        <spacer width="70" height="10" />
        <label text="Shadows" I18N="Video settings"/>
        <spacer width="10" height="10"/>
        <gauge id="shadows" min_value="0" max_value="2" width="50%"/>
    </div>
    
    <spacer height="4" width="10" />

    <div layout="horizontal-row" width="100%" height="fit">
        <spacer width="70" height="10"/>
        
        <div layout="horizontal-row" proportion="1" height="fit">
            <checkbox id="bloom"/>
            <spacer width="10" height="10"/>
            <label text="Bloom" I18N="Video settings"/>
        </div>
        
        <spacer height="4" width="10" />
        
        <div layout="horizontal-row" proportion="1" height="fit">
            <checkbox id="lightshaft"/>
            <spacer width="10" height="10"/>
            <label text="Light shaft (God rays)" I18N="Video settings"/>
        </div>
    </div>
    
    <spacer height="4" width="10" />
    
    <div layout="horizontal-row" width="100%" height="fit">
        <spacer width="70" height="10"/>
        <checkbox id="ssao"/>
        <spacer width="10" height="10"/>
        <label text="Ambient Occlusion" I18N="Video settings"/>
    </div>
    
    <spacer height="20" width="10" />
    
    <div layout="horizontal-row" width="100%" height="fit">
        <div layout="horizontal-row" proportion="1" height="fit">
            <checkbox id="motionblur"/>
            <spacer width="10" height="10"/>
            <label text="Motion blur" I18N="Video settings"/>
        </div>
        
        <spacer height="4" width="10" />
        
        <div layout="horizontal-row" proportion="1" height="fit">
            <checkbox id="texture_compression"/>
            <spacer width="10" height="10"/>
            <label text="Texture compression" I18N="Video settings"/>
        </div>
    </div>
    
    <spacer height="4" width="10" />

    <div layout="horizontal-row" width="100%" height="fit">
        <div layout="horizontal-row" proportion="1" height="fit">
            <checkbox id="glow"/>
            <spacer width="10" height="10"/>
            <label text="Glow (outlines)" I18N="Video settings"/>
        </div>
        
        <spacer height="4" width="10" />

        <div layout="horizontal-row" proportion="1" height="fit">
            <checkbox id="mlaa"/>
            <spacer width="10" height="10"/>
            <label text="Anti-aliasing" I18N="Video settings"/>
        </div>
    </div>
    
    <spacer height="4" width="10" />
    
    <div layout="horizontal-row" width="100%" height="fit">
        <div layout="horizontal-row" proportion="1" height="fit">
            <checkbox id="weather_gfx"/>
            <spacer width="10" height="10"/>
            <label text="Weather Effects" I18N="Video settings"/>
        </div>
        
        <spacer height="4" width="10" />

        <div layout="horizontal-row" proportion="1" height="fit">
            <checkbox id="anim_gfx"/>
            <spacer width="10" height="10"/>
            <label text="Animated Scenery" I18N="Video settings"/>
        </div>
    </div>
    
    <spacer height="4" width="10" />
    
    <div layout="horizontal-row" width="100%" height="fit">
        <div layout="horizontal-row" proportion="1" height="fit">
            <checkbox id="ubo"/>
            <spacer width="10" height="10"/>
            <label text="Uniform buffer objects" I18N="Video settings"/>
        </div>
        
        <spacer height="4" width="10" />
        
        <div layout="horizontal-row" proportion="1" height="fit">
<<<<<<< HEAD
            <checkbox id="hd-textures"/>
            <spacer width="10" height="10"/>
            <label text="Use high definition textures" I18N="Video settings"/>
        </div>
        
=======
            <checkbox id="dof"/>
            <spacer width="10" height="10"/>
            <label text="Depth of field" I18N="Video settings"/>
        </div>
>>>>>>> 423a833b
    </div>
    
    <spacer height="20" width="10" />
    
    <div layout="horizontal-row" width="100%" height="fit">
        <label text="Animated Characters" I18N="Video settings" width="40%"/>
        <spacer width="10" height="10"/>
        <gauge id="steering_animations" min_value="0" max_value="2" width="50%" />
    </div>
    
    <spacer height="4" width="10" />
    
    <div layout="horizontal-row" width="100%" height="fit">
        <label text="Texture filtering" I18N="Video settings" width="40%"/>
        <spacer width="10" height="10"/>
        <gauge id="filtering" min_value="0" max_value="5" width="50%" />
    </div>
    
    <spacer height="10" width="10" />

    <label text="* Restart STK to apply new settings" width="100%" text_align="center" I18N="Video settings"/>
    
    <spacer proportion="1"/>
    
    <button id="close" text="Apply" align="center"/>
</div>

</stkgui><|MERGE_RESOLUTION|>--- conflicted
+++ resolved
@@ -126,18 +126,29 @@
         <spacer height="4" width="10" />
         
         <div layout="horizontal-row" proportion="1" height="fit">
-<<<<<<< HEAD
+            <checkbox id="dof"/>
+            <spacer width="10" height="10"/>
+            <label text="Depth of field" I18N="Video settings"/>
+        </div>
+    </div>
+	
+    <spacer height="4" width="10" />
+    
+    <div layout="horizontal-row" width="100%" height="fit">
+        <div layout="horizontal-row" proportion="1" height="fit">
             <checkbox id="hd-textures"/>
             <spacer width="10" height="10"/>
             <label text="Use high definition textures" I18N="Video settings"/>
         </div>
         
-=======
-            <checkbox id="dof"/>
+        <spacer height="4" width="10" />
+        <!--
+        <div layout="horizontal-row" proportion="1" height="fit">
+            <checkbox id="anim_gfx"/>
             <spacer width="10" height="10"/>
-            <label text="Depth of field" I18N="Video settings"/>
+            <label text="Animated Scenery" I18N="Video settings"/>
         </div>
->>>>>>> 423a833b
+        -->
     </div>
     
     <spacer height="20" width="10" />
