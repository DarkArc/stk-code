<?xml version="1.0" encoding="UTF-8"?>
<stkgui>
    <div x="1%" y="1%" width="98%" height="98%" layout="vertical-row" >

        <header text_align="center" width="80%" align="center" text="SuperTuxKart Options"/>
        <spacer height="15" width="10"/>

        <tabs id="options_choice" height="10%" max_height="110" x="2%" width="98%" align="center">
            <icon-button id="tab_video" width="128" height="128" icon="gui/options_video.png"/>
            <icon-button id="tab_audio" width="128" height="128" icon="gui/options_audio.png"/>
            <icon-button id="tab_ui" width="128" height="128" icon="gui/options_ui.png"/>
            <icon-button id="tab_players" width="128" height="128" icon="gui/options_players.png"
                    I18N="Section in the settings menu" text="Players"/>
            <icon-button id="tab_controls" width="128" height="128" icon="gui/options_input.png"/>
        </tabs>

        <box proportion="1" width="100%" layout="vertical-row">

            <scrollable_ribbon id="players" height="120" y="10" x="10" width="98%" align="center" label_location="each"
                               square_items="true" child_width="128" child_height="128" />

<<<<<<< HEAD
            <spacer height="5" width="10"/>
            <div width="80%" align="center" layout="vertical-row" height="fit">
                <div width="100%" height="fit" layout="horizontal-row" >
                    <label proportion="1" height="100%" text_align="left" I18N="In the user screen" text="Multiplayer Boost/Handicap"/>
                    <gauge id="difficulty" min_value="0" max_value="4" width="300" align="center" />
                </div>
                <div width="100%" height="fit" layout="horizontal-row" >
                    <label proportion="1" height="100%" text_align="left" I18N="In the user screen" text="Apply Boost/Handicap in singleplayer too"/>
                    <checkbox id="singleplayer-difficulty" I18N="In the user screen" text_align="left"/>
                </div>
                <div width="100%" height="fit" layout="horizontal-row" >
                    <label proportion="1" height="100%" text_align="left" I18N="In the user screen" text="Online"/>
                    <checkbox id="online" I18N="In the user screen" text_align="left"/>
                </div>
                <div width="100%" height="fit" layout="horizontal-row" >
                    <label    id="label_remember" proportion="1" height="100%" text_align="left"
                              I18N="In the user screen" text="Remember password"/>
                    <checkbox id="remember-user" I18N="In the user screen" text_align="left"/>
=======
            <spacer height="15" width="10"/>
            <div width="90%" align="center" layout="vertical-row" height="fit">
                <div width="100%" height="fit" layout="horizontal-row" >  
                    <checkbox id="online" I18N="In the login screen" text_align="left"/>
                    <spacer width="10"/>
                    <label height="100%" text_align="left" I18N="In the login screen" text="Online"/>
                </div>
                <div width="100%" height="fit" layout="horizontal-row" >
                    <checkbox id="remember-user" I18N="In the login screen" text_align="left"/>
                    <spacer width="10"/>
                    <label    id="label_remember" height="100%" text_align="left"
                              I18N="In the login screen" text="Remember password"/>
>>>>>>> 780482ed
                </div>
                <!-- Disable guest accounts for now
                <div width="100%" height="fit" layout="horizontal-row" >
                    <label id="label_guest" proportion="1" height="100%" text_align="left"
                           I18N="In the user screen" text="Guest login"/>
                    <checkbox id="guest" I18N="In the user screen" text_align="left"/>
                </div>
                -->
                <div width="100%" height="fit" layout="horizontal-row" >
                    <label id="label_username" proportion="1" height="100%" text_align="left"
                           I18N="In the user screen" text="Username"/>
                    <textbox id="username" proportion="2" height="fit" I18N="In the registration dialog"/>
                </div>
                <spacer height="5" width="20"/>

                <div width="100%" height="fit" layout="horizontal-row" >
                    <label id="label_password" proportion="1" height="100%" text_align="left"
                           I18N="In the registration dialog" text="Password"/>
                    <textbox id="password" proportion="2" height="fit" I18N="In the registration dialog"/>
                </div>
            </div>
            <div width="80%" align="center" layout="vertical-row" height="fit">
                <label id="message" width="80%" align="center" text_align="left"/>
            </div>
            <buttonbar id="options" width="90%" height="13%" align="center">
                <icon-button id="ok" width="64" height="64" icon="gui/green_check.png"
                             I18N="Login dialog" text="OK" label_location="bottom"/>
                <icon-button id="new_user" width="64" height="64" icon="gui/blue_plus.png"
                             I18N="Login dialog" text="Add user" label_location="bottom"/>
                <icon-button id="delete" width="64" height="64" icon="gui/remove.png"
                             I18N="Login dialog" text="Delete" label_location="bottom"/>
                <icon-button id="rename" width="64" height="64" icon="gui/rename.png"
                             I18N="Login dialog" text="Rename" label_location="bottom"/>
                <icon-button id="cancel" width="64" height="64" icon="gui/main_quit.png"
                             I18N="Login dialog" text="Cancel" label_location="bottom"/>
            </buttonbar>
        </box>
    </div>

    <icon-button id="back" x="0" y="0" height="8%" icon="gui/back.png"/>
</stkgui><|MERGE_RESOLUTION|>--- conflicted
+++ resolved
@@ -19,39 +19,28 @@
             <scrollable_ribbon id="players" height="120" y="10" x="10" width="98%" align="center" label_location="each"
                                square_items="true" child_width="128" child_height="128" />
 
-<<<<<<< HEAD
             <spacer height="5" width="10"/>
-            <div width="80%" align="center" layout="vertical-row" height="fit">
+            <div width="90%" align="center" layout="vertical-row" height="fit">
                 <div width="100%" height="fit" layout="horizontal-row" >
-                    <label proportion="1" height="100%" text_align="left" I18N="In the user screen" text="Multiplayer Boost/Handicap"/>
                     <gauge id="difficulty" min_value="0" max_value="4" width="300" align="center" />
+                    <spacer width="10"/>
+                    <label id="label_difficulty" height="100%" text_align="left" I18N="In the user screen" text="Multiplayer Boost/Handicap"/>
                 </div>
                 <div width="100%" height="fit" layout="horizontal-row" >
-                    <label proportion="1" height="100%" text_align="left" I18N="In the user screen" text="Apply Boost/Handicap in singleplayer too"/>
                     <checkbox id="singleplayer-difficulty" I18N="In the user screen" text_align="left"/>
+                    <spacer width="10"/>
+                    <label id="label_singleplayer-difficulty" height="100%" text_align="left" I18N="In the user screen" text="Apply Boost/Handicap in singleplayer too"/>
                 </div>
                 <div width="100%" height="fit" layout="horizontal-row" >
-                    <label proportion="1" height="100%" text_align="left" I18N="In the user screen" text="Online"/>
                     <checkbox id="online" I18N="In the user screen" text_align="left"/>
+                    <spacer width="10"/>
+                    <label height="100%" text_align="left" I18N="In the user screen" text="Online"/>
                 </div>
                 <div width="100%" height="fit" layout="horizontal-row" >
-                    <label    id="label_remember" proportion="1" height="100%" text_align="left"
-                              I18N="In the user screen" text="Remember password"/>
                     <checkbox id="remember-user" I18N="In the user screen" text_align="left"/>
-=======
-            <spacer height="15" width="10"/>
-            <div width="90%" align="center" layout="vertical-row" height="fit">
-                <div width="100%" height="fit" layout="horizontal-row" >  
-                    <checkbox id="online" I18N="In the login screen" text_align="left"/>
-                    <spacer width="10"/>
-                    <label height="100%" text_align="left" I18N="In the login screen" text="Online"/>
-                </div>
-                <div width="100%" height="fit" layout="horizontal-row" >
-                    <checkbox id="remember-user" I18N="In the login screen" text_align="left"/>
                     <spacer width="10"/>
                     <label    id="label_remember" height="100%" text_align="left"
-                              I18N="In the login screen" text="Remember password"/>
->>>>>>> 780482ed
+                              I18N="In the user screen" text="Remember password"/>
                 </div>
                 <!-- Disable guest accounts for now
                 <div width="100%" height="fit" layout="horizontal-row" >
