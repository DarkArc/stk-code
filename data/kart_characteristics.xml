<?xml version="1.0"?>
<!-- Format
    It is possible to give relative values (factors and more) for each property.

    The format as a regex is: ([+-*/](%d+|x))*
    An empty value means no change, a value without sign or with a '-' replaces
    the previous value. If an operator prefixes the string, e.g. *1.5 (- doesn't
    work because it's a sign). x will get replaced by the previous value which
    means *1.5 is equal to x*1.5. It's also possible to combine operations:
    +1.5*20 means "add 1.5 to the previous value and then multiply by 20".
    Note that it's computed sequentially from left to right and there is no
    operator precedence. Also whitespaces aren't allowed because they are used
    to split arrays.
    If you want to return the square of something use x*x or only *x.

    ATTENTION: '-' is a special case if it is the first character of a number-
    string. It means that the number is negative and NOT that the following
    float will be substracted from the base value. So if x = 10 and the string
    "-5" is processed, the result will be -5 and not the same as "x-5", which
    would result in 10 - 5 = 5.
-->
<characteristics>
    <!-- The default values that can be modified by the difficulty, karts, etc.
        The values here should also be the values of the maximum difficulty. -->
    <characteristic name="base">
        <!-- ********** Physics ********** -->

        <!-- Suspension
            stiffness: kart's suspension stiffness.
            rest: Length of suspension when at rest.
            travel-cm: maximum movement of suspension - in cm!!
            exp-string-response: dampen the suspension spring reaction
                exponentially. See
                http://bulletphysics.org/Bullet/phpBB3/viewtopic.php?f=9&t=7369\&p=25236&hilit=vehicle#p25236
                for details.
            max-force: Maximum suspension force -->
        <suspension stiffness="280" rest="0.3" travel="0.29"
            exp-spring-response="false" max-force="12000" />

        <!-- Values related to stability of the chassis: damping, and reduced
                impact of roll.
            downward-impulse-factor: A speed proportional impulse applied each
                frame that pushes the vehicle onto the ground.
            track-connection-accel: An artificial force that pulls a wheel to
                the ground if its off ground. Reduces the affect if a kart loses
                contact with the ground (i.e. it then can't steer or accelerate
                anymore).
            angular-factor: Factor to change angular impulses. X and Z rotations
                are damped to avoid that karts in a collision are too easily pushed
                into a roll or pitch, which makes them topple over
            smooth-flying-impulse: apply a torque impulse to flying kart to keep
                them parallel to the ground. -->
        <stability roll-influence="0.3"
                   chassis-linear-damping="0.2"
                   chassis-angular-damping="0"
                   downward-impulse-factor="5"
                   track-connection-accel="2"
                   angular-factor="0.25 1.0 0.5"
                   smooth-flying-impulse="250" />

        <!-- Turning
            radius: The turn radius of the kart at
                a given speed. The actual steering angle is dependent on the
                wheel base of the kart: radius = wheel_base/sin(steering_angle).
                The values below define that at speed 0 the turn radius is 2, at
                speed 10 the radius is 7.5 etc.
                The actual turn radius is piece-wise linearly interpolated. This
                allows for tighter turning at lower speeds, and also avoids that
<<<<<<< HEAD
                the kart becomes too hard to control at high speed (speeds
=======
                the kart becomes too hard to control at high speed (speeds of
>>>>>>> 7720ab45
                higher than 25 can only be reached with powerups).
            time-full-steer: This is the amount of change in steering depending
                on current steering. So if the steering is between 0 and 0.5,
                the time-for-steering-change is 0.15. If the current steering is
                between 0.5 and 1.0, the time-for-steering-change is 0.25.
                The speed is used as dt/time-for-steering-change.
                In short: steering at less than halfway is somewhat faster,
                which should avoid oversteering (by pressing the key for too long),
                but slower when you want to steer more. Overwall with the current
                settings the expected time-to-full-steer is:
                0.5 * 0.25 + 0.5 * 0.15 = 0.2 ... which is overall the same
                time we had previously. -->
        <turn radius="0:2.0 10:7.5 25:15 45:30"
              time-full-steer="0:0.17 0.5:0.17 0.5:0.28 1.0:0.28"
              time-reset-steer="0.1" />

        <!-- Speed and acceleration
            power: The power of the kart (the engine power needed to accelerate
                   at a given pace is proportional to mass)
            max-speed: The base maximum speed of the kart in m/s
            brake-factor: Value used when braking.
            brake-time-increase: The brake force is multiplied by
                (1 + brake_time) * brake_time_increase - i.e. the longer the
                brake was pressed, the harder the kart will brake.
            max-speed-reverse-ratio is the percentage of max speed for reverse
                gear.
          -->
        <engine power="950" max-speed="25" brake-factor="15"
                brake-time-increase="6" max-speed-reverse-ratio="0.65" />

        <!-- Simulated gears
            switch-ratio defines at what ratio of the maximum
                speed what gear is selected, e.g. 0.25 means that if the speed is
                inferior or equal to 0.25 * maxSpeed then use gear 1, 0.5 means if
                the speed is inferior or equal to 0.5 x maxSpeed then gear 2.
                gear-power-increase contains the increase in max power (to simulate
                different gears), e.g. 2.5 as first entry means: 2.5 * maxPower in gear 1
                | first  | second |  third | . -->
        <gear switch-ratio="0.2 0.45 0.7 1 1.25"
              power-increase="2.5 2.1 1.7 1.4 1.2" />

        <!-- Mass of a kart -->
        <mass value="350" />

        <!-- Wheels
            damping-relaxation/compression: for bullet
            damping parameters
            Radius and width of wheel
            front-right, front-left, rear-right and rear-left give the
                position of the physics raycast wheels relative to the center of
                gravity. Default is to use the corners of the chassis to attach
                the wheels to. -->
        <wheels damping-relaxation="35"  damping-compression="5">
            <front-right position="0.38 0 0.6"   />
            <front-left  position="-0.38 0 0.6"  />
            <rear-right  position="0.38 0 -0.6"  />
            <rear-left   position="-0.38 0 -0.6" />
        </wheels>

        <!-- Friction of a kart when e.g. sliding along a wall. -->
        <friction kart-friction="0.0" />

        <!-- ********** Visuals ********** -->

        <!-- Skidding
            increase: multiplicative increase of skidding factor in each frame.
            decrease: multiplicative decrease of skidding factor in each frame.
            max: maximum skidding factor = maximum increase of steering angle.
            time-till-max: Time till maximum skidding is reached.
            visual: Additional graphical rotation of kart. The graphical rotation
                of the kart also determines the direction the kart is driving to
                when skidding is stopped.
            visual-time: How long it takes for the visual skid to reach maximum.
            revert-visual-time: how long it takes when stopping a skid to revert
                the visual skid and bring visuals and physics in sync again.
            angular-velocity: Angular velocity to be used for the kart when skidding.
            min-speed: Minimum speed a kart must have before it can skid. Must be
                >0, otherwise the kart can skid at the start of the race.
            time-till-bonus: How long a kart needs to skid in order to get a bonus.
            bonus-force: A speedup applied to the kart whick skidded for a while.
            bonus-time: How long the bonus-force is applied.
            bonus-force: Additional engine force (this is used to offset the fact
                that turning after skidding (e.g. to correct direction) often uses
                up the skid bonus).
            post-skid-rotate-factor: a factor to be used to determine how much
                the chassis of a kart should rotate to match the graphical view.
                A factor of 1 is identical, a smaller factor will rotate the kart
                less (which might  feel better).
            physical-jump-time: Time for a physical jump at the beginning of a skid.
                graphical-jump-time: Time for a graphics-only jump at the beginning
                of a skid.
            reduce-turn-min/max: The steering done by the controller (which is in
                [-1,1]) is mapped to [reduce-turn-min, reduce-turn-max] when skidding
                is active (for left turn, right turn will use [-max, -min]). The
                effect is that while you skid (say left) you can adjust the direction
                of the turn the kart is doing somewhat by steering to the left and right,
                but you will always keep on doing a left turn, just more or less. -->
        <skid increase="1.05" decrease="0.95" max="2.5" time-till-max="0.5"
              visual="1.25" visual-time="0.7" revert-visual-time="0.7"
              min-speed="10"  time-till-bonus="1.0 3.0"
              bonus-speed="4.5 6.5" bonus-time="3.0 4.0"
              bonus-force="250 350"
              physical-jump-time="0" graphical-jump-time="0.4"
              post-skid-rotate-factor="1"
              reduce-turn-min="0.2" reduce-turn-max="0.8" enabled="true" />

        <!-- Camera
            Distance between kart and camera.
            forward-up-angle: Angle between camera and plane of kart (pitch)
                when the camera is pointing forward
            backward-up-angle: Angle between camera and plane of kart (pitch)
                when the camera is pointing backwards. This is usually
                larger than the forward-up-angle, since the kart itself
                otherwise obstricts too much of the view. -->
        <camera distance="1.0" forward-up-angle="15"
                backward-up-angle="5" />

        <!-- Jump animation
            animation-time: only if the estimated time for a jump is larger
                than this value will the jump animation being
                shown. -->
       <jump animation-time="0.5" />

        <!-- Leaning related parameters, i.e. slightly leaning the karts when
             driving a fast curve.
            max: maximum leaning (i.e. when steering as much as possible at highest
                speed), in degrees.
            speed: Speed with which the leaning changes (in degree/second). -->
        <lean max="6.6" speed="15.0" />


        <!-- ********** Items ********** -->

        <!-- Anvil
            weight: The additional weight an anvil adds to a kart.
            speed-factor: The additional slowdown caused by the anvil.
            duration: The time an anvil is active. -->
        <anvil duration="2.0" weight="150"  speed-factor="0.2" />

        <!-- Parachute
            friction: The friction factor when a parachute is attached.
            duration: The time an attached parachute is active
            duration-other: Used when the parachute results from item use
            duration-rank-mult: The multiplier applied to the duration of the
            parachute on the 1st kart when affected by the item. Scale for
            intermediary ranks to 1.0 for the last affected.
            duration-speed-mult: Applied in all cases, multitplier to duration
            of the parachute at max-speed. Scale to 1.0 at 0 speed.
            lbound-fraction: The lower bound fraction of speed when lost will
                detach parachute. E.g. at nearly 0 speed, only 20% of speed
                need to be lost.
            ubound-fraction: The upper bound fraction of speed when lost will
                detach parachute. E.g. at max-speed 50% of speed must be lost.
            max-speed: A factor that decides the impact of rate of speed
                (distance between bounds) -->
        <parachute friction="5.0" duration="3" duration-other="2.5"
                   duration-rank-mult="1.5" duration-speed-mult="1.35"
                   lbound-fraction="0.5" ubound-fraction="0.3" max-speed="30" />
        <!-- Bubblegum
            duration: How long the bubblegum lasts.
            speed-fraction: To what fraction of top-speed the speed is reduced.
            torque: To rotate the kart somewhat.
            fade-in-time: How quick the slowdown takes effect.
            shield-duration: How long the bubblegum shield lasts -->
        <bubblegum duration="1" speed-fraction="0.3" torque="500" fade-in-time="0.01"
                   shield-duration="10.0" />

        <!-- Zipper
            duration: Time a zipper is active.
            force: Additional zipper force.
            speed-gain: One time additional speed.
            max-speed-increase: Additional speed allowed on top of the
                kart-specific maximum kart speed.
            fade-out-time: determines how long it takes for a zipper
                to fade out (after 'time'). -->
        <zipper duration="3.5" force="250.0" speed-gain="4.5" max-speed-increase="15"
                fade-out-time="1.0" />

        <!-- Swatter
            duration: How long can the swatter be active.
            distance: How close a kart or an item must be before it can be hit.
                      This is the square of the real distance to accelerate the
                      compution.
            squash-duration: How long a kart will remain squashed.
            squash-slowdown: Percentage of max speed that a kart is
                restricted to. -->
        <swatter duration="10" distance="9" squash-duration="5"
                 squash-slowdown="0.5" />

        <!-- Plunger and rubber band handling
            band-max-length: The maximum length of rubber band before it snaps.
            band-force: The force a plunger/rubber band applies to the kart(s).
            band-duration: The duration a rubber band acts.
            in-face-time determines how long it takes before a plunger
                in your face is removed. -->
        <plunger band-max-length="50" band-force="1500" band-duration="1"
                 band-speed-increase="7" band-fade-out-time="3"
                 in-face-time="4.5" />


        <!-- ********** Miscellaneous ********** -->

        <!-- Startup
            If a kart starts within the specified time after 'go',
            it receives the corresponding bonus from 'boost'. Those
            fields must have the same size, and must be sorted by
            increasing times. -->
        <startup time="0.3 0.5"
                 boost="8 4" />

        <!-- Rescue
            duration: How long it takes the kart to be raised.
            height: how height the kart will be raised before it is
                dropped back onto the track.
            vert rescue offset: used to raise karts a bit higher before
                releasing them on the ground after a rescue. Used to avoid
                resetting karts into the track. Not sure if this is still
                necessary. -->
        <rescue vert-offset="0.0" duration="1.2" height="2" />

        <!-- Explosion
            duration: how long it takes before the kart can drive again (this
                determines how height the kart is being thrown).
            invulnerability-time: how long a kart will be invulnerable
                after being hit by an explosion.
            radius: Kart closer to this value will be affected by
                an explosion as well.  -->
        <explosion duration="2" radius="6"
                   invulnerability-time="7" />

        <!-- Nitro
            engine-force: additional engine power
            engine-mult: multiply the total engine power by this
            consumption: nitro consumption - heavier characters can be set
                to need more nitro than lighter character.
            small-container: how much energy a small container gives.
            big-container: how much energy a big container gives.
            max-speed-increase: How much the speed of a kart might exceed
                its maximum speed (in m/s).
            duration: How long the increased speed will be valid after
                the kart stops using nitro (and the fade-out-time starts).
            fade-out-time: Duration during which the increased maximum
                speed due to nitro fades out.
            max: How much nitro a kart can store. -->
        <nitro engine-force="300" engine-mult="1.2" consumption="1"
               small-container="1" big-container="3"
               max-speed-increase="5" duration="1" fade-out-time="2.4" max="20" />

        <!-- Slipstream
            base-speed: the speed for which length and width are valid.
                They are upscaled when faster and downscaled when slower.
            length: How far behind a kart slipstream works
                (note : this helps OTHER karts)
            width: how wide slipstream works furthest away from the kart.
            inner-factor: The proportion of the slipstreaming area with
                twice faster slipstream "credits" collection.
            min-collect-time: How many seconds of sstream are needed to get a bonus
                it can be accumulated faster if in the inner quad)
            max-collect-time: How many seconds of sstream bonus can be accumulated at most
            add-power: Additional power due to sstreaming.
            min-speed: Minimum speed necessary for slipstream to take effect.
            max-speed-increase: How much the speed of the kart might exceed
                its normal maximum speed.
            duration-factor: A multiplicator to how long the higher speed lasts
                1 means it last as long the total time collected
            fade-out-time: How long the slip stream speed increase will
                gradually be reduced.  -->
        <slipstream base-speed="20" length="8" width="4" inner-factor="0.5"
                    min-collect-time="2.5" max-collect-time="8" add-power="300" min-speed="8"
                    max-speed-increase="3" duration-factor="1" fade-out-time="2" />
    </characteristic>

    <!-- The different difficulties (like easy, medium, hard) -->
    <difficulties>
        <characteristic name="easy">
            <engine power="*0.7" max-speed="*0.6" />
            <plunger in-face-time="3" />
        </characteristic>
        <characteristic name="medium">
            <engine power="*0.83" max-speed="*0.8" />
            <plunger in-face-time="4" />
        </characteristic>
        <characteristic name="hard">
            <engine power="*0.92" max-speed="*0.92" />
        </characteristic>
        <!-- This doesn't need to be changed because the most fast/heavy/extreme
            values should also be the default ones. -->
        <characteristic name="best" />
    </difficulties>

    <!-- The different kart types, that can be specified in the kart.xml file -->
    <kart-types>
        <characteristic name="light">
            <turn radius="0:2.0 10:7.5 25:15 45:30" />
            <engine power="*0.8" max-speed="*0.95" brake-factor="*1"
                 max-speed-reverse-ratio="*0.8" />
            <gear switch-ratio="0.1 0.25 0.45 0.7 1.0 4.0"
                  power-increase="2.8 2.3 1.9 1.5 1.25 1.0" />
            <mass value="*0.6" />
            <startup boost="*1 *1" />
            <explosion time="*1" radius="*1" />
            <nitro engine-force="*0.6" max-speed-increase="*0.9" duration="*1" />
            <slipstream length="*0.9" collect-time="*0.9"
                        duration-factor="*1" fade-out-time="*1" />
        </characteristic>
        <characteristic name="medium">
            <turn radius="0:2.2 10:8.25 25:16.5 45:33" />
            <engine power="*0.875" max-speed="*1" brake-factor="*0.8"
                    max-speed-reverse-ratio="*0.75" />
            <gear switch-ratio="0.1 0.25 0.45 0.7 1 4"
                  power-increase="2.4 2 1.7 1.4 1.2 1" />
            <mass value="*0.75" />
            <startup boost="*0.8 *0.8" />
            <explosion time="*0.8" radius="*0.8" />
            <nitro engine-force="*0.75" consumption="*1.25" />
            <slipstream duration-factor="*0.8" fade-out-time="*1" />
        </characteristic>
        <characteristic name="heavy">
            <turn radius="0:2.3 10:8.625 25:17.25 45:34.5" />
            <engine power="*1" max-speed="*1.05" brake-factor="*0.6"
                    max-speed-reverse-ratio="*0.7" />
            <gear switch-ratio="0.1 0.25 0.45 0.7 1 4"
                  power-increase="2 1.7 1.5 1.3 1.15 1" />
            <mass value="*1" />
            <startup boost="*0.6 *0.6" />
            <explosion time="*0.6" radius="*0.6" />
            <nitro engine-force="*1" consumption="*1.67" max-speed-increase="*1.1" />
            <slipstream length="*1.1" collect-time="*1.1"
                   duration-factor="*0.6" fade-out-time="*1" />
        </characteristic>
    </kart-types>

    <!-- Per-player settings/handicaps (or boosts) -->
    <player-characteristics>
        <characteristic name="normal" />
        <characteristic name="handicap">
            <engine power="*0.9" max-speed="*0.9" brake-factor="*0.8" brake-time-increase="*0.85" max-speed-reverse-ratio="*0.8" />
            <skid time-till-bonus="*1.2 *1.0" bonus-speed="*0.9 *0.8" bonus-force="*0.9 *0.9" />
            <bubblegum duration="*1.5" torque="*1.5" />
            <zipper force="*0.8" speed-gain="*0.8" max-speed-increase="*0.8" />
            <swatter duration="*0.8" squash-duration="*1.3" />
            <plunger band-max-length="*0.8" band-speed-increase="*0.8" in-face-time="*1.3" />
            <startup time="*0.8 *0.8" boost="*0.8 *0.8" />
            <rescue duration="*1.5" />
            <nitro engine-force="*0.8" max-speed-increase="*0.9" max="*0.8" />
            <slipstream min-collect-time="*1.2" add-power="*0.9"
                        max-speed-increase="*0.9" duration-factor="*0.9" />
        </characteristic>
    </player-characteristics>
</characteristics><|MERGE_RESOLUTION|>--- conflicted
+++ resolved
@@ -66,11 +66,7 @@
                 speed 10 the radius is 7.5 etc.
                 The actual turn radius is piece-wise linearly interpolated. This
                 allows for tighter turning at lower speeds, and also avoids that
-<<<<<<< HEAD
                 the kart becomes too hard to control at high speed (speeds
-=======
-                the kart becomes too hard to control at high speed (speeds of
->>>>>>> 7720ab45
                 higher than 25 can only be reached with powerups).
             time-full-steer: This is the amount of change in steering depending
                 on current steering. So if the steering is between 0 and 0.5,
