#ifndef Use_Bindless_Texture
uniform sampler2D Albedo;
uniform sampler2D SpecMap;
#endif

#ifdef Use_Bindless_Texture
flat in sampler2D handle;
flat in sampler2D secondhandle;
#endif

uniform vec2 color_change;

in vec2 uv;
in vec4 color;
out vec4 FragColor;

<<<<<<< HEAD
#stk_include "utils/getLightFactor.frag"
=======
vec3 getLightFactor(vec3 diffuseMatColor, vec3 specularMatColor, float specMapValue, float emitMapValue);
vec3 rgbToHsv(vec3 c);
vec3 hsvToRgb(vec3 c);
>>>>>>> 08f24377

void main(void)
{
#ifdef Use_Bindless_Texture
    vec4 col = texture(handle, uv);
    float specmap = texture(secondhandle, uv).g;
    float emitmap = texture(secondhandle, uv).b;
#ifdef SRGBBindlessFix
    col.xyz = pow(col.xyz, vec3(2.2));
#endif
#else
    vec4 col = texture(Albedo, uv);
    float specmap = texture(SpecMap, uv).g;
    float emitmap = texture(SpecMap, uv).b;
#endif

    if (color_change.x > 0.0)
    {
        vec3 old_hsv = rgbToHsv(col.rgb);
        old_hsv.y = max(old_hsv.y, color_change.y);
        vec3 new_color = hsvToRgb(vec3(color_change.x, old_hsv.y, old_hsv.z));
        col = vec4(new_color.r, new_color.g, new_color.b, col.a);
    }

    col.xyz *= pow(color.xyz, vec3(2.2));

    FragColor = vec4(getLightFactor(col.xyz, vec3(1.), specmap, emitmap) , 1.);
}<|MERGE_RESOLUTION|>--- conflicted
+++ resolved
@@ -14,13 +14,8 @@
 in vec4 color;
 out vec4 FragColor;
 
-<<<<<<< HEAD
 #stk_include "utils/getLightFactor.frag"
-=======
-vec3 getLightFactor(vec3 diffuseMatColor, vec3 specularMatColor, float specMapValue, float emitMapValue);
-vec3 rgbToHsv(vec3 c);
-vec3 hsvToRgb(vec3 c);
->>>>>>> 08f24377
+#stk_include "utils/rgb_conversion.frag"
 
 void main(void)
 {
