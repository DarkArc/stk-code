<?xml version="1.0"?>

<config>
  <!--  Minimum and maximum kart versions that can be used by this binary.
        Older version will be ignored. -->
  <kart-version min="2" max="3"/>

  <!-- Minimum and maxium track versions that be be read by this binary.
       Older versions will be ignored. -->
  <track-version min="6" max="7"/>

  <!-- Minimum and maxium server versions that be be read by this binary.
       Older versions will be ignored. -->
<<<<<<< HEAD
  <server-version min="5" max="5"/>
=======
  <server-version min="4" max="4"/>
>>>>>>> 8f55f249

  <!-- Maximum number of karts to be used at the same time. This limit
       can easily be increased, but some tracks might not have valid start
       positions for those additional karts. -->
  <karts max-number="20"/>

  <!-- Scores are the number of points given when the race ends. -->
  <grand-prix>
  <!-- Establish the distribution of points in GP.

       For a race of N karts ; the N-first point values are taken.
       Then, they are sorted. E.g. ; 0 1 2 1 3 2 becomes 0 1 1 2 2 3.
       Then these numbers are used to establish the DIFFERENCE of points
       between consecutive karts.

       The smaller of the numbers is used to establish the score for the
       last kart and not the difference between 2 karts.

       In the above example, the last kart will have 0 point, the one before
       before 1 (0+1) ; the one before 2 (0+1+1), the one before 4 (0+1+1+2),
       etc. until the 1st which have 9 (0+1+1+2+2+3)

       There shall be at least as much points nodes as max-numbers kart -->
    <points points="0" /> <!-- added with 1 kart, score for the last kart -->
    <points points="1" /> <!-- added with 2 karts -->
    <points points="1" /> <!-- added with 3 karts -->
    <points points="2" /> <!-- added with 4 karts -->
    <points points="2" /> <!-- added with 5 karts -->
    <points points="1" /> <!-- added with 6 karts -->
    <points points="3" /> <!-- added with 7 karts -->
    <points points="1" /> <!-- added with 8 karts -->
    <points points="3" /> <!-- added with 9 karts -->
    <points points="4" /> <!-- added with 10 karts -->
    <points points="1" /> <!-- added with 11 karts -->
    <points points="2" /> <!-- added with 12 karts -->
    <points points="5" /> <!-- added with 13 karts -->
    <points points="1" /> <!-- added with 14 karts -->
    <points points="3" /> <!-- added with 15 karts -->
    <points points="6" /> <!-- added with 16 karts -->
    <points points="4" /> <!-- added with 17 karts -->
    <points points="2" /> <!-- added with 18 karts -->
    <points points="7" /> <!-- added with 19 karts -->
    <points points="1" /> <!-- added with 20 karts -->
    <points points="8" /> <!-- added with 21 karts -->
    <points points="1" /> <!-- added with 22 karts -->
    <points points="2" /> <!-- added with 23 karts -->
    <points points="1" /> <!-- added with 24 karts -->
    <points points="9" /> <!-- added with 25 karts -->
    <points points="4" /> <!-- added with 26 karts -->
    <points points="1" /> <!-- added with 27 karts -->
    <points points="10" /><!-- added with 28 karts -->
    <points points="2" /> <!-- added with 29 karts -->
    <points points="12" /><!-- added with 30 karts -->
  </grand-prix>

  <!-- Time in follow-the-leader after which karts are removed.
       The last values applies for all remaining karts.
       time-per-kart Additional time added to the interval
       for each kart in the race. -->
  <follow-the-leader intervals="30 20 10"
                     time-per-kart="0"  />

  <!-- Startup information.
       Penalty: Penalty time if a kart accelerates before SET. -->
  <startup penalty="1" />

  <!-- How often a news message is going to be displayed before
       it will be ignored. -->
  <news max-display="10"/>

  <!-- smooth-normals: If the normals (for wheel raycasts) should be smoothened.
          This is a global setting, it still needs to be activated for each
          track individually.
       smooth-angle-limits: If the angle between the normal of a vertex and
          the normal of a triangle are larger than this value, the normal
          of the triangle will be used in interpolating the normals. This
          has the effect of an edge split modifier - if the flat track and (say)
          a wall at a 90 egree angle are not separated, the normal at that
          vertex will be 45 degrees, resulting in completely wrong physics.
          The angle limit in this case will discard the 45 degrees, and use
          the normal of the flat triangle (pointing upwards). In the worst
          case (all three normals discarded, the interpolation will just
          return the normal of the triangle (i.e. de facto no interpolation),
          but it helps making smoothing much more useful without fixing tracks.
      fps: The physics timestep size
      default-track-friction: Default friction to be used for the track and
          any track/library pbject.
      default-moveable-friction: Default friction to be used for any moveable,
          e.g. karts, bowling balls, ...
      solver-iteation: Number of solver iterations. A lower number reduces
          the quality, but can reduce bouncing effect.
      solver-split-impulse:: by default bullet solves for velocity and
          position at the same time, which can introduce bounce. Setting
          this to 1 can reduce bounce.
      solver-split-impulse-threshold: Penetration threshold for using split
          impulse (ignored if solver-split-impulse is false).
      solver-mode: Bullet's solver mode is a bit mask, which can be modified.
          This entry contains a space-separated list of mode-names to either
          set or unset in this bit mask. Any name starting with a '-' indicate
          that the bit is to be set to 0, otherwise the bit will be set.

       This field takes two
          values: the first value is 'and'ed with bullet's default values
          (i.e. it can be used to unset bullet defaults), the second value
          is 'or'ed (i.e. is used to set a bit). A value of -1 for 'and'
          means to keep all bits. The valid names are listed in stk_config.cpp
          and correspond to the definitions in btContactSolverInfo.h, e.g.:
          'randomized_order' corresponds to the bit SOLVER_RANDMIZE_ORDER.
      -->
  <physics smooth-normals="true"
           smooth-angle-limit="0.65"
           fps="120"
           default-track-friction="0.5"
           default-moveable-friction="0.5"
           solver-iterations="4"
           solver-split-impulse="true"
           solver-split-impulse-threshold="-0.00001"
           solver-mode=""/>

  <!-- The title music. -->
  <music title="main_theme.music"/>

  <!--  Replay related values, mostly concerned with saving less data
        and using interpolation instead.
        max-frames: Maximum number of transform events that can be saved
                   in a replay/history file. With normal play, 900 are
                   enough to store at least one minute, usually more.
        delta-t Maximum time between saving consecutive transform events.
            The recording will do more transform events when some kart data
            changes significantly.
        delta-speed If the speed difference exceeds this delta, a
                new transform event is generated before maximum time.
        delta-steering If the steering angle difference exceeds this delta,
                new transform event is generated before maximum time. -->
  <replay max-frames="12000" delta-t="0.100"  delta-speed="0.6"
          delta-steering="0.26" />

  <!--  Determines the minimap related values.
        size: The size of the minimap (scaled afterwards) 480 = full screen height)
        ai-icon: The size of the icons for the AI karts on the minimap.
        player-icon: The size of the icons for the player karts. -->

  <minimap size="180.0" ai-icon="16.0" player-icon="20.0"/>

  <urls donate="https://supertuxkart.net/Donate"
        password-reset="http://addons.supertuxkart.net/password-reset.php" />

  <!-- Skidmark data: maximum number of skid marks, and
       time for skidmarks to fade out. Maximum number will over
       current number of karts, so the more karts, the less
       skidmark is on track. -->
  <skid-marks max-number="500"  fadeout-time="60"/>

  <!-- Defines when the upright constraint should be active, it's
       disabled when the kart is more than this value from the track. -->
  <near-ground distance="2"/>

  <!-- How long the end animation will be shown. -->
  <delay-finish time="1.0"/>

  <!-- How long the music credits are shown. -->
  <credits music="10"/>

  <!-- time is the time till a bomb explodes. time-increase is the time added
       to timer when bomb is passed on. -->
  <bomb time="30.0" time-increase="0.0"/>

  <!-- Powerup collect-mode decides what is collected if a kart has already an
       powerup: same: get one more item of the same type.
                new:  always get a new item.
                only-if-same: if the random item is the same one as the
                      one currently owned, increase the number, otherwise
                      no more/new item s are given to the kart. -->
  <powerup collect-mode="new"/>
  <!-- time: How long a switch is being effective.
       items for each item list the index of the item it is switched with.
             Order: giftbox, banana, big-nitro, small-nitro, bubble-gum, nolok-bubble-gum,
                    easter egg, trigger-->
  <switch time="5"  items="1 0 4 4 2 2 6 7"/>

  <!-- disappear-counter: How often bubblegum gets driven over before it disappears.
       shield-time: How long the bubblegum shield lasts
       restrict-weapons: If true, using weapons will destroy the user's shield -->
  <bubblegum disappear-counter="1" shield-time="10.0" restrict-weapons="false"/>

  <!-- explosion-impulse-objects is the impulse that pushes physical objects
       away if there is an explosion. -->
  <explosion impulse-objects="500.0" />

  <!-- Networking
       state-frequency: how many states the server will send per second.
       steering-reduction: Reduce a remote kart's steering by this factor
           each frame. This helps reduces oversteering by high latency
           clients when they only do minor steering adjustments.
       max-moveable-objects: Maximum number of moveable objects in a track
           when networking is on. Objects will be hidden if total count is
           larger than this value.
  -->
  <networking state-frequency="10"
              steering-reduction="1.0"
              max-moveable-objects="15"/>

  <!-- The field od views for 1-4 player split screen. fov-3 is
       actually not used (since 3 player split screen uses the
       same layout as 4 player split screen) -->
  <camera fov-1="80" fov-2="65" fov-3="50" fov-4="75" cutscene-fov="0.61" />

  <!-- disable-while-unskid: Disable steering when stop skidding during
           the time it takes to adjust the physical body with the graphics.
       camera-follow-skid: If true the camera will stay behind the kart,
           potentially making it easier to see where the kart is going to
           after a skid. -->
  <steer disable-while-unskid="false"
         camera-follow-skid="true"     />

  <!-- Default values for all karts
       ============================ -->
  <general-kart-defaults>

    <!-- Skidding: increase: multiplicative increase of skidding factor in each frame.
         decrease: multiplicative decrease of skidding factor in each frame.
         max: maximum skidding factor = maximum increase of steering angle.
         time-till-max: Time till maximum skidding is reached.
         visual: Additional graphical rotation of kart. The graphical rotation
           of the kart also determines the direction the kart is driving to
           when skidding is stopped.
         visual-time: How long it takes for the visual skid to reach maximum.
         revert-visual-time: how long it takes when stopping a skid to revert
           the visual skid and bring visuals and physics in sync again.
         angular-velocity: Angular velocity to be used for the kart when skidding.
         min-speed: Minimum speed a kart must have before it can skid. Must be
           >0, otherwise the kart can skid at the start of the race.
         time-till-bonus: How long a kart needs to skid in order to get a bonus.
         bonus-force: A speedup applied to the kart whick skidded for a while.
         bonus-time: How long the bonus-force is applied.
         bonus-force: Additional engine force (this is used to offset the fact
           that turning after skidding (e.g. to correct direction) often uses
           up the skid bonus).
         post-skid-rotate-factor: a factor to be used to determine how much
           the chassis of a kart should rotate to match the graphical view.
           A factor of 1 is identical, a smaller factor will rotate the kart
           less (which might  feel better).
         physical-jump-time: Time for a physical jump at the beginning of a skid.
         graphical-jump-time: Time for a graphics-only jump at the beginning
           of a skid.
         reduce-turn-min/max: The steering done by the controller (which is in
           [-1,1]) is mapped to [reduce-turn-min, reduce-turn-max] when skidding
           is active (for left turn, right turn will use [-max, -min]). The
           effect is that while you skid (say left) you can adjust the direction
           of the turn the kart is doing somewhat by steering to the left and right,
           but you will always keep on doing a left turn, just more or less. -->

    <!-- Kart-specific settings used by the AI.
         use-slipstream: if the AI should try to overtake karts using slipstream.
         disable-slipstream-usage: even if the AI is not trying to use slipstream,
           it can get a lot of bonus, esp. on easy since the AI creates trains.
           Set this to true to make sure AI does not get any slipstream bonus.
         shield-incoming-radius: Radius at which projectiles will be detected and
           trigger a shield usage.
         false-start-probability: Probability of a false start.
         min/max-start-delay: Minimum and maximum start delay.
           See http://www.humanbenchmark.com/tests/reactiontime/stats.php
           Average reaction time is around 0.215 s.
         nitro-usage: Integer determining how well the AI uses nitro, from 0 to 4
           0 corresponds to no use ; while 1 to 4 corresponds to various degrees
           of quality use (using it immediately for 1 to more context-aware strategies)
         item-skill: Integer determining how well the AI use items, from 0 to 5
           0 corresponds to no use ; 1 to use after a random time ; while 2 to 5 use
           more advanced tactics
         collect-avoid-items: if the AI should collect and avoid items,
           or just ignore them.
         handle-bomb: If the AI should actively try to pass on a bomb.
         skidding-threshold: only for old-style skidding: when sharp turn
           should be triggered. Smaller values means it will sharp turn
           earlier, resulting in better driving in thight curves.


         max-item-angle: Items that would need more than this change in
           direction are not considered for collection.
         time-full-steer is the time for the AI to go from neutral steering to
           extreme left (or right). This can be used to reduce
           'shaking' of AI karts caused by changing steering direction
           too often. It also helps with making it easier to push the
           AI karts (otherwise micro-corrections make this nearly
           impossible). A value of 1/maxFPS / 2 will guarantee that
           the wheel can go from -1 to +1 steering in one frame,
           basically  disabling this mechanism.
         bad-item-closeness is the maximum distance between a good and a
           bad item which can force the AI to abandon a good item in order
           to avoid hitting a bad item. If the distance is larger, it is
           assumed that there will be enough time to change steering
           direction.
         straight-length-for-zipper is the minimum length a straight
           section of the track should have in order to activate a zipper.

           competitive when ahead of the player, or more competitive
           when behind the player.

         skid-probability: Since the AI is usually very good at using
           skidding, this is used to implement some rubber-banding for
           the AI: depending on distance to the player, the AI will
           change the probability of skidding. This attributes takes
           a space-separated list of "distance:probability" pairs
           (negative distances meaning the kart is behind the player,
           a positive number that the AI is ahead of the player).
           Then list should have at least 2 entries. Depending on
           the actualy distance the kart has the probability is then
           linearly interpolated (if the AI is more than the largest
           distance ahead, the value for the largest distance is used,
           and similarly if the kart is more than the minimum value
           behind).
         first-speed-cap: Fraction of maximum speed the first AI kart
           should drive at. Used to slow down karts that are ahead of
           the player. Note that setting this to a value >1 does NOT
           increase the speed the kart can drive at!
         last-speed-cap: same as first-speed-cap, but for last AI kart.
           AI karts in-between use an average of it with first-speed-cap.
         collect-item-probability: Probability of the AI actually
           trying to collect an item (if an item is selected for
           collection in the first place).
    -->
    <ai>
        <easy   time-full-steer="0.1"
                straight-length-for-zipper="35"
                use-slipstream="false"
                disable-slipstream-usage="true"
                shield-incoming-radius="0"
                false-start-probability="0.08"
                min-start-delay="0.3" max-start-delay="0.5"
                nitro-usage="0"
                item-skill="1"
                collect-avoid-items="false"
                handle-bomb="false"
                first-speed-cap="-100:1.0 -50:0.9 0:0.85 100:0.65"
                last-speed-cap="-150:0.92 -50:0.75 50:0.6"
                max-item-angle="0.7" max-item-angle-high-speed="0.3"
                bad-item-closeness="6"
                collect-item-probability="0:0"
                rb-skid-probability="0:0.0"
                skidding-threshold="4.0"
                />
        <medium time-full-steer="0.1"
                straight-length-for-zipper="35"
                use-slipstream="false"
                disable-slipstream-usage="false"
                shield-incoming-radius="10"
                false-start-probability="0.04"
                min-start-delay="0.25" max-start-delay="0.4"
                nitro-usage="1"
                item-skill="2"
                collect-avoid-items="true"
                handle-bomb="false"
                first-speed-cap="20:1.0 60:0.9 100:0.85"
                last-speed-cap="-50:0.94 0:0.85 100:0.75"
                max-item-angle="0.7" max-item-angle-high-speed="0.3"
                bad-item-closeness="6"
                collect-item-probability="-10:1.0 0:0"
                rb-skid-probability="0:0.0"
                skidding-threshold="3.0"
                />
        <hard   time-full-steer="0.1"
                straight-length-for-zipper="35"
                use-slipstream="true"
                disable-slipstream-usage="false"
                shield-incoming-radius="8"
                false-start-probability="0.01"
                min-start-delay="0.15" max-start-delay="0.28"
                nitro-usage="2"
                item-skill="3"
                collect-avoid-items="true"
                handle-bomb="true"
                first-speed-cap="50:1.0 150:0.9"
                last-speed-cap="0:0.96 80:0.8"
                max-item-angle="0.7" max-item-angle-high-speed="0.3"
                bad-item-closeness="6"
                collect-item-probability="10:1.0 20:0"
                rb-skid-probability="-50:1.0 -20:0.7 20:0.2 50:0.0"
                skidding-threshold="2.0"
                />
        <best   time-full-steer="0.1"
                straight-length-for-zipper="35"
                use-slipstream="true"
                disable-slipstream-usage="false"
                shield-incoming-radius="6"
                false-start-probability="0.0"
                min-start-delay="0.15" max-start-delay="0.2"
                nitro-usage="3"
                item-skill="4"
                collect-avoid-items="true"
                handle-bomb="true"
                first-speed-cap="0:1.0"
                last-speed-cap="0:1.0"
                max-item-angle="0.7" max-item-angle-high-speed="0.3"
                bad-item-closeness="6"
                collect-item-probability="0:1.0"
                rb-skid-probability="0:1.0"
                skidding-threshold="2.0"
                />
    </ai>

    <!-- Parameters for the speed-weighted objects:
         a bigger value for strength-factor leads to the speed of the kart more quickly affecting
         the strength of the animation (up to a maximum value that corresponds to the original animation) -->
    <speed-weighted-objects strength-factor="0.05" speed-factor="1.0" texture-speed-x="0.0" texture-speed-y="0.0"/>

    <!-- friction: slip used for bullet skidding. A high value
         (like 10000000) disables bullet skidding. -->
    <friction slip="10000000"/>

    <!-- collision
         impulse-type: STK can apply an additional impulse in case of
           kart-track collision:
             'none' : no additional impulse
             'normal': impulse along the normal
             'driveline': impulse towards the nearest driveline.
           An impulse towards the driveline works nice when the kart is
           driving more or less correctly on the track - it pushes the
           kart in the right direction. But if the kart is significanlty
           off track, it has severe problems (since an incorrect
           driveline point can be selected, pusing the kart in the
           wrong direction, sometimes even causing a 'zip-along-obstacle'
           effect.
         impulse: an additional impulse to be applied in a non-frontal
           collision to push two karts away from each other.
         impulse-time: The impulse will be applied over a certain time
           period, which results in less abrupt changes. If set to 0,
           the impulse is only applied once.
         resitution: restitution value to be used for the kart rigid bodies.
           The restitution used depends on the speed to avoid physics issues
           (a collision with high speed and high restitution will push the
           kart high up into the air). The values specified are
           speed:restitution pairs, the actual restitution will be
           interpolated based on the points specified here.
         bevel-factor: for each point of the chassis collision box one
           additional point is added, resulting in a bevelled box shape.
           The original Z coordinate of the chassis is multiplied by
           1-bevelZ (i.e. the main box part of the shape is shortened).
           The bevel point has the original Z coordinate, and the X and
           Y coordinates of the box are multiplied with (1-bevelX) and
           (1-bevelY).  A value of 0 for all bevel coordinates disables
           bevelling, and uses a simple box shape.
           As an example, a value of 1 for x and z will result in a
           sharp 'arrow' like shape.
         physical-wheel-position: Defines where the 'physical' (raycast)
           wheel will be located. It's a weight factor with 0 = being
           at the widest side of the bevel, 1 = at the front and
           narrowest part of the kart. If the value is less than 0, the old
           physics settings are used which places the raycast wheels
           outside of the chassis and results in more stable physical
           behaviour of the karts. -->
    <collision impulse-type="normal"
               impulse="3000" impulse-time="0.1" terrain-impulse="160"
               restitution="0:1.0 5:1.0 20:0.2" bevel-factor="0.5 0.0 0.3"
               physical-wheel-position="0" />

     <!-- Skidding: increase: multiplicative increase of skidding factor in each frame.
              decrease: multiplicative decrease of skidding factor in each frame.
              max: maximum skidding factor = maximum increase of steering angle.
              time-till-max: Time till maximum skidding is reached.
              visual: Additional graphical rotation of kart. The graphical rotation
                of the kart also determines the direction the kart is driving to
                when skidding is stopped.
              visual-time: How long it takes for the visual skid to reach maximum.
              revert-visual-time: how long it takes when stopping a skid to revert
                the visual skid and bring visuals and physics in sync again.
              angular-velocity: Angular velocity to be used for the kart when skidding.
              min-speed: Minimum speed a kart must have before it can skid. Must be
                >0, otherwise the kart can skid at the start of the race.
              time-till-bonus: How long a kart needs to skid in order to get a bonus.
              bonus-force: A speedup applied to the kart whick skidded for a while.
              bonus-time: How long the bonus-force is applied.
              bonus-force: Additional engine force (this is used to offset the fact
                that turning after skidding (e.g. to correct direction) often uses
                up the skid bonus).
              post-skid-rotate-factor: a factor to be used to determine how much
                the chassis of a kart should rotate to match the graphical view.
                A factor of 1 is identical, a smaller factor will rotate the kart
                less (which might  feel better).
              physical-jump-time: Time for a physical jump at the beginning of a skid.
              graphical-jump-time: Time for a graphics-only jump at the beginning
                of a skid.
              reduce-turn-min/max: The steering done by the controller (which is in
                [-1,1]) is mapped to [reduce-turn-min, reduce-turn-max] when skidding
                is active (for left turn, right turn will use [-max, -min]). The
                effect is that while you skid (say left) you can adjust the direction
                of the turn the kart is doing somewhat by steering to the left and right,
                but you will always keep on doing a left turn, just more or less. -->
     <skid increase="1.05" decrease="0.95" max="2.5" time-till-max="0.5"
         visual="1.25" visual-time="0.7" revert-visual-time="0.7"
         min-speed="10"  time-till-bonus="1.0 3.0"
         bonus-speed="4.5 6.5" bonus-time="3.0 4.0"
         bonus-force="250 350"
         physical-jump-time="0" graphical-jump-time="0.4"
         post-skid-rotate-factor="1"
         reduce-turn-min="0.2" reduce-turn-max="0.8"/>

     <kart-type>
         <light />
         <medium />
         <heavy />
     </kart-type>
  </general-kart-defaults>

  <!-- Here are the default fonts file names for STK.

  Please DO NOT report bugs if there're crashes when using your custom font.
  This usually happen because the character map of the font is not in unicode mode
  (let's take Chinese for example, some fonts of it store the characters in BIG5 mode,
  which leads to crash with STK), but the fonts are to blame, what's the point of not
  using industry standard nowadays...
  -->
  <fonts-list normal-ttf="Cantarell-Regular.otf FreeSans.ttf wqy-microhei.ttf NotoNaskhArabicUI-Bold.ttf"
              digit-ttf="SigmarOne.otf" />

  <!-- Maximum bones from all animated meshes in each frame to be uploaded for
       hardware skinning, For gles 3.0 the specification guarantees at least 2048, for
       TBO in desktop at least 65536 (max buffer size) / 64, SSBO at least 2^24 / 64,
       so 1024 will work everywhere. -->
  <skinning max-bones="1024"/>

  <!-- For users with libsquish:
    Use a slow but high quality colour compressor.
    kColourClusterFit = (32),
    Use a fast but low quality colour compressor.
    kColourRangeFit = (64),
    Use a very slow but very high quality colour compressor.
    kColourIterativeClusterFit = (256),
    STK default the low quality.
  -->
  <texture-compression quality="64"/>

  <!-- List of default ports used, by default STK use random ports for client.
       The server discovery port has to be the same across all clients and servers.
  -->
  <network-ports server-discovery-port="2757" client-port="2758" server-port="2759"/>

  <!-- Configurable values used in SmoothNetworkBody class:
       min-adjust-length and max-adjust-length: Error in length smaller or larger
       than this value will be ignored (ie show the real position).
       min-adjust-speed: Minimum linear velocity required by a body to have smoothing.
       max-adjust-time: Maximum time spent in each smoothing stage.
       adjust-length-threshold: The higher this value, the larger the correction curve.
  -->
  <network-smoothing min-adjust-length="0.05"
                     max-adjust-length="4.0"
                     min-adjust-speed="0.3"
                     max-adjust-time="2.0"
                     adjust-length-threshold="4.0"/>

</config><|MERGE_RESOLUTION|>--- conflicted
+++ resolved
@@ -11,11 +11,7 @@
 
   <!-- Minimum and maxium server versions that be be read by this binary.
        Older versions will be ignored. -->
-<<<<<<< HEAD
   <server-version min="5" max="5"/>
-=======
-  <server-version min="4" max="4"/>
->>>>>>> 8f55f249
 
   <!-- Maximum number of karts to be used at the same time. This limit
        can easily be increased, but some tracks might not have valid start
