--- conflicted
+++ resolved
@@ -381,11 +381,7 @@
                chassis-angular-damping="0"
                downward-impulse-factor="0"
                track-connection-accel="2"
-<<<<<<< HEAD
-               smooth-flying-impulse="10"/>
-=======
                smooth-flying-impulse="25"/>
->>>>>>> c5a1d8bf
 
     <!-- collision
          impulse-type: STK can apply an additional impulse in case of
