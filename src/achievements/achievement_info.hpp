--- conflicted
+++ resolved
@@ -46,13 +46,9 @@
            ACHIEVE_FIRST      = ACHIEVE_COLUMBUS,
            ACHIEVE_STRIKE     = 2,
            ACHIEVE_ARCH_ENEMY = 3,
-<<<<<<< HEAD
-           ACHIEVE_BANANA     = 4,
+           ACHIEVE_MARATHONER = 4,
+           ACHIEVE_BANANA     = 5,
            ACHIEVE_LAST       = ACHIEVE_BANANA
-=======
-           ACHIEVE_MARATHONER = 4,
-           ACHIEVE_LAST       = ACHIEVE_MARATHONER
->>>>>>> 7e1a59fe
     };
     /** Achievement check type: 
      *  ALL_AT_LEAST: All goal values must be reached (or exceeded).
