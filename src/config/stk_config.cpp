//
//  SuperTuxKart - a fun racing game with go-kart
//  Copyright (C) 2006-2015 Joerg Henrichs
//
//  This program is free software; you can redistribute it and/or
//  modify it under the terms of the GNU General Public License
//  as published by the Free Software Foundation; either version 3
//  of the License, or (at your option) any later version.
//
//  This program is distributed in the hope that it will be useful,
//  but WITHOUT ANY WARRANTY; without even the implied warranty of
//  MERCHANTABILITY or FITNESS FOR A PARTICULAR PURPOSE.  See the
//  GNU General Public License for more details.
//
//  You should have received a copy of the GNU General Public License
//  along with this program; if not, write to the Free Software
//  Foundation, Inc., 59 Temple Place - Suite 330, Boston, MA  02111-1307, USA.

#include "config/stk_config.hpp"

#include <stdexcept>
#include <stdio.h>
#include <sstream>

#include "audio/music_information.hpp"
#include "io/file_manager.hpp"
#include "io/xml_node.hpp"
#include "items/item.hpp"
#include "karts/kart_properties.hpp"
#include "utils/log.hpp"

STKConfig* stk_config=0;
float STKConfig::UNDEFINED = -99.9f;

//-----------------------------------------------------------------------------
/** Constructor, which only initialises the object. The actual work is done
 *  by calling load().
 */
STKConfig::STKConfig()
{
    m_has_been_loaded         = false;
    m_title_music             = NULL;
    m_default_kart_properties = new KartProperties();
}   // STKConfig
//-----------------------------------------------------------------------------
STKConfig::~STKConfig()
{
    if(m_title_music)
        delete m_title_music;

    if(m_default_kart_properties)
        delete m_default_kart_properties;

    for(std::map<std::string, KartProperties*>::iterator it = m_kart_properties.begin();
            it != m_kart_properties.end(); ++it)
    {
        if (it->second)
            delete it->second;
    }
}   // ~STKConfig

//-----------------------------------------------------------------------------
/** Loads the stk configuration file. After loading it checks if all necessary
 *  values are actually defined, otherwise an error message is printed and STK
 *  is aborted.
 *  /param filename Name of the configuration file to load.
 */
void STKConfig::load(const std::string &filename)
{
    // Avoid loading the default config file if a user-specific
    // config file has already been loaded.
    if(m_has_been_loaded) return;
    m_has_been_loaded = true;

    init_defaults();

    XMLNode *root = 0;
    try
    {
        root = new XMLNode(filename);
        if(!root || root->getName()!="config")
        {
            if(root) delete root;
            std::ostringstream msg;
            msg << "Couldn't load config '" << filename << "': no config node.";
            throw std::runtime_error(msg.str());
        }
        getAllData(root);
    }

    catch(std::exception& err)
    {
        Log::error("StkConfig", "FATAL ERROR while reading '%s':", filename.c_str());
        Log::fatal("StkConfig", "    %s", err.what());
    }
    delete root;

    // Check that all necessary values are indeed set
    // -----------------------------------------------

#define CHECK_NEG(  a,strA) if(a<=UNDEFINED) {                   \
        Log::fatal("StkConfig", "Missing default value for '%s' in '%s'.",    \
                   strA,filename.c_str());              \
    }

    if(m_score_increase.size()==0)
    {
        Log::fatal("StkConfig", "Not or not enough scores defined in stk_config");
    }
    if(m_leader_intervals.size()==0)
    {
        Log::fatal("StkConfig", "No follow leader interval(s) defined in stk_config");
    }

    if(m_switch_items.size()!=Item::ITEM_LAST-Item::ITEM_FIRST+1)
    {
        Log::fatal("StkConfig", "Wrong number of item switches defined in stk_config");
    }

    if (m_client_port == 0 || m_server_port == 0 || m_server_discovery_port == 0 ||
        m_client_port == m_server_port || m_client_port == m_server_discovery_port ||
        m_server_port == m_server_discovery_port)
    {
        Log::fatal("StkConfig", "Invalid default port values.");
    }
    CHECK_NEG(m_max_karts,                 "<karts max=..."             );
    CHECK_NEG(m_item_switch_ticks,         "item switch-time"           );
    CHECK_NEG(m_bubblegum_counter,         "bubblegum disappear counter");
    CHECK_NEG(m_explosion_impulse_objects, "explosion-impulse-objects"  );
    CHECK_NEG(m_max_skidmarks,             "max-skidmarks"              );
    CHECK_NEG(m_min_kart_version,          "<kart-version min...>"      );
    CHECK_NEG(m_max_kart_version,          "<kart-version max=...>"     );
    CHECK_NEG(m_min_track_version,         "min-track-version"          );
    CHECK_NEG(m_max_track_version,         "max-track-version"          );
    CHECK_NEG(m_min_server_version,        "min-server-version"         );
    CHECK_NEG(m_max_server_version,        "max-server-version"         );
    CHECK_NEG(m_skid_fadeout_time,         "skid-fadeout-time"          );
    CHECK_NEG(m_near_ground,               "near-ground"                );
    CHECK_NEG(m_delay_finish_time,         "delay-finish-time"          );
    CHECK_NEG(m_music_credit_time,         "music-credit-time"          );
    CHECK_NEG(m_leader_time_per_kart,      "leader time-per-kart"       );
    CHECK_NEG(m_penalty_ticks,             "penalty-time"               );
    CHECK_NEG(m_max_display_news,          "max-display-news"           );
    CHECK_NEG(m_replay_max_frames,         "replay max-frames"          );
    CHECK_NEG(m_replay_delta_steering,     "replay delta-steering"      );
    CHECK_NEG(m_replay_delta_speed,        "replay delta-speed     "    );
    CHECK_NEG(m_replay_dt,                 "replay delta-t"             );
    CHECK_NEG(m_minimap_size,              "minimap size"               );
    CHECK_NEG(m_minimap_ai_icon,           "minimap ai_icon"            );
    CHECK_NEG(m_minimap_player_icon,       "minimap player_icon"        );
    CHECK_NEG(m_smooth_angle_limit,        "physics smooth-angle-limit" );
<<<<<<< HEAD
    CHECK_NEG(m_default_track_friction,    "physics default-track-friction"   );
    CHECK_NEG(m_physics_fps,               "physics fps"                      );
=======
    CHECK_NEG(m_default_track_friction,    "physics default-track-friction");
    CHECK_NEG(m_physics_fps,               "physics fps"                );
    CHECK_NEG(m_network_state_frequeny,    "network state-frequency"    );
    CHECK_NEG(m_network_steering_reduction,"network steering-reduction" );
>>>>>>> 007f611c
    CHECK_NEG(m_default_moveable_friction, "physics default-moveable-friction");
    CHECK_NEG(m_solver_iterations,         "physics: solver-iterations"       );
    CHECK_NEG(m_network_state_frequeny,    "network solver-state-frequency"   );
    CHECK_NEG(m_solver_split_impulse_thresh,"physics: solver-split-impulse-threshold");

    // Square distance to make distance checks cheaper (no sqrt)
    m_default_kart_properties->checkAllSet(filename);
}   // load

// -----------------------------------------------------------------------------
/** Init all values with invalid defaults, which are tested later. This
 * guarantees that all parameters will indeed be initialised, and helps
 * finding typos.
 */
void STKConfig::init_defaults()
{
    m_bomb_time                  = m_bomb_time_increase          =
        m_explosion_impulse_objects = m_music_credit_time        =
        m_delay_finish_time      = m_skid_fadeout_time           =
        m_near_ground            = m_solver_split_impulse_thresh =
        m_smooth_angle_limit     = m_default_track_friction      =
        m_default_moveable_friction =    UNDEFINED;
    m_item_switch_ticks          = -100;
    m_penalty_ticks              = -100;
    m_physics_fps                = -100;
    m_bubblegum_counter          = -100;
    m_shield_restrict_weapons    = false;
    m_max_karts                  = -100;
    m_max_skidmarks              = -100;
    m_min_kart_version           = -100;
    m_max_kart_version           = -100;
    m_min_track_version          = -100;
    m_max_track_version          = -100;
    m_min_server_version         = -100;
    m_max_server_version         = -100;
    m_max_display_news           = -100;
    m_replay_max_frames          = -100;
    m_replay_delta_steering      = -100;
    m_replay_delta_speed         = -100;
    m_replay_dt                  = -100;
    m_minimap_size               = -100;
    m_minimap_ai_icon            = -100;
    m_minimap_player_icon        = -100;
    m_donate_url                 = "";
    m_password_reset_url         = "";
    m_network_state_frequeny     = -100;
<<<<<<< HEAD
    m_solver_iterations          = -100;
    m_solver_set_flags           = 0;
    m_solver_reset_flags         = 0;
=======
    m_network_steering_reduction = 1.0f;
>>>>>>> 007f611c
    m_title_music                = NULL;
    m_solver_split_impulse       = false;
    m_smooth_normals             = false;
    m_same_powerup_mode          = POWERUP_MODE_ONLY_IF_SAME;
    m_ai_acceleration            = 1.0f;
    m_disable_steer_while_unskid = false;
    m_camera_follow_skid         = false;
    m_cutscene_fov               = 0.61f;
    m_max_skinning_bones         = 1024;
    m_tc_quality                 = 16;
    m_server_discovery_port      = 2757;
    m_client_port                = 2758;
    m_server_port                = 2759;

    m_score_increase.clear();
    m_leader_intervals.clear();
    m_switch_items.clear();
    m_normal_ttf.clear();
    m_digit_ttf.clear();
}   // init_defaults

//-----------------------------------------------------------------------------
/** Extracts the actual information from a xml file.
 *  \param xml Pointer to the xml data structure.
 */
void STKConfig::getAllData(const XMLNode * root)
{
    // Get the values which are not part of the default KartProperties
    // ---------------------------------------------------------------
    if(const XMLNode *kart_node = root->getNode("kart-version"))
    {
        kart_node->get("min", &m_min_kart_version);
        kart_node->get("max", &m_max_kart_version);
    }

    if(const XMLNode *node = root->getNode("track-version"))
    {
        node->get("min", &m_min_track_version);
        node->get("max", &m_max_track_version);
    }

    if(const XMLNode *node = root->getNode("server-version"))
    {
        node->get("min", &m_min_server_version);
        node->get("max", &m_max_server_version);
    }

    if(const XMLNode *kart_node = root->getNode("karts"))
        kart_node->get("max-number", &m_max_karts);

    if(const XMLNode *gp_node = root->getNode("grand-prix"))
    {
        for(unsigned int i=0; i<gp_node->getNumNodes(); i++)
        {
            const XMLNode *pn=gp_node->getNode(i);
            int points=-1;
            pn->get("points", &points);
            if(points<0)
            {
                Log::error("StkConfig", "Incorrect GP point specification:");
                Log::fatal("StkConfig", "points: %d",
                        points);
            }
            m_score_increase.push_back(points);
        }
        if (m_max_karts > int(gp_node->getNumNodes()))
        {
            Log::error("StkConfig", "Not enough grand-prix ranking nodes:");
            m_score_increase.resize(m_max_karts, 0);
        }
    }

    if(const XMLNode *leader_node= root->getNode("follow-the-leader"))
    {
        leader_node->get("intervals",     &m_leader_intervals    );
        leader_node->get("time-per-kart", &m_leader_time_per_kart);
    }

    if (const XMLNode *physics_node= root->getNode("physics"))
    {
        physics_node->get("smooth-normals",         &m_smooth_normals        );
        physics_node->get("smooth-angle-limit",     &m_smooth_angle_limit    );
        physics_node->get("default-track-friction", &m_default_track_friction);
        physics_node->get("default-moveable-friction",
                                                 &m_default_moveable_friction);
        physics_node->get("fps",                    &m_physics_fps           );
        physics_node->get("solver-iterations",      &m_solver_iterations     );
        physics_node->get("solver-split-impulse",   &m_solver_split_impulse  );
        physics_node->get("solver-split-impulse-threshold",
                                               &m_solver_split_impulse_thresh);
        std::vector<std::string> solver_modes;
        physics_node->get("solver-mode",            &solver_modes            );
        m_solver_set_flags=0, m_solver_reset_flags = 0;
        int *p;
        for (auto mode : solver_modes)
        {
            std::string s = mode;
            p = &m_solver_set_flags;
            if (s[0] == '-')
            {
                s.erase(s.begin());
                p = &m_solver_reset_flags;
            }
            s = StringUtils::toLowerCase(s);
            if      (s == "randmize_order"                         ) *p |=   1;
            else if (s == "friction_separate"                      ) *p |=   2;
            else if (s == "use_warmstarting"                       ) *p |=   4;
            else if (s == "use_friction_warmstarting"              ) *p |=   8;
            else if (s == "use_2_friction_directions"              ) *p |=  16;
            else if (s == "enable_friction_direction_caching"      ) *p |=  32;
            else if (s == "disable_velocity_dependent_friction_direction") *p |= 64;
            else if (s == "cache_friendly"                         ) *p |= 128;
            else if (s == "simd"                                   ) *p |= 256;
            else if (s == "cuda"                                   ) *p |= 512;
            else
            {
                Log::fatal("STK-Config",
                           "Unknown option '%s' for solver-mode - ignored.",
                           s.c_str());
            }
        }   // for mode in solver_modes

    }

    if (const XMLNode *startup_node= root->getNode("startup"))
    {
        float f;
        startup_node->get("penalty", &f);
        m_penalty_ticks = time2Ticks(f);
    }

    if (const XMLNode *news_node= root->getNode("news"))
    {
        news_node->get("max-display", &m_max_display_news);
    }

    if (const XMLNode *steer_node= root->getNode("steer"))
    {
        steer_node->get("disable-while-unskid", &m_disable_steer_while_unskid);
        steer_node->get("camera-follow-skid",   &m_camera_follow_skid        );
    }

    if (const XMLNode *camera = root->getNode("camera"))
    {
        camera->get("fov-1", &m_camera_fov[0]);
        camera->get("fov-2", &m_camera_fov[1]);
        camera->get("fov-3", &m_camera_fov[2]);
        camera->get("fov-4", &m_camera_fov[3]);
        
        for (unsigned int i = 4; i < MAX_PLAYER_COUNT; i++) 
        {
            camera->get("fov-4", &m_camera_fov[i]);
        }
        camera->get("cutscene-fov", &m_cutscene_fov);
    }

    if (const XMLNode *music_node = root->getNode("music"))
    {
        std::string title_music;
        music_node->get("title", &title_music);
        assert(title_music.size() > 0);
        title_music = file_manager->getAsset(FileManager::MUSIC, title_music);
        m_title_music = MusicInformation::create(title_music);
        if(!m_title_music)
            Log::error("StkConfig", "Cannot load title music : %s", title_music.c_str());
    }

    if(const XMLNode *skidmarks_node = root->getNode("skid-marks"))
    {
        skidmarks_node->get("max-number",   &m_max_skidmarks    );
        skidmarks_node->get("fadeout-time", &m_skid_fadeout_time);
    }

    if(const XMLNode *near_ground_node = root->getNode("near-ground"))
        near_ground_node->get("distance", &m_near_ground);

    if(const XMLNode *delay_finish_node= root->getNode("delay-finish"))
        delay_finish_node->get("time", &m_delay_finish_time);

    if(const XMLNode *credits_node= root->getNode("credits"))
        credits_node->get("music", &m_music_credit_time);


    if(const XMLNode *bomb_node= root->getNode("bomb"))
    {
        bomb_node->get("time", &m_bomb_time);
        bomb_node->get("time-increase", &m_bomb_time_increase);
    }

    if(const XMLNode *powerup_node= root->getNode("powerup"))
    {
        std::string s;
        powerup_node->get("collect-mode", &s);
        if(s=="same")
            m_same_powerup_mode = POWERUP_MODE_SAME;
        else if(s=="new")
            m_same_powerup_mode = POWERUP_MODE_NEW;
        else if(s=="only-if-same")
            m_same_powerup_mode = POWERUP_MODE_ONLY_IF_SAME;
        else
        {
            Log::warn("StkConfig", "Invalid item mode '%s' - ignored.",
                    s.c_str());
        }
    }

    if(const XMLNode *switch_node= root->getNode("switch"))
    {
        switch_node->get("items", &m_switch_items    );
        float f;
        if( switch_node->get("time",  &f) )
            m_item_switch_ticks = stk_config->time2Ticks(f);
    }

    if(const XMLNode *bubblegum_node= root->getNode("bubblegum"))
    {
        bubblegum_node->get("disappear-counter", &m_bubblegum_counter      );
        bubblegum_node->get("restrict-weapons",  &m_shield_restrict_weapons);
    }

    if(const XMLNode *explosion_node= root->getNode("explosion"))
    {
        explosion_node->get("impulse-objects", &m_explosion_impulse_objects);
    }

    if(const XMLNode *ai_node = root->getNode("ai"))
    {
        ai_node->get("acceleration", &m_ai_acceleration);
    }

    if (const XMLNode *networking_node = root->getNode("networking"))
    {
        networking_node->get("state-frequency", &m_network_state_frequeny);
        networking_node->get("steering-reduction", &m_network_steering_reduction);
    }

    if(const XMLNode *replay_node = root->getNode("replay"))
    {
        replay_node->get("delta-steering", &m_replay_delta_steering);
        replay_node->get("delta-speed", &m_replay_delta_speed      );
        replay_node->get("delta-t",     &m_replay_dt               );
        replay_node->get("max-frames",    &m_replay_max_frames     );

    }

    if(const XMLNode *replay_node = root->getNode("minimap"))
    {
        replay_node->get("size",        &m_minimap_size         );
        replay_node->get("ai-icon",     &m_minimap_ai_icon      );
        replay_node->get("player-icon", &m_minimap_player_icon  );
    }

    if(const XMLNode *replay_node = root->getNode("urls"))
    {
        replay_node->get("donate",         &m_donate_url         );
        replay_node->get("password-reset", &m_password_reset_url );
    }

    if (const XMLNode *fonts_list = root->getNode("fonts-list"))
    {
        fonts_list->get("normal-ttf", &m_normal_ttf);
        fonts_list->get("digit-ttf",  &m_digit_ttf );
    }

    if (const XMLNode *skinning = root->getNode("skinning"))
    {
        skinning->get("max-bones", &m_max_skinning_bones);
    }

    if (const XMLNode *tc = root->getNode("texture-compression"))
    {
        tc->get("quality", &m_tc_quality);
    }

    if (const XMLNode *tc = root->getNode("network"))
    {
        unsigned server_discovery_port = 0;
        unsigned client_port = 0;
        unsigned server_port = 0;
        tc->get("server-discovery-port", &server_discovery_port);
        tc->get("client-port", &client_port);
        tc->get("server-port", &server_port);
        m_server_discovery_port = (uint16_t)server_discovery_port;
        m_client_port = (uint16_t)client_port;
        m_server_port = (uint16_t)server_port;
    }

    // Get the default KartProperties
    // ------------------------------
    const XMLNode *node = root -> getNode("general-kart-defaults");
    if(!node)
    {
        std::ostringstream msg;
        msg << "Couldn't load general-kart-defaults: no node.";
        throw std::runtime_error(msg.str());
    }
    m_default_kart_properties->getAllData(node);
    const XMLNode *child_node = node->getNode("kart-type");

    for (unsigned int i = 0; i < child_node->getNumNodes(); ++i)
    {
        const XMLNode* type = child_node->getNode(i);
        m_kart_properties[type->getName()] = new KartProperties();
        m_kart_properties[type->getName()]->copyFrom(m_default_kart_properties);
        m_kart_properties[type->getName()]->getAllData(type);
    }
}   // getAllData

// ----------------------------------------------------------------------------
/** Defines the points for each position for a race with a given number
 *  of karts.
 *  \param all_scores A vector which will be resized to take num_karts
 *         elements and which on return contains the number of points
 *         for each position.
 * \param num_karts Number of karts.
 */
void  STKConfig::getAllScores(std::vector<int> *all_scores, int num_karts)
{
    std::vector<int> sorted_score_increase;

    if (num_karts == 0) return;

    assert(num_karts <= m_max_karts);
    all_scores->resize(num_karts);
    sorted_score_increase.resize(num_karts+1); //sorting function is [begin, end[

    //get increase data into sorted_score_increase
    for(int i=0; i<num_karts; i++)
    {
        sorted_score_increase[i] = m_score_increase[i];
    }

    std::sort (sorted_score_increase.begin(), sorted_score_increase.end());

    (*all_scores)[num_karts-1] = sorted_score_increase[0];  // last position score

    // Must be signed, in case that num_karts==1
    for(int i=num_karts-2; i>=0; i--)
    {
        (*all_scores)[i] = (*all_scores)[i+1] + sorted_score_increase[num_karts-i];
    }
}   // getAllScores<|MERGE_RESOLUTION|>--- conflicted
+++ resolved
@@ -149,15 +149,10 @@
     CHECK_NEG(m_minimap_ai_icon,           "minimap ai_icon"            );
     CHECK_NEG(m_minimap_player_icon,       "minimap player_icon"        );
     CHECK_NEG(m_smooth_angle_limit,        "physics smooth-angle-limit" );
-<<<<<<< HEAD
-    CHECK_NEG(m_default_track_friction,    "physics default-track-friction"   );
-    CHECK_NEG(m_physics_fps,               "physics fps"                      );
-=======
     CHECK_NEG(m_default_track_friction,    "physics default-track-friction");
     CHECK_NEG(m_physics_fps,               "physics fps"                );
     CHECK_NEG(m_network_state_frequeny,    "network state-frequency"    );
     CHECK_NEG(m_network_steering_reduction,"network steering-reduction" );
->>>>>>> 007f611c
     CHECK_NEG(m_default_moveable_friction, "physics default-moveable-friction");
     CHECK_NEG(m_solver_iterations,         "physics: solver-iterations"       );
     CHECK_NEG(m_network_state_frequeny,    "network solver-state-frequency"   );
@@ -204,13 +199,10 @@
     m_donate_url                 = "";
     m_password_reset_url         = "";
     m_network_state_frequeny     = -100;
-<<<<<<< HEAD
     m_solver_iterations          = -100;
     m_solver_set_flags           = 0;
     m_solver_reset_flags         = 0;
-=======
     m_network_steering_reduction = 1.0f;
->>>>>>> 007f611c
     m_title_music                = NULL;
     m_solver_split_impulse       = false;
     m_smooth_normals             = false;
