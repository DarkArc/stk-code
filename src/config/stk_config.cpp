--- conflicted
+++ resolved
@@ -149,11 +149,7 @@
     CHECK_NEG(m_smooth_angle_limit,        "physics smooth-angle-limit" );
     CHECK_NEG(m_default_track_friction,    "physics default-track-friction");
     CHECK_NEG(m_physics_fps,               "physics fps"                );
-<<<<<<< HEAD
     CHECK_NEG(m_network_state_frequeny,    "network state-frequency"    );
-    CHECK_NEG(m_network_state_frequeny,    "network state-frequency"    );
-=======
->>>>>>> 4ce66e75
     CHECK_NEG(m_default_moveable_friction, "physics default-moveable-friction");
 
     // Square distance to make distance checks cheaper (no sqrt)
