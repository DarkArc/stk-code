//
//  SuperTuxKart - a fun racing game with go-kart
//  Copyright (C) 2006-2015 Joerg Henrichs
//
//  This program is free software; you can redistribute it and/or
//  modify it under the terms of the GNU General Public License
//  as published by the Free Software Foundation; either version 3
//  of the License, or (at your option) any later version.
//
//  This program is distributed in the hope that it will be useful,
//  but WITHOUT ANY WARRANTY; without even the implied warranty of
//  MERCHANTABILITY or FITNESS FOR A PARTICULAR PURPOSE.  See the
//  GNU General Public License for more details.
//
//  You should have received a copy of the GNU General Public License
//  along with this program; if not, write to the Free Software
//  Foundation, Inc., 59 Temple Place - Suite 330, Boston, MA  02111-1307, USA.

#ifndef HEADER_STK_CONFIG_HPP
#define HEADER_STK_CONFIG_HPP

/**
 * \defgroup config
 * This module handles the user configuration, the supertuxkart configuration
 * file (which contains options usually not edited by the player) and the input
 * configuration file.
 */

#include "network/remote_kart_info.hpp"
#include "utils/interpolation_array.hpp"
#include "utils/no_copy.hpp"

#include "utils/constants.hpp"
#include <vector>
#include <string>
#include <map>

class KartProperties;
class MusicInformation;
class XMLNode;

/**
 * \brief Global STK configuration information.
 * Parameters here can be tuned without recompilation, but the user shouldn't actually modify
 * them. It also includes the list of default kart physics parameters which are used for
 * each kart (but which can be overwritten for each kart, too).
 * \ingroup config
 */
class STKConfig : public NoCopy
{
protected:
    /** Default kart properties. */
    KartProperties *m_default_kart_properties;
    std::map<std::string, KartProperties*> m_kart_properties;

public:
    /** What to do if a kart already has a powerup when it hits a bonus box:
     *  - NEW:  give it a random new bonx box.
     *  - SAME: give it one more item of the type it currently has.
     *  - ONLY_IF_SAME: only give it one more item if the randomly chosen item
     *          has the same type as the currently held item. */
    enum {
        POWERUP_MODE_NEW,
        POWERUP_MODE_SAME,
        POWERUP_MODE_ONLY_IF_SAME
    }
    m_same_powerup_mode;

    static float UNDEFINED;
    float m_bomb_time;                 /**<Time before a bomb explodes.        */
    float m_bomb_time_increase;        /**<Time added to bomb timer when it's
                                           passed on.                          */
    float m_item_switch_time;          /**< Time items will be switched.       */
    int   m_bubblegum_counter;         /**< How many times bubble gums must be
                                            driven over before they disappear. */
    bool  m_shield_restrict_weapos;    /**<Wether weapon usage is punished. */
    float m_explosion_impulse_objects; /**<Impulse of explosion on moving
                                            objects, e.g. road cones, ...      */
    float m_penalty_time;              /**< Penalty time when starting too
                                            early.                             */
    float m_delay_finish_time;         /**<Delay after a race finished before
                                           the results are displayed.          */
    float m_music_credit_time;         /**<Time the music credits are
                                           displayed.                          */
    int   m_max_karts;                 /**<Maximum number of karts.            */
    bool  m_smooth_normals;            /**< If normals for raycasts for wheels
                                           should be interpolated.             */
<<<<<<< HEAD

    /** How many state updates per second the server will send. */
    int m_network_state_frequeny;

    /** Smoothing of prediction errors for position, defined as an
     *  InterpolationArray. */
    InterpolationArray m_positional_smoothing;
    /** Smoothing of prediction errors for rotations, defined as an
     *  InterpolationArray. */
    InterpolationArray m_rotational_smoothing;

    /** If the angle between a normal on a vertex and the normal of the
     *  triangle are more than this value, the physics will use the normal
     *  of the triangle in smoothing normal. */
=======
                                           /** If the angle between a normal on a vertex and the normal of the
                                            *  triangle are more than this value, the physics will use the normal
                                            *  of the triangle in smoothing normal. */
>>>>>>> 95f0bf9e
    float m_smooth_angle_limit;

    /** Default friction for the track and any track/library object. */
    float m_default_track_friction;

    /** Default friction to be used for any moveable, e.g. karts, balls. */
    float m_default_moveable_friction;

    /** Default FPS rate for physics. */
    int m_physics_fps;

    int   m_max_skidmarks;           /**<Maximum number of skid marks/kart.  */
    float m_skid_fadeout_time;       /**<Time till skidmarks fade away.      */
    float m_near_ground;             /**<Determines when a kart is not near
                                      *  ground anymore and the upright
                                      *  constraint is disabled to allow for
                                      *  more violent explosions.            */
    int   m_min_kart_version,        /**<The minimum and maximum .kart file  */
        m_max_kart_version;        /**<version supported by this binary.   */
    int   m_min_track_version,       /**<The minimum and maximum .track file */
        m_max_track_version;       /**<version supported by this binary.   */
    int   m_max_display_news;        /**<How often a news message is displayed
                                         before it is ignored. */

    /** Disable steering if skidding is stopped. This can help in making
     *  skidding more controllable (since otherwise when trying to steer while
     *  steering is reset to match the graphics it often results in the kart
     *  crashing). */
    bool m_disable_steer_while_unskid;

    /** If true the camera will stay behind the kart, potentially making it
     *  easier to see where the kart is going to after the skid. */
    bool m_camera_follow_skid;

    float m_ai_acceleration;         /**<Between 0 and 1, default being 1, can be
                                         used to give a handicap to AIs */

    std::vector<float>
        m_leader_intervals;        /**<Interval in follow the leader till
                                       last kart is reomved.               */
    float m_leader_time_per_kart;    /**< Additional time to each leader
                                          interval for each additional kart. */
    std::vector<int> m_switch_items; /**< How to switch items.               */
    /** The number of points a kart on position X has more than the
     *  next kart. From this the actual number of points for each
     *  position is computed. */
    std::vector<int> m_score_increase;

    /** Filename of the title music to play.*/
    MusicInformation *m_title_music;

    /** Maximum time of a replay. */
    int m_replay_max_time;

    /** Minimum time between consecutive saved tranform events.  */
    float m_replay_dt;

    /** Maximum difference between interpolated and actual position. If the
     *  difference is larger than this, a new event is generated. */
    float m_replay_delta_pos2;

    /** A heading difference of more than that will trigger a new event to
     *  be generated. */
    float m_replay_delta_angle;

    /** The field of view for 1, 2, 3, 4 player split screen. */
    float m_camera_fov[MAX_PLAYER_COUNT];

    float m_cutscene_fov;

    unsigned m_max_skinning_bones;

    unsigned m_tc_quality;

    /** Lists of TTF files used in STK. */
    std::vector<std::string> m_normal_ttf;
    std::vector<std::string> m_digit_ttf;

private:
    /** True if stk_config has been loaded. This is necessary if the
     *  --stk-config command line parameter has been specified to avoid
     *  that stk loads the default configuration after already having
     *  loaded a user specified config file. */
    bool  m_has_been_loaded;

    /** Default FPS rate for physics. */
    int m_physics_fps;


public:
    STKConfig();
    ~STKConfig();
    void init_defaults();
    void getAllData(const XMLNode * root);
    void load(const std::string &filename);
    const std::string &getMainMenuPicture(int n);
    const std::string &getBackgroundPicture(int n);

    void  getAllScores(std::vector<int> *all_scores, int num_karts);
    // ------------------------------------------------------------------------
    /** Returns the default kart properties for each kart. */
    const KartProperties &
        getDefaultKartProperties() const { return *m_default_kart_properties; }

    // ------------------------------------------------------------------------
    /** Returns the kart properties for a certain type of kart.
     *  \throw out_of_range if there is no data for 'type'.
     *  \param type Type of kart (e.g. heavy, medium, ...).
     */
    const KartProperties& getKartProperties(const std::string &type)
    {
        return *m_kart_properties.at(type);
    }   // getKartProperties
    // ------------------------------------------------------------------------
    /** Converts a tick value (in physics time step size) into seconds. */
    float ticks2Time(int ticks) { return float(ticks)/m_physics_fps; }
    // ------------------------------------------------------------------------
    /** Converts a time value into ticks (of physics time steps). */
    int time2Ticks(float t) { return int(t * m_physics_fps);  }
    // ------------------------------------------------------------------------
    /** Returns the physics frame per seconds rate. */
    int getPhysicsFPS() const { return m_physics_fps; }
}
;   // STKConfig

extern STKConfig* stk_config;
#endif<|MERGE_RESOLUTION|>--- conflicted
+++ resolved
@@ -85,7 +85,6 @@
     int   m_max_karts;                 /**<Maximum number of karts.            */
     bool  m_smooth_normals;            /**< If normals for raycasts for wheels
                                            should be interpolated.             */
-<<<<<<< HEAD
 
     /** How many state updates per second the server will send. */
     int m_network_state_frequeny;
@@ -100,11 +99,6 @@
     /** If the angle between a normal on a vertex and the normal of the
      *  triangle are more than this value, the physics will use the normal
      *  of the triangle in smoothing normal. */
-=======
-                                           /** If the angle between a normal on a vertex and the normal of the
-                                            *  triangle are more than this value, the physics will use the normal
-                                            *  of the triangle in smoothing normal. */
->>>>>>> 95f0bf9e
     float m_smooth_angle_limit;
 
     /** Default friction for the track and any track/library object. */
@@ -112,9 +106,6 @@
 
     /** Default friction to be used for any moveable, e.g. karts, balls. */
     float m_default_moveable_friction;
-
-    /** Default FPS rate for physics. */
-    int m_physics_fps;
 
     int   m_max_skidmarks;           /**<Maximum number of skid marks/kart.  */
     float m_skid_fadeout_time;       /**<Time till skidmarks fade away.      */
