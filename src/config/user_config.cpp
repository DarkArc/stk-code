//
//  SuperTuxKart - a fun racing game with go-kart
//  Copyright (C) 2006-2013 SuperTuxKart-Team
//  Modelled after Supertux's configfile.cpp
//
//  This program is free software; you can redistribute it and/or
//  modify it under the terms of the GNU General Public License
//  as published by the Free Software Foundation; either version 3
//  of the License, or (at your option) any later version.
//
//  This program is distributed in the hope that it will be useful,
//  but WITHOUT ANY WARRANTY; without even the implied warranty of
//  MERCHANTABILITY or FITNESS FOR A PARTICULAR PURPOSE.  See the
//  GNU General Public License for more details.
//
//  You should have received a copy of the GNU General Public License
//  along with this program; if not, write to the Free Software
//  Foundation, Inc., 59 Temple Place - Suite 330, Boston, MA  02111-1307, USA.


<<<<<<< HEAD
=======
#include "utils/ptr_vector.hpp"

// The order here is important. If all_params is declared later (e.g. after
// the #includes), all elements will be added to all_params, and then
// all_params will be initialised, i.e. cleared!
class UserConfigParam;
static PtrVector<UserConfigParam, REF> all_params;

>>>>>>> 8c187f6e
// X-macros
#define PARAM_PREFIX
#define PARAM_DEFAULT(X) = X
#include "config/user_config.hpp"

#include "config/player.hpp"
#include "config/saved_grand_prix.hpp"
#include "config/stk_config.hpp"
#include "guiengine/engine.hpp"
#include "io/file_manager.hpp"
#include "io/utf_writer.hpp"
#include "io/xml_node.hpp"
#include "race/race_manager.hpp"
#include "utils/string_utils.hpp"
#include "utils/translation.hpp"

#include <fstream>
#include <iostream>
#include <stdlib.h>
#include <string>
#include <vector>

<<<<<<< HEAD
class UserConfigParam;
static PtrVector<UserConfigParam, REF> all_params;


=======
>>>>>>> 8c187f6e
const int UserConfig::m_current_config_version = 8;


// ----------------------------------------------------------------------------
UserConfigParam::~UserConfigParam()
{
    all_params.remove(this);
}   // ~UserConfigParam

// ----------------------------------------------------------------------------
/** Writes an inner node.
 *  \param stream the xml writer.
 *  \param level determines indentation level.
 */
void UserConfigParam::writeInner(UTFWriter& stream, int level) const
{
    std::string tab(level * 4,' ');
    stream << L"    " << tab.c_str() << m_param_name.c_str() << L"=\""
           << toString() << L"\"\n";
}   // writeInner

// ============================================================================
GroupUserConfigParam::GroupUserConfigParam(const char* group_name,
                                           const char* comment)
{
    m_param_name = group_name;
    all_params.push_back(this);
    if(comment != NULL) m_comment = comment;
}   // GroupUserConfigParam

// ============================================================================
GroupUserConfigParam::GroupUserConfigParam(const char* group_name,
                                           GroupUserConfigParam* group,
                                           const char* comment)
{
    m_param_name = group_name;
    group->addChild(this);
    if(comment != NULL) m_comment = comment;
}   // GroupUserConfigParam

// ----------------------------------------------------------------------------
void GroupUserConfigParam::write(UTFWriter& stream) const
{
    const int attr_amount = m_attributes.size();

    // comments
    if(m_comment.size() > 0) stream << "    <!-- " << m_comment.c_str();
    for(int n=0; n<attr_amount; n++)
    {
        if(m_attributes[n]->m_comment.size() > 0)
            stream << L"\n             " << m_attributes[n]->m_param_name.c_str()
                   << L" : " << m_attributes[n]->m_comment.c_str();
    }

    stream << L" -->\n    <" << m_param_name.c_str() << "\n";

    // actual values
    for (int n=0; n<attr_amount; n++)
    {
        m_attributes[n]->writeInner(stream, 1);
    }
    stream << L"    >\n";
    const int children_amount = m_children.size();
    for (int n=0; n<children_amount; n++)
    {
        m_children[n]->writeInner(stream, 1);
    }
    stream << L"    </" << m_param_name.c_str() << ">\n\n";
}   // write

// ----------------------------------------------------------------------------
void GroupUserConfigParam::writeInner(UTFWriter& stream, int level) const
{
    std::string tab(level * 4,' ');
    for(int i = 0; i < level; i++) tab =+ "    ";
    const int children_amount = m_attributes.size();

    stream << L"    " << tab.c_str() << "<" << m_param_name.c_str() << "\n";

    // actual values
    for (int n=0; n<children_amount; n++)
    {
        m_attributes[n]->writeInner(stream, level+1);
    }
    stream << L"    " << tab.c_str() << "/>\n";
}   // writeInner

// ----------------------------------------------------------------------------
void GroupUserConfigParam::findYourDataInAChildOf(const XMLNode* node)
{
    const XMLNode* child = node->getNode( m_param_name );
    if (child == NULL)
    {
        //std::cerr << "/!\\ User Config : Couldn't find parameter group "
        //          << paramName << std::endl;
        return;
    }

    const int attributes_amount = m_attributes.size();
    for (int n=0; n<attributes_amount; n++)
    {
        m_attributes[n]->findYourDataInAnAttributeOf(child);
    }

}   // findYourDataInAChildOf

// ----------------------------------------------------------------------------
void GroupUserConfigParam::findYourDataInAnAttributeOf(const XMLNode* node)
{
}   // findYourDataInAnAttributeOf

// ----------------------------------------------------------------------------
irr::core::stringw GroupUserConfigParam::toString() const
{
    return "";
}   // toString

// ----------------------------------------------------------------------------
void GroupUserConfigParam::clearChildren()
{
    m_children.clear();
}   // clearChildren

// ----------------------------------------------------------------------------
void GroupUserConfigParam::addChild(GroupUserConfigParam* child)
{
    m_children.push_back(child);
}   // addChild

// ----------------------------------------------------------------------------
void GroupUserConfigParam::addChild(UserConfigParam* child)
{
    m_attributes.push_back(child);
}   // addChild


// ============================================================================
template<typename T, typename U>
ListUserConfigParam<T, U>::ListUserConfigParam(const char* param_name,
                                           const char* comment)
{
    m_param_name = param_name;
    all_params.push_back(this);
    if(comment != NULL) m_comment = comment;
}   // ListUserConfigParam

// ============================================================================
template<typename T, typename U>
ListUserConfigParam<T,U>::ListUserConfigParam(const char* param_name,
                                           const char* comment,
                                           int nb_elements,
                                           ...)
{
    m_param_name = param_name;
    all_params.push_back(this);
    if(comment != NULL) m_comment = comment;

    // add the default list
    va_list arguments;
    va_start ( arguments, nb_elements );
    for ( int i = 0; i < nb_elements; i++ )
        m_elements.push_back(T(va_arg ( arguments, U )));
    va_end ( arguments );                  // Cleans up the list
}   // ListUserConfigParam

// ============================================================================
template<typename T, typename U>
ListUserConfigParam<T, U>::ListUserConfigParam(const char* param_name,
                                           GroupUserConfigParam* group,
                                           const char* comment)
{
    m_param_name = param_name;
    group->addChild(this);
    if(comment != NULL) m_comment = comment;
}   // ListUserConfigParam

// ============================================================================
template<typename T, typename U>
ListUserConfigParam<T, U>::ListUserConfigParam(const char* param_name,
                                           GroupUserConfigParam* group,
                                           const char* comment,
                                           int nb_elements,
                                           ...)
{
    m_param_name = param_name;
    group->addChild(this);
    if(comment != NULL) m_comment = comment;

    // add the default list
    va_list arguments;
    va_start ( arguments, nb_elements );
    for ( int i = 0; i < nb_elements; i++ )
        m_elements.push_back(va_arg ( arguments, T ));
    va_end ( arguments );                  // Cleans up the list
}   // ListUserConfigParam

// ----------------------------------------------------------------------------
template<typename T, typename U>
void ListUserConfigParam<T, U>::write(UTFWriter& stream) const
{
    const int elts_amount = m_elements.size();

    // comment
    if(m_comment.size() > 0) stream << "    <!-- " << m_comment.c_str();
    stream << L" -->\n    <" << m_param_name.c_str() << "\n";

    stream << L"        Size=\"" << elts_amount << "\"\n";
    // actual elements
    for (int n=0; n<elts_amount; n++)
    {
        stream << L"        " << n << "=\"" << m_elements[n].c_str() << "\"\n";
    }
    stream << L"    >\n";
    stream << L"    </" << m_param_name.c_str() << ">\n\n";
}   // write

// ----------------------------------------------------------------------------

template<typename T, typename U>
void ListUserConfigParam<T, U>::findYourDataInAChildOf(const XMLNode* node)
{
    const XMLNode* child = node->getNode( m_param_name );
    if (child == NULL)
    {
        //std::cerr << "/!\\ User Config : Couldn't find parameter group "
        //          << paramName << std::endl;
        return;
    }

    int attr_count = 0;
    child->get( "Size", &attr_count);
    for (int n=0; n<attr_count; n++)
    {
        T elt;
        std::string str;
        child->get( StringUtils::toString(n), &str);
        StringUtils::fromString<T>(str, elt);
        
        // check if the element is already there :
        bool there = false;
        for (unsigned int i = 0; i < m_elements.size(); i++)
        {
            if (elt == m_elements[i])
            {
                there = true;
                break;
            }
        }
        if (!there)
        {
            m_elements.push_back(elt);
        }
    }

}   // findYourDataInAChildOf

// ----------------------------------------------------------------------------
template<typename T, typename U>
void ListUserConfigParam<T, U>::findYourDataInAnAttributeOf(const XMLNode* node)
{
}   // findYourDataInAnAttributeOf

// ----------------------------------------------------------------------------
template<typename T, typename U>
void ListUserConfigParam<T,U>::addElement(T element)
{
    m_elements.push_back(element);
}   // findYourDataInAnAttributeOf

// ----------------------------------------------------------------------------
template<typename T, typename U>
irr::core::stringw ListUserConfigParam<T,U>::toString() const
{
    return "";
}   // toString



// ============================================================================
IntUserConfigParam::IntUserConfigParam(int default_value,
                                       const char* param_name,
                                       const char* comment)
{
    m_value         = default_value;
    m_default_value = default_value;
    m_param_name    = param_name;
    all_params.push_back(this);
    if(comment != NULL) m_comment = comment;
}   // IntUserConfigParam

// ----------------------------------------------------------------------------
IntUserConfigParam::IntUserConfigParam(int default_value,
                                       const char* param_name,
                                       GroupUserConfigParam* group,
                                       const char* comment)
{
    m_value         = default_value;
    m_default_value = default_value;
    m_param_name    = param_name;
    group->addChild(this);
    if(comment != NULL) m_comment = comment;
}   // IntUserConfigParam

// ----------------------------------------------------------------------------
void IntUserConfigParam::write(UTFWriter& stream) const
{
    if(m_comment.size() > 0) stream << L"    <!-- " << m_comment.c_str()
                                    << L" -->\n";
    stream << L"    <" << m_param_name.c_str() << L" value=\"" << m_value
           << L"\" />\n\n";
}   // write

// ----------------------------------------------------------------------------
irr::core::stringw IntUserConfigParam::toString() const
{
    irr::core::stringw tmp;
    tmp += m_value;
    return tmp;
}   // toString

// ----------------------------------------------------------------------------
void IntUserConfigParam::findYourDataInAChildOf(const XMLNode* node)
{
    const XMLNode* child = node->getNode( m_param_name );
    if(child == NULL)
    {
        //std::cout << "Couldn't find int parameter " << paramName << std::endl;
        return;
    }

    child->get( "value", &m_value );
    //std::cout << "read int " << paramName << ", value=" << value << std::endl;
}   // findYourDataInAChildOf

// ----------------------------------------------------------------------------
void IntUserConfigParam::findYourDataInAnAttributeOf(const XMLNode* node)
{
    node->get( m_param_name, &m_value );
}   // findYourDataInAnAttributeOf

// ============================================================================
TimeUserConfigParam::TimeUserConfigParam(StkTime::TimeType default_value,
                                         const char* param_name,
                                         const char* comment)
{
    m_value         = default_value;
    m_default_value = default_value;
    m_param_name    = param_name;
    all_params.push_back(this);
    if(comment != NULL) m_comment = comment;
}   // TimeUserConfigParam

// ----------------------------------------------------------------------------
TimeUserConfigParam::TimeUserConfigParam(StkTime::TimeType default_value,
                                         const char* param_name,
                                         GroupUserConfigParam* group,
                                         const char* comment)
{
    m_value         = default_value;
    m_default_value = default_value;
    m_param_name    = param_name;
    group->addChild(this);
    if(comment != NULL) m_comment = comment;
}   // TimeUserConfigParam

// ----------------------------------------------------------------------------
void TimeUserConfigParam::write(UTFWriter& stream) const
{
    if(m_comment.size() > 0) stream << L"    <!-- " << m_comment.c_str()
                                    << L" -->\n";
    std::ostringstream o;
    o<<m_value;
    stream << L"    <" << m_param_name.c_str() << L" value=\""
           << core::stringw(o.str().c_str()) << L"\" />\n\n";
}   // write

// ----------------------------------------------------------------------------
irr::core::stringw TimeUserConfigParam::toString() const
{
    // irrString does not have a += with a 64-bit int type, so
    // we can't use an irrlicht's stringw directly. Since it's only a
    // number, we can use std::string, and convert to stringw

    std::ostringstream o;
    o<<m_value;
    return core::stringw(o.str().c_str());
}   // toString

// ----------------------------------------------------------------------------
void TimeUserConfigParam::findYourDataInAChildOf(const XMLNode* node)
{
    const XMLNode* child = node->getNode( m_param_name );
    if(child == NULL)
    {
        //std::cout << "Couldn't find int parameter " << paramName <<std::endl;
        return;
    }

    int64_t tmp;
    child->get( "value", &tmp );
    m_value = tmp;
}   // findYourDataInAChildOf

// ----------------------------------------------------------------------------
void TimeUserConfigParam::findYourDataInAnAttributeOf(const XMLNode* node)
{
    int64_t tmp;
    node->get( m_param_name, &tmp );
    m_value = tmp;
}   // findYourDataInAnAttributeOf

// ============================================================================
StringUserConfigParam::StringUserConfigParam(const char* default_value,
                                             const char* param_name,
                                             const char* comment)
{
    m_value         = default_value;
    m_default_value = default_value;
    m_param_name    = param_name;
    all_params.push_back(this);
    if(comment != NULL) m_comment = comment;
}   // StringUserConfigParam

// ----------------------------------------------------------------------------
StringUserConfigParam::StringUserConfigParam(const char* default_value,
                                             const char* param_name,
                                             GroupUserConfigParam* group,
                                             const char* comment)
{
    m_value         = default_value;
    m_default_value = default_value;
    m_param_name = param_name;
    group->addChild(this);
    if(comment != NULL) m_comment = comment;
}   // StringUserConfigParam

// ----------------------------------------------------------------------------
void StringUserConfigParam::write(UTFWriter& stream) const
{
    if(m_comment.size() > 0) stream << L"    <!-- " << m_comment.c_str()
                                    << L" -->\n";
    stream << L"    <" << m_param_name.c_str() << L" value=\""
           << m_value.c_str() << L"\" />\n\n";
}   // write

// ----------------------------------------------------------------------------
void StringUserConfigParam::findYourDataInAChildOf(const XMLNode* node)
{
    const XMLNode* child = node->getNode( m_param_name );
    if(child == NULL) return;

    child->get( "value", &m_value );
}   // findYourDataInAChildOf

// ----------------------------------------------------------------------------
void StringUserConfigParam::findYourDataInAnAttributeOf(const XMLNode* node)
{
    node->get( m_param_name, &m_value );
}   // findYourDataInAnAttributeOf

// ============================================================================
WStringUserConfigParam::WStringUserConfigParam(const core::stringw& default_value,
                                               const char* param_name,
                                               const char* comment)
{

    m_value         = default_value;
    m_default_value = default_value;

    m_param_name = param_name;
    all_params.push_back(this);
    if(comment != NULL) m_comment = comment;
}   // WStringUserConfigParam

// ----------------------------------------------------------------------------
WStringUserConfigParam::WStringUserConfigParam(const core::stringw& default_value,
                                               const char* param_name,
                                               GroupUserConfigParam* group,
                                               const char* comment)
{
    m_value         = default_value;
    m_default_value = default_value;

    m_param_name = param_name;
    group->addChild(this);
    if(comment != NULL) m_comment = comment;
}   // WStringUserConfigParam

// ----------------------------------------------------------------------------
void WStringUserConfigParam::write(UTFWriter& stream) const
{
    if(m_comment.size() > 0) stream << L"    <!-- " << m_comment.c_str()
                                    << L" -->\n";
    stream << L"    <" << m_param_name.c_str() << L" value=\"" << m_value
           << L"\" />\n\n";
}   // write
// ----------------------------------------------------------------------------
void WStringUserConfigParam::findYourDataInAChildOf(const XMLNode* node)
{
    const XMLNode* child = node->getNode( m_param_name );
    if(child == NULL) return;

    child->get( "value", &m_value );
}   // findYourDataInAChildOf

// ----------------------------------------------------------------------------
void WStringUserConfigParam::findYourDataInAnAttributeOf(const XMLNode* node)
{
    node->get( m_param_name, &m_value );
}   // findYourDataInAnAttributeOf

// ============================================================================
BoolUserConfigParam::BoolUserConfigParam(bool default_value,
                                         const char* param_name,
                                         const char* comment)
{
    m_value         = default_value;
    m_default_value = default_value;

    m_param_name = param_name;
    all_params.push_back(this);
    if(comment != NULL) m_comment = comment;
}   // BoolUserConfigParam

// ----------------------------------------------------------------------------
BoolUserConfigParam::BoolUserConfigParam(bool default_value,
                                         const char* param_name,
                                         GroupUserConfigParam* group,
                                         const char* comment)
{
    m_value         = default_value;
    m_default_value = default_value;

    m_param_name = param_name;
    group->addChild(this);
    if(comment != NULL) m_comment = comment;
}   // BoolUserConfigParam


// ----------------------------------------------------------------------------
void BoolUserConfigParam::write(UTFWriter& stream) const
{
    if(m_comment.size() > 0) stream << L"    <!-- " << m_comment.c_str()
                                    << L" -->\n";
    stream << L"    <" << m_param_name.c_str() << L" value=\""
           << (m_value ? L"true" : L"false" ) << L"\" />\n\n";
}   // write

// ----------------------------------------------------------------------------
void BoolUserConfigParam::findYourDataInAChildOf(const XMLNode* node)
{
    const XMLNode* child = node->getNode( m_param_name );
    if(child == NULL) return;

    std::string text_value = "";
    child->get( "value", &text_value );

    if(text_value == "true")
    {
        m_value = true;
    }
    else if(text_value == "false")
    {
        m_value = false;
    }
    else
    {
        std::cerr << "Unknown value for " << m_param_name
                  << "; expected true or false\n";
    }
}   // findYourDataInAChildOf

// ----------------------------------------------------------------------------
void BoolUserConfigParam::findYourDataInAnAttributeOf(const XMLNode* node)
{
    std::string text_value = "";
    node->get( m_param_name, &text_value );

    if (text_value == "true")
    {
        m_value = true;
    }
    else if (text_value == "false")
    {
        m_value = false;
    }
    else
    {
        std::cerr << "Unknown value for " << m_param_name
                  << "; expected true or false\n";
    }
}   // findYourDataInAnAttributeOf

// ----------------------------------------------------------------------------
irr::core::stringw BoolUserConfigParam::toString() const
{
    return (m_value ? L"true" : L"false" );
}   // toString

// ============================================================================
FloatUserConfigParam::FloatUserConfigParam(float default_value,
                                           const char* param_name,
                                           const char* comment)
{
    m_value         = default_value;
    m_default_value = default_value;

    m_param_name = param_name;
    all_params.push_back(this);
    if(comment != NULL) m_comment = comment;
}   // FloatUserConfigParam

// ----------------------------------------------------------------------------
FloatUserConfigParam::FloatUserConfigParam(float default_value,
                                           const char* param_name,
                                           GroupUserConfigParam* group,
                                           const char* comment)
{
    m_value         = default_value;
    m_default_value = default_value;

    m_param_name = param_name;
    group->addChild(this);
    if(comment != NULL) m_comment = comment;
}   // FloatUserConfigParam

// ----------------------------------------------------------------------------
void FloatUserConfigParam::write(UTFWriter& stream) const
{
    if(m_comment.size() > 0) stream << L"    <!-- " << m_comment.c_str()
                                    << L" -->\n";
    stream << L"    <" << m_param_name.c_str() << L" value=\"" << m_value
           << L"\" />\n\n";
}   // write

// ----------------------------------------------------------------------------
void FloatUserConfigParam::findYourDataInAChildOf(const XMLNode* node)
{
    const XMLNode* child = node->getNode( m_param_name );
    if(child == NULL) return;

    child->get( "value", &m_value );
}   // findYourDataInAChildOf

// ----------------------------------------------------------------------------
void FloatUserConfigParam::findYourDataInAnAttributeOf(const XMLNode* node)
{
    node->get( m_param_name, &m_value );
}   // findYourDataInAnAttributeOf

// ----------------------------------------------------------------------------
irr::core::stringw FloatUserConfigParam::toString() const
{
    irr::core::stringw tmp;
    tmp += m_value;
    return tmp;
}   // toString

// =====================================================================================
// =====================================================================================

#if 0
#pragma mark -
#pragma mark UserConfig
#endif

UserConfig *user_config;

UserConfig::UserConfig()
{
    m_filename = "config.xml";
    m_warning  = "";
    //m_blacklist_res.clear();

}   // UserConfig

// -----------------------------------------------------------------------------
UserConfig::~UserConfig()
{
    UserConfigParams::m_saved_grand_prix_list.clearAndDeleteAll();
}   // ~UserConfig

// -----------------------------------------------------------------------------
/** Load configuration values from file. */
bool UserConfig::loadConfig()
{
    const std::string filename = file_manager->getUserConfigFile(m_filename);
    XMLNode* root = file_manager->createXMLTree(filename);
    if(!root || root->getName() != "stkconfig")
    {
        std::cerr << "Could not read user config file file " << filename << std::endl;
        if(root) delete root;
        return false;
    }

    // ---- Read config file version
    int config_file_version = m_current_config_version;
    if(root->get("version", &config_file_version) < 1)
    {
        GUIEngine::showMessage( _("Your config file was malformed, so it was deleted and a new one will be created."), 10.0f);
        Log::error("UserConfig", 
                   "Warning, malformed user config file! Contains no version");
    }
    if (config_file_version < m_current_config_version)
    {
        // current version (8) is 100% incompatible with other versions (which were lisp)
        // so we just delete the old config. in the future, for smaller updates, we can
        // add back the code previously there that upgraded the config file to the new
        // format instead of overwriting it.

        GUIEngine::showMessage( _("Your config file was too old, so it was deleted and a new one will be created."), 10.0f);
        printf("Your config file was too old, so it was deleted and a new one will be created.");
        delete root;
        return false;

    }   // if configFileVersion<SUPPORTED_CONFIG_VERSION

    // ---- Read parameters values (all parameter objects must have been created before this point if
    //      you want them automatically read from the config file)
    const int paramAmount = all_params.size();
    for(int i=0; i<paramAmount; i++)
    {
        all_params[i].findYourDataInAChildOf(root);
    }


    // ---- Read Saved GP's
    UserConfigParams::m_saved_grand_prix_list.clearAndDeleteAll();
    std::vector<XMLNode*> saved_gps;
    root->getNodes("SavedGP", saved_gps);
    const int gp_amount = saved_gps.size();
    for (int i=0; i<gp_amount; i++)
    {
        UserConfigParams::m_saved_grand_prix_list.push_back(
                                           new SavedGrandPrix( saved_gps[i]) );
    }
    delete root;

    return true;
}   // loadConfig

// ----------------------------------------------------------------------------
/** Write settings to config file. */
void UserConfig::saveConfig()
{
    const std::string filename = file_manager->getUserConfigFile(m_filename);

    try
    {
        UTFWriter configfile(filename.c_str());

        configfile << L"<?xml version=\"1.0\"?>\n";
        configfile << L"<stkconfig version=\"" << m_current_config_version
                   << L"\" >\n\n";

        const int paramAmount = all_params.size();
        for(int i=0; i<paramAmount; i++)
        {
            //std::cout << "saving parameter " << i << " to file\n";
            all_params[i].write(configfile);
        }

        configfile << L"</stkconfig>\n";
        configfile.close();
    }
    catch (std::runtime_error& e)
    {
        std::cerr << "[UserConfig::saveConfig] ERROR: Failed to write config to " << filename.c_str()
                  << "; cause : " << e.what() << "\n";
    }

}   // saveConfig

// ----------------------------------------------------------------------------
bool UserConfigParams::logMemory()
     { return (m_verbosity&LOG_MEMORY) == LOG_MEMORY;}

// ----------------------------------------------------------------------------
bool UserConfigParams::logGUI ()
     { return (m_verbosity&LOG_GUI) == LOG_GUI;   }

// ----------------------------------------------------------------------------
bool UserConfigParams::logAddons()
     { return (m_verbosity&LOG_ADDONS) == LOG_ADDONS;}

// ----------------------------------------------------------------------------
bool UserConfigParams::logFlyable()
     { return (m_verbosity&LOG_FLYABLE) == LOG_FLYABLE;  }

// ----------------------------------------------------------------------------
bool UserConfigParams::logMisc()
     { return (m_verbosity&LOG_MISC) == LOG_MISC;  }
<|MERGE_RESOLUTION|>--- conflicted
+++ resolved
@@ -18,8 +18,6 @@
 //  Foundation, Inc., 59 Temple Place - Suite 330, Boston, MA  02111-1307, USA.
 
 
-<<<<<<< HEAD
-=======
 #include "utils/ptr_vector.hpp"
 
 // The order here is important. If all_params is declared later (e.g. after
@@ -28,7 +26,6 @@
 class UserConfigParam;
 static PtrVector<UserConfigParam, REF> all_params;
 
->>>>>>> 8c187f6e
 // X-macros
 #define PARAM_PREFIX
 #define PARAM_DEFAULT(X) = X
@@ -51,13 +48,6 @@
 #include <string>
 #include <vector>
 
-<<<<<<< HEAD
-class UserConfigParam;
-static PtrVector<UserConfigParam, REF> all_params;
-
-
-=======
->>>>>>> 8c187f6e
 const int UserConfig::m_current_config_version = 8;
 
 
