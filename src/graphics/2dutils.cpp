--- conflicted
+++ resolved
@@ -467,15 +467,8 @@
 
     VertexUtils::bindVertexArrayAttrib(vType);
 
-<<<<<<< HEAD
-    glUseProgram(UIShader::Primitive2DList::getInstance()->Program);
-    UIShader::Primitive2DList::getInstance()->setUniforms();
-=======
     Primitive2DList::getInstance()->use();
     Primitive2DList::getInstance()->setUniforms();
-    const video::SOverrideMaterial &m = irr_driver->getVideoDriver()
-                                                  ->getOverrideMaterial();
->>>>>>> 9b562d31
     compressTexture(tex, false);
     Primitive2DList::getInstance()->setTextureUnits(getTextureGLuint(tex));
     glDrawElements(GL_TRIANGLE_FAN, primitiveCount, GL_UNSIGNED_SHORT, 0);
