--- conflicted
+++ resolved
@@ -152,25 +152,6 @@
         m_camera->setPosition(wanted_position.toIrrVector());
         m_camera->setTarget(wanted_target.toIrrVector());
     }
-<<<<<<< HEAD
-=======
-    if(mode==CM_FINAL)
-    {
-        const Track* track       = world->getTrack();
-        core::vector3df wanted_position(track->getCameraPosition().toIrrVector());
-        core::vector3df curr_position(m_camera->getPosition());
-        m_lin_velocity           = (wanted_position-curr_position)
-                                 / stk_config->m_final_camera_time;
-        float distance           = (m_kart->getXYZ() - curr_position).length();
-        core::vector3df hpr      = track->getCameraHPR().toIrrHPR();
-        core::vector3df target   = hpr.rotationToDirection(core::vector3df(0, 0, 1)*distance)
-                                 + wanted_position;
-        core::vector3df curr_hpr = m_camera->getRotation();
-        m_target_velocity        = (target - m_camera->getTarget())
-                                 / stk_config->m_final_camera_time;
-        m_final_time             = 0.0f;
-     }
->>>>>>> 7ef21a38
 
     m_mode = mode;
 }   // setMode
@@ -199,14 +180,10 @@
  */
 void Camera::setInitialTransform()
 {
-<<<<<<< HEAD
-    m_camera->setPosition( m_kart->getXYZ().toIrrVector() - core::vector3df(0, -25, 50) );
-    m_camera->setRotation( core::vector3df( 0.0f, 0.0f, 0.0f ) );
-=======
     m_camera->setPosition(  m_kart->getXYZ().toIrrVector() 
                           + core::vector3df(0, 25, -50)   );
     m_camera->setRotation(core::vector3df(0, 0, 0));
->>>>>>> 7ef21a38
+    m_camera->setRotation( core::vector3df( 0.0f, 0.0f, 0.0f ) );
 }   // setInitialTransform
 
 //-----------------------------------------------------------------------------
