--- conflicted
+++ resolved
@@ -893,7 +893,6 @@
 }
 #endif // !defined(USE_GLES2)
 
-<<<<<<< HEAD
 // ----------------------------------------------------------------------------
 int32_t DrawCalls::getSkinningOffset() const
 {
@@ -902,6 +901,4 @@
         (const size_t previous, const STKAnimatedMesh* m)
         { return previous + m->getTotalJointSize(); });
 }   // getSkinningOffset
-=======
-#endif   // !SERVER_ONLY
->>>>>>> ae0b1136
+#endif   // !SERVER_ONLY