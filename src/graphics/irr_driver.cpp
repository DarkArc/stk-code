//  SuperTuxKart - a fun racing game with go-kart
//  Copyright (C) 2009-2015 Joerg Henrichs
//
//  This program is free software; you can redistribute it and/or
//  modify it under the terms of the GNU General Public License
//  as published by the Free Software Foundation; either version 3
//  of the License, or (at your option) any later version.
//
//  This program is distributed in the hope that it will be useful,
//  but WITHOUT ANY WARRANTY; without even the implied warranty of
//  MERCHANTABILITY or FITNESS FOR A PARTICULAR PURPOSE.  See the
//  GNU General Public License for more details.
//
//  You should have received a copy of the GNU General Public License
//  along with this program; if not, write to the Free Software
//  Foundation, Inc., 59 Temple Place - Suite 330, Boston, MA  02111-1307, USA.

#include "graphics/irr_driver.hpp"

#include "config/user_config.hpp"
#include "graphics/callbacks.hpp"
#include "graphics/camera.hpp"
#include "graphics/central_settings.hpp"
#include "graphics/glwrap.hpp"
#include "graphics/2dutils.hpp"
#include "graphics/fixed_pipeline_renderer.hpp"
#include "graphics/graphics_restrictions.hpp"
#include "graphics/light.hpp"
#include "graphics/material_manager.hpp"
#include "graphics/particle_kind_manager.hpp"
#include "graphics/per_camera_node.hpp"
#include "graphics/referee.hpp"
#include "graphics/render_target.hpp"
#include "graphics/shader_based_renderer.hpp"
#include "graphics/shaders.hpp"
#include "graphics/shadow_matrices.hpp"
#include "graphics/stk_animated_mesh.hpp"
#include "graphics/stk_billboard.hpp"
#include "graphics/stk_mesh_scene_node.hpp"
#include "graphics/stk_scene_manager.hpp"
#include "graphics/sun.hpp"
#include "graphics/rtts.hpp"
#include "graphics/texture_manager.hpp"
#include "graphics/water.hpp"
#include "graphics/wind.hpp"
#include "guiengine/engine.hpp"
#include "guiengine/message_queue.hpp"
#include "guiengine/modaldialog.hpp"
#include "guiengine/scalable_font.hpp"
#include "guiengine/screen.hpp"
#include "io/file_manager.hpp"
#include "items/item_manager.hpp"
#include "items/powerup_manager.hpp"
#include "items/attachment_manager.hpp"
#include "items/projectile_manager.hpp"
#include "karts/abstract_kart.hpp"
#include "karts/kart_properties_manager.hpp"
#include "main_loop.hpp"
#include "modes/profile_world.hpp"
#include "modes/world.hpp"
#include "physics/physics.hpp"
#include "scriptengine/property_animator.hpp"
#include "states_screens/dialogs/confirm_resolution_dialog.hpp"
#include "states_screens/state_manager.hpp"
#include "tracks/track_manager.hpp"
#include "utils/constants.hpp"
#include "utils/log.hpp"
#include "utils/profiler.hpp"
#include "utils/vs.hpp"

#include <irrlicht.h>
#include "../lib/irrlicht/source/Irrlicht/CSkinnedMesh.h"

/* Build-time check that the Irrlicht we're building against works for us.
 * Should help prevent distros building against an incompatible library.
 */

#if IRRLICHT_VERSION_MAJOR < 1 || IRRLICHT_VERSION_MINOR < 7 || \
    _IRR_MATERIAL_MAX_TEXTURES_ < 8 || !defined(_IRR_COMPILE_WITH_OPENGL_) || \
    !defined(_IRR_COMPILE_WITH_B3D_LOADER_)
#error "Building against an incompatible Irrlicht. Distros, \
please use the included version."
#endif

using namespace irr;

#ifdef WIN32
#define WIN32_LEAN_AND_MEAN
#include <windows.h>
#endif
#if defined(__linux__) && !defined(ANDROID)
#include <X11/Xlib.h>
#include <X11/Xutil.h>
#endif

/** singleton */
IrrDriver *irr_driver = NULL;

GPUTimer          m_perf_query[Q_LAST];

const int MIN_SUPPORTED_HEIGHT = 768;
const int MIN_SUPPORTED_WIDTH  = 1024;
const bool ALLOW_1280_X_720    = true;

// ----------------------------------------------------------------------------
/** The constructor creates the irrlicht device. It first creates a NULL
 *  device. This is necessary to handle the Chicken/egg problem with irrlicht:
 *  access to the file system is given from the device, but we can't create the
 *  device before reading the user_config file (for resolution, fullscreen).
 *  So we create a dummy device here to begin with, which is then later (once
 *  the real device exists) changed in initDevice().
 */
IrrDriver::IrrDriver()
{
    m_resolution_changing = RES_CHANGE_NONE;
    m_phase               = SOLID_NORMAL_AND_DEPTH_PASS;
    m_device              = createDevice(video::EDT_NULL,
                                         irr::core::dimension2d<u32>(640, 480),
                                         /*bits*/16U, /**fullscreen*/ false,
                                         /*stencilBuffer*/ false,
                                         /*vsync*/false,
                                         /*event receiver*/ NULL,
                                         file_manager->getFileSystem());
    m_request_screenshot = false;
    m_renderer            = NULL;
    m_wind                = new Wind();

    m_mipviz = m_wireframe = m_normals = m_ssaoviz = false;
    m_lightviz = m_shadowviz = m_distortviz = m_rsm = m_rh = m_gi = false;
    m_boundingboxesviz = false;
    m_last_light_bucket_distance = 0;
    memset(object_count, 0, sizeof(object_count));
}   // IrrDriver

// ----------------------------------------------------------------------------
/** Destructor - removes the irrlicht device.
 */
IrrDriver::~IrrDriver()
{
    assert(m_device != NULL);

    m_device->drop();
    m_device = NULL;
    m_modes.clear();

    if (CVS->isGLSL())
    {
        Shaders::destroy();
    }
    delete m_wind;
    delete m_renderer;
}   // ~IrrDriver

// ----------------------------------------------------------------------------
/** Called before a race is started, after all cameras are set up.
 */
void IrrDriver::reset()
{
    m_renderer->reset();
}   // reset

void IrrDriver::setPhase(STKRenderingPass p)
{
    m_phase = p;
}

STKRenderingPass IrrDriver::getPhase() const
{
  return m_phase;
}

void IrrDriver::IncreaseObjectCount()
{
    object_count[m_phase]++;
}

void IrrDriver::IncreasePolyCount(unsigned Polys)
{
    poly_count[m_phase] += Polys;
}

core::array<video::IRenderTarget> &IrrDriver::getMainSetup()
{
  return m_mrt;
}

GPUTimer &IrrDriver::getGPUTimer(unsigned i)
{
    return m_perf_query[i];
}



std::unique_ptr<RenderTarget> IrrDriver::createRenderTarget(const irr::core::dimension2du &dimension,
                                                            const std::string &name)
{
    return m_renderer->createRenderTarget(dimension, name);
}


// ----------------------------------------------------------------------------

#if defined(__linux__) && !defined(ANDROID)
/*
Returns the parent window of "window" (i.e. the ancestor of window
that is a direct child of the root, or window itself if it is a direct child).
If window is the root window, returns window.
*/
Window get_toplevel_parent(Display* display, Window window)
{
     Window parent;
     Window root;
     Window * children;
     unsigned int num_children;

     while (true)
     {
         if (0 == XQueryTree(display, window, &root,
                   &parent, &children, &num_children))
         {
             Log::fatal("irr_driver", "XQueryTree error\n");
         }
         if (children) { //must test for null
             XFree(children);
         }
         if (window == root || parent == root) {
             return window;
         }
         else {
             window = parent;
         }
     }
}
#endif

// ----------------------------------------------------------------------------
/** If the position of the window should be remembered, store it in the config
 *  file.
 *  \post The user config file must still be saved!
 */
void IrrDriver::updateConfigIfRelevant()
{
        if (!UserConfigParams::m_fullscreen &&
             UserConfigParams::m_remember_window_location)
    {
#ifdef WIN32
        const video::SExposedVideoData& videoData = m_device->getVideoDriver()
                                                     ->getExposedVideoData();
        // this should work even if using DirectX in theory because the HWnd is
        // always third pointer in the struct, no matter which union is used
        HWND window = (HWND)videoData.OpenGLWin32.HWnd;
        WINDOWPLACEMENT placement;
        placement.length = sizeof(WINDOWPLACEMENT);
        if (GetWindowPlacement(window, &placement))
        {
            int x = (int)placement.rcNormalPosition.left;
            int y = (int)placement.rcNormalPosition.top;
            // If the windows position is saved, it must be a non-negative
            // number. So if the window is partly off screen, move it to the
            // corresponding edge.
            if(x<0) x = 0;
            if(y<0) y = 0;
            Log::verbose("irr_driver",
                       "Retrieved window location for config : %i %i\n", x, y);

            if (UserConfigParams::m_window_x != x || UserConfigParams::m_window_y != y)
            {
                UserConfigParams::m_window_x = x;
                UserConfigParams::m_window_y = y;
            }
        }
        else
        {
            Log::warn("irr_driver", "Could not retrieve window location\n");
        }
#elif defined(__linux__) && !defined(ANDROID)
        const video::SExposedVideoData& videoData =
            m_device->getVideoDriver()->getExposedVideoData();
        Display* display = (Display*)videoData.OpenGLLinux.X11Display;
        XWindowAttributes xwa;
        XGetWindowAttributes(display, get_toplevel_parent(display,
                                       videoData.OpenGLLinux.X11Window), &xwa);
        int wx = xwa.x;
        int wy = xwa.y;
        Log::verbose("irr_driver",
                     "Retrieved window location for config : %i %i\n", wx, wy);


        if (UserConfigParams::m_window_x != wx || UserConfigParams::m_window_y != wy)
        {
            UserConfigParams::m_window_x = wx;
            UserConfigParams::m_window_y = wy;
        }
#endif
    }
}   // updateConfigIfRelevant

// ----------------------------------------------------------------------------
/** Gets a list of supported video modes from the irrlicht device. This data
 *  is stored in m_modes.
 */
void IrrDriver::createListOfVideoModes()
{
    // Note that this is actually reported by valgrind as a leak, but it is
    // a leak in irrlicht: this list is dynamically created the first time
    // it is used, but then not cleaned on exit.
    video::IVideoModeList* modes = m_device->getVideoModeList();
    const int count = modes->getVideoModeCount();

    for(int i=0; i<count; i++)
    {
        // only consider 32-bit resolutions for now
        if (modes->getVideoModeDepth(i) >= 24)
        {
            const int w = modes->getVideoModeResolution(i).Width;
            const int h = modes->getVideoModeResolution(i).Height;
            if ((h < MIN_SUPPORTED_HEIGHT || w < MIN_SUPPORTED_WIDTH) &&
                (!(h==600 && w==800 && UserConfigParams::m_artist_debug_mode) &&
                (!(h==720 && w==1280 && ALLOW_1280_X_720 == true))))
                continue;

            VideoMode mode(w, h);
            m_modes.push_back( mode );
        }   // if depth >=24
    }   // for i < video modes count
}   // createListOfVideoModes

// ----------------------------------------------------------------------------
/** This creates the actualy OpenGL device. This is called
 */
void IrrDriver::initDevice()
{
    SIrrlichtCreationParameters params;
    
    // If --no-graphics option was used, the null device can still be used.
    if (!ProfileWorld::isNoGraphics())
    {
        // This code is only executed once. No need to reload the video
        // modes every time the resolution changes.
        if(m_modes.size()==0)
        {
            createListOfVideoModes();
            // The debug name is only set if irrlicht is compiled in debug
            // mode. So we use this to print a warning to the user.
            if(m_device->getDebugName())
            {
                Log::warn("irr_driver",
                          "!!!!! Performance warning: Irrlicht compiled with "
                          "debug mode.!!!!!\n");
                Log::warn("irr_driver",
                          "!!!!! This can have a significant performance "
                          "impact         !!!!!\n");
            }

        } // end if firstTime

        video::IVideoModeList* modes = m_device->getVideoModeList();
        const core::dimension2d<u32> ssize = modes->getDesktopResolution();

        if (ssize.Width < 1 || ssize.Height < 1)
        {
            Log::warn("irr_driver", "Unknown desktop resolution.");
        }
        else if (UserConfigParams::m_width > (int)ssize.Width ||
                 UserConfigParams::m_height > (int)ssize.Height)
        {
            Log::warn("irr_driver", "The window size specified in "
                      "user config is larger than your screen!");
            UserConfigParams::m_width = (int)ssize.Width;
            UserConfigParams::m_height = (int)ssize.Height;
        }

        if (UserConfigParams::m_fullscreen)
        {
            if (modes->getVideoModeCount() > 0)
            {
                core::dimension2d<u32> res = core::dimension2du(
                                                    UserConfigParams::m_width,
                                                    UserConfigParams::m_height);
                res = modes->getVideoModeResolution(res, res);

                UserConfigParams::m_width = res.Width;
                UserConfigParams::m_height = res.Height;
            }
            else
            {
                Log::warn("irr_driver", "Cannot get information about "
                          "resolutions. Disable fullscreen.");
                UserConfigParams::m_fullscreen = false;
            }
        }

        if (UserConfigParams::m_width < 1 || UserConfigParams::m_height < 1)
        {
            Log::warn("irr_driver", "Invalid window size. "
                         "Try to use the default one.");
            UserConfigParams::m_width = MIN_SUPPORTED_WIDTH;
            UserConfigParams::m_height = MIN_SUPPORTED_HEIGHT;
        }

        m_device->closeDevice();
        m_video_driver  = NULL;
        m_gui_env       = NULL;
        m_scene_manager = NULL;
        // In some circumstances it would happen that a WM_QUIT message
        // (apparently sent for this NULL device) is later received by
        // the actual window, causing it to immediately quit.
        // Following advise on the irrlicht forums I added the following
        // two calles - the first one didn't make a difference (but
        // certainly can't hurt), but the second one apparenlty solved
        // the problem for now.
        m_device->clearSystemMessages();
        m_device->run();
        m_device->drop();
        m_device  = NULL;

        params.ForceLegacyDevice = (UserConfigParams::m_force_legacy_device || 
            UserConfigParams::m_gamepad_visualisation);

        // Try 32 and, upon failure, 24 then 16 bit per pixels
        for (int bits=32; bits>15; bits -=8)
        {
            if(UserConfigParams::logMisc())
                Log::verbose("irr_driver", "Trying to create device with "
                             "%i bits\n", bits);

            params.DriverType    = video::EDT_OPENGL;
            params.Stencilbuffer = false;
            params.Bits          = bits;
            params.EventReceiver = this;
            params.Fullscreen    = UserConfigParams::m_fullscreen;
            params.Vsync         = UserConfigParams::m_vsync;
            params.FileSystem    = file_manager->getFileSystem();
            params.WindowSize    =
                core::dimension2du(UserConfigParams::m_width,
                                   UserConfigParams::m_height);
            params.HandleSRGB    = true;
            
            /*
            switch ((int)UserConfigParams::m_antialiasing)
            {
            case 0:
                break;
            case 1:
                params.AntiAlias = 2;
                break;
            case 2:
                params.AntiAlias = 4;
                break;
            case 3:
                params.AntiAlias = 8;
                break;
            default:
                Log::error("irr_driver",
                           "[IrrDriver] WARNING: Invalid value for "
                           "anti-alias setting : %i\n",
                           (int)UserConfigParams::m_antialiasing);
            }
            */
            m_device = createDeviceEx(params);

            if(m_device)
                break;
        }   // for bits=32, 24, 16


        // if still no device, try with a default screen size, maybe
        // size is the problem
        if(!m_device)
        {
            UserConfigParams::m_width  = MIN_SUPPORTED_WIDTH;
            UserConfigParams::m_height = MIN_SUPPORTED_HEIGHT;

            m_device = createDevice(video::EDT_OPENGL,
                        core::dimension2du(UserConfigParams::m_width,
                                           UserConfigParams::m_height ),
                                    32, //bits per pixel
                                    UserConfigParams::m_fullscreen,
                                    false,  // stencil buffers
                                    false,  // vsync
                                    this,   // event receiver
                                    file_manager->getFileSystem()
                                    );
            if (m_device)
            {
                Log::verbose("irr_driver", "An invalid resolution was set in "
                             "the config file, reverting to saner values\n");
            }
        }
    }

    if(!m_device)
    {
        Log::fatal("irr_driver", "Couldn't initialise irrlicht device. Quitting.\n");
    }
    
    CVS->init();
                    
    // This is the ugly hack for intel driver on linux, which doesn't
    // use sRGB-capable visual, even if we request it. This causes
    // the screen to be darker than expected. It affects mesa 10.6 and newer. 
    // Though we are able to force to use the proper format on mesa side by 
    // setting WithAlphaChannel parameter.
    if (!ProfileWorld::isNoGraphics() && CVS->needsSRGBCapableVisualWorkaround())
    {
        Log::warn("irr_driver", "Created visual is not sRGB-capable. "
                                "Re-creating device to workaround the issue.");
        m_device->closeDevice();
        m_device->drop();

        params.WithAlphaChannel = true;
        
        m_device = createDeviceEx(params);
        
        if(!m_device)
        {
            Log::fatal("irr_driver", "Couldn't initialise irrlicht device. Quitting.\n");
        }
    }

    m_scene_manager = m_device->getSceneManager();
    m_gui_env       = m_device->getGUIEnvironment();
    m_video_driver  = m_device->getVideoDriver();

    m_actual_screen_size = m_video_driver->getCurrentRenderTargetSize();

    CVS->init();
    
    if(CVS->isGLSL())
        m_renderer = new ShaderBasedRenderer();
    else
        m_renderer = new FixedPipelineRenderer();

    if (UserConfigParams::m_shadows_resolution != 0 &&
        (UserConfigParams::m_shadows_resolution < 512 ||
         UserConfigParams::m_shadows_resolution > 2048))
    {
        Log::warn("irr_driver", 
               "Invalid value for UserConfigParams::m_shadows_resolution : %i",
            (int)UserConfigParams::m_shadows_resolution);
        UserConfigParams::m_shadows_resolution = 0;
    }

    // This remaps the window, so it has to be done before the clear to avoid flicker
    m_device->setResizable(false);

    // Immediate clear to black for a nicer user loading experience
    m_video_driver->beginScene(/*backBuffer clear*/true, /* Z */ false);
    m_video_driver->endScene();

    if (CVS->isGLSL())
    {
        Log::info("irr_driver", "GLSL supported.");
    }

/*    if (!supportGeometryShader())
    {
        // these options require geometry shaders
        UserConfigParams::m_shadows = 0;
        UserConfigParams::m_gi = false;
    }*/

    // m_glsl might be reset in rtt if an error occurs.
    if (CVS->isGLSL())
    {
        Shaders::init();

        m_mrt.clear();
        m_mrt.reallocate(2);

    }
    else
    {
        Log::warn("irr_driver", "Using the fixed pipeline (old GPU, or "
                                "shaders disabled in options)");
    }

    // Only change video driver settings if we are showing graphics
    if (!ProfileWorld::isNoGraphics())
    {
#if defined(__linux__) && !defined(ANDROID)
        // Set class hints on Linux, used by Window Managers.
        const video::SExposedVideoData& videoData = m_video_driver
                                                ->getExposedVideoData();
        XClassHint* classhint = XAllocClassHint();
        classhint->res_name = (char*)"SuperTuxKart";
        classhint->res_class = (char*)"SuperTuxKart";
        XSetClassHint((Display*)videoData.OpenGLLinux.X11Display,
                           videoData.OpenGLLinux.X11Window,
                           classhint);
        XFree(classhint);
#endif
        m_device->setWindowCaption(L"SuperTuxKart");
        m_device->getVideoDriver()
            ->setTextureCreationFlag(video::ETCF_CREATE_MIP_MAPS, true);
        m_device->getVideoDriver()
            ->setTextureCreationFlag(video::ETCF_OPTIMIZED_FOR_QUALITY, true);

        // Force creation of mipmaps even if the mipmaps flag in a b3d file
        // does not set the 'enable mipmap' flag.
        m_scene_manager->getParameters()
            ->setAttribute(scene::B3D_LOADER_IGNORE_MIPMAP_FLAG, true);

        // Set window to remembered position
        if (  !UserConfigParams::m_fullscreen
            && UserConfigParams::m_remember_window_location
            && UserConfigParams::m_window_x >= 0
            && UserConfigParams::m_window_y >= 0            )
        {
            moveWindow(UserConfigParams::m_window_x,
                       UserConfigParams::m_window_y);
        } // If reinstating window location
    } // If showing graphics

    // Initialize material2D
    video::SMaterial& material2D = m_video_driver->getMaterial2D();
    material2D.setFlag(video::EMF_ANTI_ALIASING, true);
    for (unsigned int n=0; n<video::MATERIAL_MAX_TEXTURES; n++)
    {
        material2D.TextureLayer[n].BilinearFilter = false;
        material2D.TextureLayer[n].TrilinearFilter = true;
        material2D.TextureLayer[n].TextureWrapU = video::ETC_CLAMP_TO_EDGE;
        material2D.TextureLayer[n].TextureWrapV = video::ETC_CLAMP_TO_EDGE;

        //material2D.TextureLayer[n].LODBias = 16;
        material2D.UseMipMaps = true;
    }
    material2D.AntiAliasing=video::EAAM_FULL_BASIC;
    //m_video_driver->enableMaterial2D();

    // set cursor visible by default (what's the default is not too clearly documented,
    // so let's decide ourselves...)
    m_device->getCursorControl()->setVisible(true);
    m_pointer_shown = true;
}   // initDevice

// ----------------------------------------------------------------------------
void IrrDriver::setMaxTextureSize()
{
    if( (UserConfigParams::m_high_definition_textures & 0x01) == 0)
    {
        io::IAttributes &att = m_video_driver->getNonConstDriverAttributes();
        att.setAttribute("MAX_TEXTURE_SIZE", core::dimension2du(512, 512));
    }
}   // setMaxTextureSize

// ----------------------------------------------------------------------------
void IrrDriver::cleanSunInterposer()
{
    delete m_sun_interposer;
}   // cleanSunInterposer

// ----------------------------------------------------------------------------
void IrrDriver::createSunInterposer()
{
    scene::IMesh * sphere = m_scene_manager->getGeometryCreator()
                                           ->createSphereMesh(1, 16, 16);
    for (unsigned i = 0; i < sphere->getMeshBufferCount(); ++i)
    {
        scene::IMeshBuffer *mb = sphere->getMeshBuffer(i);
        if (!mb)
            continue;
        mb->getMaterial().setTexture(0, 
                        getUnicolorTexture(video::SColor(255, 255, 255, 255)));
        mb->getMaterial().setTexture(1,
                                getUnicolorTexture(video::SColor(0, 0, 0, 0)));
    }
    m_sun_interposer = new STKMeshSceneNode(sphere, 
                                            m_scene_manager->getRootSceneNode(),
                                            NULL, -1, "sun_interposer");

    m_sun_interposer->grab();
    m_sun_interposer->setParent(NULL);
    m_sun_interposer->setScale(core::vector3df(20));

    m_sun_interposer->getMaterial(0).Lighting = false;
    m_sun_interposer->getMaterial(0).ColorMask = video::ECP_NONE;
    m_sun_interposer->getMaterial(0).ZWriteEnable = false;
    m_sun_interposer->getMaterial(0).MaterialType = Shaders::getShader(ES_OBJECTPASS);

    sphere->drop();
}

//-----------------------------------------------------------------------------
void IrrDriver::getOpenGLData(std::string *vendor, std::string *renderer,
                              std::string *version)
{
    *vendor   = (char*)glGetString(GL_VENDOR  );
    *renderer = (char*)glGetString(GL_RENDERER);
    *version  = (char*)glGetString(GL_VERSION );
}   // getOpenGLData

//-----------------------------------------------------------------------------
void IrrDriver::showPointer()
{
    if (!m_pointer_shown)
    {
        m_pointer_shown = true;
        this->getDevice()->getCursorControl()->setVisible(true);
    }
}   // showPointer

//-----------------------------------------------------------------------------
void IrrDriver::hidePointer()
{
    // always visible in artist debug mode, to be able to use the context menu
    if (UserConfigParams::m_artist_debug_mode)
    {
        this->getDevice()->getCursorControl()->setVisible(true);
        return;
    }

    if (m_pointer_shown)
    {
        m_pointer_shown = false;
        this->getDevice()->getCursorControl()->setVisible(false);
    }
}   // hidePointer

//-----------------------------------------------------------------------------

core::position2di IrrDriver::getMouseLocation()
{
    return this->getDevice()->getCursorControl()->getPosition();
}

//-----------------------------------------------------------------------------
/** Moves the STK main window to coordinates (x,y)
 *  \return true on success, false on failure
 *          (always true on Linux at the moment)
 */
bool IrrDriver::moveWindow(int x, int y)
{
#ifdef WIN32
    const video::SExposedVideoData& videoData =
                    m_video_driver->getExposedVideoData();
    // this should work even if using DirectX in theory,
    // because the HWnd is always third pointer in the struct,
    // no matter which union is used
    HWND window = (HWND)videoData.OpenGLWin32.HWnd;
    if (SetWindowPos(window, HWND_TOP, x, y, -1, -1,
                     SWP_NOOWNERZORDER | SWP_NOSIZE))
    {
        // everything OK
        return true;
    }
    else
    {
        Log::warn("irr_driver", "Could not set window location\n");
        return false;
    }
#elif defined(__linux__) && !defined(ANDROID)
    const video::SExposedVideoData& videoData = m_video_driver->getExposedVideoData();

    Display* display = (Display*)videoData.OpenGLLinux.X11Display;
    int screen = DefaultScreen(display);
    int screen_w = DisplayWidth(display, screen);
    int screen_h = DisplayHeight(display, screen);

    if (x + UserConfigParams::m_width > screen_w)
    {
        x = screen_w - UserConfigParams::m_width;
    }

    if (y + UserConfigParams::m_height > screen_h)
    {
        y = screen_h - UserConfigParams::m_height;
    }

    // TODO: Actually handle possible failure
    XMoveWindow(display, videoData.OpenGLLinux.X11Window, x, y);
#endif
    return true;
}
//-----------------------------------------------------------------------------

void IrrDriver::changeResolution(const int w, const int h,
                                 const bool fullscreen)
{
    // update user config values
    UserConfigParams::m_prev_width = UserConfigParams::m_width;
    UserConfigParams::m_prev_height = UserConfigParams::m_height;
    UserConfigParams::m_prev_fullscreen = UserConfigParams::m_fullscreen;

    UserConfigParams::m_width = w;
    UserConfigParams::m_height = h;
    UserConfigParams::m_fullscreen = fullscreen;

    // Setting this flag will trigger a call to applyResolutionSetting()
    // in the next update call. This avoids the problem that changeResolution
    // is actually called from the gui, i.e. the event loop, i.e. while the
    // old device is active - so we can't delete this device (which we must
    // do in applyResolutionSettings
    m_resolution_changing = RES_CHANGE_YES;
}   // changeResolution

//-----------------------------------------------------------------------------

void IrrDriver::applyResolutionSettings()
{
    // show black before resolution switch so we don't see OpenGL's buffer
    // garbage during switch
    m_video_driver->beginScene(true, true, video::SColor(255,100,101,140));
    GL32_draw2DRectangle( video::SColor(255, 0, 0, 0),
                            core::rect<s32>(0, 0,
                                            UserConfigParams::m_prev_width,
                                            UserConfigParams::m_prev_height) );
    m_video_driver->endScene();
    track_manager->removeAllCachedData();
    attachment_manager->removeTextures();
    projectile_manager->removeTextures();
    ItemManager::removeTextures();
    kart_properties_manager->unloadAllKarts();
    powerup_manager->unloadPowerups();
    Referee::cleanup();
    ParticleKindManager::get()->cleanup();
    delete input_manager;
    GUIEngine::clear();
    GUIEngine::cleanUp();

    m_device->closeDevice();
    m_device->clearSystemMessages();
    m_device->run();

    delete material_manager;
    material_manager = NULL;

    // ---- Reinit
    // FIXME: this load sequence is (mostly) duplicated from main.cpp!!
    // That's just error prone
    // (we're sure to update main.cpp at some point and forget this one...)
    ShaderBase::updateShaders();
    VAOManager::getInstance()->kill();
    resetTextureTable();
    // initDevice will drop the current device.
    if (CVS->isGLSL())
    {
        Shaders::destroy();
    }
    initDevice();

    // Re-init GUI engine
    GUIEngine::init(m_device, m_video_driver, StateManager::get());

    //material_manager->reInit();
    material_manager = new MaterialManager();
    material_manager->loadMaterial();
    input_manager = new InputManager ();
    input_manager->setMode(InputManager::MENU);

    GUIEngine::addLoadingIcon(
        irr_driver->getTexture(file_manager
                               ->getAsset(FileManager::GUI,"options_video.png"))
                             );

    file_manager->pushTextureSearchPath(file_manager->getAsset(FileManager::MODEL,""));
    const std::string materials_file =
        file_manager->getAssetChecked(FileManager::MODEL, "materials.xml");
    if (materials_file != "")
    {
        material_manager->addSharedMaterial(materials_file);
    }

    powerup_manager->loadAllPowerups ();
    ItemManager::loadDefaultItemMeshes();
    projectile_manager->loadData();
    Referee::init();
    GUIEngine::addLoadingIcon(
        irr_driver->getTexture(file_manager->getAsset(FileManager::GUI,"gift.png")) );

    file_manager->popTextureSearchPath();

    kart_properties_manager->loadAllKarts();

    attachment_manager->loadModels();
    std::string banana = file_manager->getAsset(FileManager::GUI, "banana.png");
    GUIEngine::addLoadingIcon(irr_driver->getTexture(banana) );
    // No need to reload cached track data (track_manager->cleanAllCachedData
    // above) - this happens dynamically when the tracks are loaded.
    GUIEngine::reshowCurrentScreen();
    MessageQueue::updatePosition();
}   // applyResolutionSettings

// ----------------------------------------------------------------------------

void IrrDriver::cancelResChange()
{
    UserConfigParams::m_width = UserConfigParams::m_prev_width;
    UserConfigParams::m_height = UserConfigParams::m_prev_height;
    UserConfigParams::m_fullscreen = UserConfigParams::m_prev_fullscreen;

    // This will trigger calling applyResolutionSettings in update(). This is
    // necessary to avoid that the old screen is deleted, while it is
    // still active (i.e. sending out events which triggered the change
    // of resolution
    // Setting this flag will trigger a call to applyResolutionSetting()
    // in the next update call. This avoids the problem that changeResolution
    // is actually called from the gui, i.e. the event loop, i.e. while the
    // old device is active - so we can't delete this device (which we must
    // do in applyResolutionSettings)
    m_resolution_changing=RES_CHANGE_CANCEL;

}   // cancelResChange

// ----------------------------------------------------------------------------
/** Prints statistics about rendering, e.g. number of drawn and culled
 *  triangles etc. Note that printing this information will also slow
 *  down STK.
 */
void IrrDriver::printRenderStats()
{
    io::IAttributes * attr = m_scene_manager->getParameters();
    Log::verbose("irr_driver",
           "[%ls], FPS:%3d Tri:%.03fm Cull %d/%d nodes (%d,%d,%d)\n",
           m_video_driver->getName(),
           m_video_driver->getFPS (),
           (f32) m_video_driver->getPrimitiveCountDrawn( 0 ) * ( 1.f / 1000000.f ),
           attr->getAttributeAsInt ( "culled" ),
           attr->getAttributeAsInt ( "calls" ),
           attr->getAttributeAsInt ( "drawn_solid" ),
           attr->getAttributeAsInt ( "drawn_transparent" ),
           attr->getAttributeAsInt ( "drawn_transparent_effect" )
           );

}   // printRenderStats

// ----------------------------------------------------------------------------
/** Loads an animated mesh and returns a pointer to it.
 *  \param filename File to load.
 */
scene::IAnimatedMesh *IrrDriver::getAnimatedMesh(const std::string &filename)
{
    scene::IAnimatedMesh *m  = NULL;

    if (StringUtils::getExtension(filename) == "b3dz")
    {
        // compressed file
        io::IFileSystem* file_system = getDevice()->getFileSystem();
        if (!file_system->addFileArchive(filename.c_str(),
                                         /*ignoreCase*/false,
                                         /*ignorePath*/true, io::EFAT_ZIP))
        {
            Log::error("irr_driver",
                       "getMesh: Failed to open zip file <%s>\n",
                       filename.c_str());
            return NULL;
        }

        // Get the recently added archive
        io::IFileArchive* zip_archive =
        file_system->getFileArchive(file_system->getFileArchiveCount()-1);
        io::IReadFile* content = zip_archive->createAndOpenFile(0);
        m = m_scene_manager->getMesh(content);
        content->drop();

        file_system->removeFileArchive(file_system->getFileArchiveCount()-1);
    }
    else
    {
        m = m_scene_manager->getMesh(filename.c_str());
    }

    if(!m) return NULL;

    setAllMaterialFlags(m);

    return m;
}   // getAnimatedMesh

// ----------------------------------------------------------------------------

/** Loads a non-animated mesh and returns a pointer to it.
 *  \param filename  File to load.
 */
scene::IMesh *IrrDriver::getMesh(const std::string &filename)
{
    scene::IAnimatedMesh* am = getAnimatedMesh(filename);
    if (am == NULL)
    {
        Log::error("irr_driver", "Cannot load mesh <%s>\n",
                   filename.c_str());
        return NULL;
    }
    return am->getMesh(0);
}   // getMesh

// ----------------------------------------------------------------------------
/** Create a skinned mesh which has copied all meshbuffers and joints of the
 *  original mesh. Note, that this will not copy any other information like
 *   joints data.
 *  \param mesh Original mesh
 *  \return Newly created skinned mesh. You should call drop() when you don't
 *          need it anymore.
 */
scene::IAnimatedMesh *IrrDriver::copyAnimatedMesh(scene::IAnimatedMesh *orig)
{
    using namespace scene;
    CSkinnedMesh *mesh = dynamic_cast<CSkinnedMesh*>(orig);
    if (!mesh)
    {
        Log::error("copyAnimatedMesh", "Given mesh was not a skinned mesh.");
        return NULL;
    }
    return mesh->clone();
}   // copyAnimatedMesh

// ----------------------------------------------------------------------------
/** Sets the material flags in this mesh depending on the settings in
 *  material_manager.
 *  \param mesh  The mesh to change the settings in.
 */
void IrrDriver::setAllMaterialFlags(scene::IMesh *mesh) const
{
    unsigned int n=mesh->getMeshBufferCount();
    for(unsigned int i=0; i<n; i++)
    {
        scene::IMeshBuffer *mb = mesh->getMeshBuffer(i);
        video::SMaterial &irr_material = mb->getMaterial();

        // special case : for splatting, the main material is on layer 1.
        // it was done this way to provide a fallback for computers
        // where shaders are not supported
        video::ITexture* t2 = irr_material.getTexture(1);
        bool is_splatting = false;
        if (t2)
        {
            Material* mat = material_manager->getMaterialFor(t2, mb);
            if (mat != NULL && mat->getShaderType() == Material::SHADERTYPE_SPLATTING)
            {
                material_manager->setAllMaterialFlags(t2, mb);
                is_splatting = true;
            }
        }

        if (!is_splatting)
        {
            video::ITexture* t = irr_material.getTexture(0);
            if (t)
            {
                material_manager->setAllMaterialFlags(t, mb);
            }
            else
            {
                material_manager->setAllUntexturedMaterialFlags(mb);
            }
        }

    }  // for i<getMeshBufferCount()
}   // setAllMaterialFlags

// ----------------------------------------------------------------------------
/** Converts the mesh into a water scene node.
 *  \param mesh The mesh which is converted into a water scene node.
 *  \param wave_height Height of the water waves.
 *  \param wave_speed Speed of the water waves.
 *  \param wave_length Lenght of a water wave.
 */
scene::ISceneNode* IrrDriver::addWaterNode(scene::IMesh *mesh,
                                           scene::IMesh **welded,
                                           float wave_height,
                                           float wave_speed,
                                           float wave_length)
{
    mesh->setMaterialFlag(video::EMF_GOURAUD_SHADING, true);
    scene::IMesh* welded_mesh = m_scene_manager->getMeshManipulator()
                                               ->createMeshWelded(mesh);
    scene::ISceneNode* out = NULL;

    // TODO: using cand's new WaterNode would be better, but it does not
    // support our material flags (like transparency, etc.)
    //if (!m_glsl)
    //{
        out = m_scene_manager->addWaterSurfaceSceneNode(welded_mesh,
                                                     wave_height, wave_speed,
                                                     wave_length);
    //} else
    //{
    //    out = new WaterNode(m_scene_manager, welded_mesh, wave_height, wave_speed,
    //                        wave_length);
    //}

    out->getMaterial(0).setFlag(video::EMF_GOURAUD_SHADING, true);
    welded_mesh->drop();  // The scene node keeps a reference

    *welded = welded_mesh;

    return out;
}   // addWaterNode

// ----------------------------------------------------------------------------
/** Adds a mesh that will be optimised using an oct tree.
 *  \param mesh Mesh to add.
 */
scene::IMeshSceneNode *IrrDriver::addOctTree(scene::IMesh *mesh)
{
    return m_scene_manager->addOctreeSceneNode(mesh);
}   // addOctTree

// ----------------------------------------------------------------------------
/** Adds a sphere with a given radius and color.
 *  \param radius The radius of the sphere.
 *  \param color The color to use (default (0,0,0,0)
 */
scene::IMeshSceneNode *IrrDriver::addSphere(float radius,
                                            const video::SColor &color)
{
    scene::IMesh *mesh = m_scene_manager->getGeometryCreator()
                       ->createSphereMesh(radius);
    
    mesh->setMaterialFlag(video::EMF_COLOR_MATERIAL, true);
    video::SMaterial &m = mesh->getMeshBuffer(0)->getMaterial();
    m.AmbientColor    = color;
    m.DiffuseColor    = color;
    m.EmissiveColor   = color;
    m.BackfaceCulling = false;
    m.MaterialType    = video::EMT_SOLID;
    m.setTexture(0, getUnicolorTexture(video::SColor(128, 255, 105, 180)));
    m.setTexture(1, getUnicolorTexture(video::SColor(0, 0, 0, 0)));

    if (CVS->isGLSL())
    {
        STKMeshSceneNode *node =
            new STKMeshSceneNode(mesh,
                                m_scene_manager->getRootSceneNode(),
                                NULL, -1, "sphere");
        return node;
    }

    scene::IMeshSceneNode *node = m_scene_manager->addMeshSceneNode(mesh);
    return node;
}   // addSphere

// ----------------------------------------------------------------------------
/** Adds a particle scene node.
 */
scene::IParticleSystemSceneNode *IrrDriver::addParticleNode(bool default_emitter)
{
    return m_scene_manager->addParticleSystemSceneNode(default_emitter);
}   // addParticleNode

// ----------------------------------------------------------------------------
/** Adds a static mesh to scene. This should be used for smaller objects,
 *  since the node is not optimised.
 *  \param mesh The mesh to add.
 */
scene::IMeshSceneNode *IrrDriver::addMesh(scene::IMesh *mesh,
                                          const std::string& debug_name,
                                          scene::ISceneNode *parent)
{
    if (!CVS->isGLSL())
        return m_scene_manager->addMeshSceneNode(mesh, parent);

    if (!parent)
      parent = m_scene_manager->getRootSceneNode();

    scene::IMeshSceneNode* node = new STKMeshSceneNode(mesh, parent, 
                                                       m_scene_manager, -1,
                                                       debug_name);
    node->drop();

    return node;
}   // addMesh

// ----------------------------------------------------------------------------

PerCameraNode *IrrDriver::addPerCameraNode(scene::ISceneNode* node,
                                           scene::ICameraSceneNode* camera,
                                           scene::ISceneNode *parent)
{
    return new PerCameraNode((parent ? parent
                                     : m_scene_manager->getRootSceneNode()),
                             m_scene_manager, -1, camera, node);
}   // addNode


// ----------------------------------------------------------------------------
/** Adds a billboard node to scene.
 */
scene::ISceneNode *IrrDriver::addBillboard(const core::dimension2d< f32 > size,
                                           video::ITexture *texture,
                                           scene::ISceneNode* parent,
                                           bool alphaTesting)
{
    scene::IBillboardSceneNode* node;
    if (CVS->isGLSL())
    {
        if (!parent)
            parent = m_scene_manager->getRootSceneNode();

        node = new STKBillboard(parent, m_scene_manager, -1, 
                                vector3df(0., 0., 0.), size);
        node->drop();
    }
    else
        node = m_scene_manager->addBillboardSceneNode(parent, size);
    assert(node->getMaterialCount() > 0);
    node->setMaterialTexture(0, texture);
    if(alphaTesting)
        node->setMaterialType(video::EMT_TRANSPARENT_ALPHA_CHANNEL_REF);
    return node;
}   // addMesh

// ----------------------------------------------------------------------------
/** Creates a quad mesh with a given material.
 *  \param material The material to use (NULL if no material).
 *  \param create_one_quad If true creates one quad in the mesh.
 */
scene::IMesh *IrrDriver::createQuadMesh(const video::SMaterial *material,
                                        bool create_one_quad)
{
    scene::SMeshBuffer *buffer = new scene::SMeshBuffer();
    if(create_one_quad)
    {
        video::S3DVertex v;
        v.Pos    = core::vector3df(0,0,0);
        v.Normal = core::vector3df(1/sqrt(2.0f), 1/sqrt(2.0f), 0);

        // Add the vertices
        // ----------------
        buffer->Vertices.push_back(v);
        buffer->Vertices.push_back(v);
        buffer->Vertices.push_back(v);
        buffer->Vertices.push_back(v);

        // Define the indices for the triangles
        // ------------------------------------
        buffer->Indices.push_back(0);
        buffer->Indices.push_back(1);
        buffer->Indices.push_back(2);

        buffer->Indices.push_back(0);
        buffer->Indices.push_back(2);
        buffer->Indices.push_back(3);
    }
    if(material)
        buffer->Material = *material;
    scene::SMesh *mesh   = new scene::SMesh();
    mesh->addMeshBuffer(buffer);
    mesh->recalculateBoundingBox();
    buffer->drop();
    return mesh;
}   // createQuadMesh

// ----------------------------------------------------------------------------
/** Creates a quad mesh buffer with a given width and height (z coordinate is
 *  0).
 *  \param material The material to use for this quad.
 *  \param w Width of the quad.
 *  \param h Height of the quad.
 */
scene::IMesh *IrrDriver::createTexturedQuadMesh(const video::SMaterial *material,
                                                const double w, const double h)
{
    scene::SMeshBuffer *buffer = new scene::SMeshBuffer();

    const float w_2 = (float)w/2.0f;
    const float h_2 = (float)h/2.0f;

    video::S3DVertex v1;
    v1.Pos    = core::vector3df(-w_2,-h_2,0);
    v1.Normal = core::vector3df(0, 0, -1.0f);
    v1.TCoords = core::vector2d<f32>(1,1);
    v1.Color = video::SColor(255, 255, 255, 255);

    video::S3DVertex v2;
    v2.Pos    = core::vector3df(w_2,-h_2,0);
    v2.Normal = core::vector3df(0, 0, -1.0f);
    v2.TCoords = core::vector2d<f32>(0,1);
    v1.Color = video::SColor(255, 255, 255, 255);

    video::S3DVertex v3;
    v3.Pos    = core::vector3df(w_2,h_2,0);
    v3.Normal = core::vector3df(0, 0, -1.0f);
    v3.TCoords = core::vector2d<f32>(0,0);
    v3.Color = video::SColor(255, 255, 255, 255);

    video::S3DVertex v4;
    v4.Pos    = core::vector3df(-w_2,h_2,0);
    v4.Normal = core::vector3df(0, 0, -1.0f);
    v4.TCoords = core::vector2d<f32>(1,0);
    v4.Color = video::SColor(255, 255, 255, 255);

    // Add the vertices
    // ----------------
    buffer->Vertices.push_back(v1);
    buffer->Vertices.push_back(v2);
    buffer->Vertices.push_back(v3);
    buffer->Vertices.push_back(v4);

    // Define the indices for the triangles
    // ------------------------------------
    buffer->Indices.push_back(0);
    buffer->Indices.push_back(1);
    buffer->Indices.push_back(2);

    buffer->Indices.push_back(0);
    buffer->Indices.push_back(2);
    buffer->Indices.push_back(3);

    if (material) buffer->Material = *material;
    scene::SMesh *mesh = new scene::SMesh();
    mesh->addMeshBuffer(buffer);
    mesh->recalculateBoundingBox();
    buffer->drop();
    return mesh;
}   // createQuadMesh

// ----------------------------------------------------------------------------
/** Removes a scene node from the scene.
 *  \param node The scene node to remove.
 */
void IrrDriver::removeNode(scene::ISceneNode *node)
{
    node->remove();
}   // removeNode

// ----------------------------------------------------------------------------
/** Removes a mesh from the mesh cache, freeing the memory.
 *  \param mesh The mesh to remove.
 */
void IrrDriver::removeMeshFromCache(scene::IMesh *mesh)
{
    m_scene_manager->getMeshCache()->removeMesh(mesh);
}   // removeMeshFromCache

// ----------------------------------------------------------------------------
/** Removes a texture from irrlicht's texture cache.
 *  \param t The texture to remove.
 */
void IrrDriver::removeTexture(video::ITexture *t)
{
    m_video_driver->removeTexture(t);
}   // removeTexture

// ----------------------------------------------------------------------------
/** Adds an animated mesh to the scene.
 *  \param mesh The animated mesh to add.
 */
scene::IAnimatedMeshSceneNode *IrrDriver::addAnimatedMesh(scene::IAnimatedMesh *mesh,
    const std::string& debug_name, scene::ISceneNode* parent)
{
    if (!CVS->isGLSL())
    {
        return m_scene_manager->addAnimatedMeshSceneNode(mesh, parent, -1,
            core::vector3df(0, 0, 0),
            core::vector3df(0, 0, 0),
            core::vector3df(1, 1, 1),
            /*addIfMeshIsZero*/true);
    }

    if (!parent)
        parent = m_scene_manager->getRootSceneNode();
    scene::IAnimatedMeshSceneNode* node =
        new STKAnimatedMesh(mesh, parent, m_scene_manager, -1, debug_name,
        core::vector3df(0, 0, 0), core::vector3df(0, 0, 0), core::vector3df(1, 1, 1));
    node->drop();
    return node;
}   // addAnimatedMesh

// ----------------------------------------------------------------------------
/** Adds a sky dome. Documentation from irrlicht:
 *  A skydome is a large (half-) sphere with a panoramic texture on the inside
 *  and is drawn around the camera position.
 *  \param texture: Texture for the dome.
 *  \param horiRes: Number of vertices of a horizontal layer of the sphere.
 *  \param vertRes: Number of vertices of a vertical layer of the sphere.
 *  \param texturePercentage: How much of the height of the texture is used.
 *         Should be between 0 and 1.
 *  \param spherePercentage: How much of the sphere is drawn. Value should be
 *          between 0 and 2, where 1 is an exact half-sphere and 2 is a full
 *          sphere.
 */
scene::ISceneNode *IrrDriver::addSkyDome(video::ITexture *texture,
                                         int hori_res, int vert_res,
                                         float texture_percent,
                                         float sphere_percent)
{
    Log::error("skybox", "Using deprecated SkyDome");
    return m_scene_manager->addSkyDomeSceneNode(texture, hori_res, vert_res,
                                                texture_percent,
                                                sphere_percent);
}   // addSkyDome

// ----------------------------------------------------------------------------
/** Adds a skybox using. Irrlicht documentation:
 *  A skybox is a big cube with 6 textures on it and is drawn around the camera
 *  position.
 *  \param top: Texture for the top plane of the box.
 *  \param bottom: Texture for the bottom plane of the box.
 *  \param left: Texture for the left plane of the box.
 *  \param right: Texture for the right plane of the box.
 *  \param front: Texture for the front plane of the box.
 *  \param back: Texture for the back plane of the box.
 */
scene::ISceneNode *IrrDriver::addSkyBox(const std::vector<video::ITexture*> &texture,
    const std::vector<video::ITexture*> &spherical_harmonics_textures)
{
    assert(texture.size() == 6);

    m_renderer->addSkyBox(texture, spherical_harmonics_textures);
    
    return m_scene_manager->addSkyBoxSceneNode(texture[0], texture[1],
                                               texture[2], texture[3],
                                               texture[4], texture[5]);
}   // addSkyBox

void IrrDriver::suppressSkyBox()
{
    m_renderer->removeSkyBox();;
}

// ----------------------------------------------------------------------------
/** Adds a camera to the scene.
 */
scene::ICameraSceneNode *IrrDriver::addCameraSceneNode()
 {
     return m_scene_manager->addCameraSceneNode();
 }   // addCameraSceneNode

// ----------------------------------------------------------------------------
/** Removes a camera. This can't be done with removeNode() since the camera
 *  can be marked as active, meaning a drop will not delete it. While this
 *  doesn't really cause a memory leak (the camera is removed the next time
 *  a camera is added), it's a bit cleaner and easier to check for memory
 *  leaks, since the scene root should now always be empty.
 */
void IrrDriver::removeCameraSceneNode(scene::ICameraSceneNode *camera)
{
    if(camera==m_scene_manager->getActiveCamera())
        m_scene_manager->setActiveCamera(NULL);    // basically causes a drop
    camera->remove();
}   // removeCameraSceneNode

// ----------------------------------------------------------------------------
/** Sets an error message to be displayed when a texture is not found. This
 *  error message is shown before the "Texture '%s' not found" message. It can
 *  be used to supply additional details like what kart is currently being
 *  loaded.
 *  \param error Error message, potentially with a '%' which will be replaced
 *               with detail.
 *  \param detail String to replace a '%' in the error message.
 */
void IrrDriver::setTextureErrorMessage(const std::string &error,
                                       const std::string &detail)
{
    if(detail=="")
        m_texture_error_message = error;
    else
        m_texture_error_message = StringUtils::insertValues(error, detail);
}   // setTextureErrorMessage

// ----------------------------------------------------------------------------
/** Disables the texture error message again.
 */
void IrrDriver::unsetTextureErrorMessage()
{
    m_texture_error_message = "";
}   // unsetTextureErrorMessage

// ----------------------------------------------------------------------------
/** Retrieve all textures in the specified directory, generate a smaller
*   version for each of them and save them in the cache. Smaller textures are
*   generated only if they do not already exist or if their original version
*   is newer than the cached one.
*   \param dir Directory from where textures will be retrieved.
*              Must end with '/'.
*   \return Directory where smaller textures were cached.
*/
std::string IrrDriver::generateSmallerTextures(const std::string& dir)
{
    std::set<std::string> files;
    file_manager->listFiles(files, dir, true);

    std::set<std::string>::const_iterator it;
    for (it = files.begin(); it != files.end(); ++it)
    {
        std::string ext = StringUtils::toLowerCase(StringUtils::getExtension(*it));
        if (ext == "png" || ext == "jpg" || ext == "jpeg" || ext == "bmp")
        {
            getSmallerTexture(*it);
        }
    } // for it in files

    return file_manager->getTextureCacheLocation(dir);
} // generateSmallerTextures

// ----------------------------------------------------------------------------
/** Return the filename for the cached smaller version of the texture. Also,
*   generate the smaller version of the texture if it does not already
*   exist or if the original version is newer than the cached one.
*   \param filename File name of the original texture.
*   \return File name of the cached texture.
*/
std::string IrrDriver::getSmallerTexture(const std::string& filename)
{
    // Retrieve the filename of the cached texture
    std::string cached_file = file_manager->getTextureCacheLocation(filename);

    // If the cached texture does not exist, we generate it.
    if (!file_manager->fileExists(cached_file) ||
        file_manager->fileIsNewer(filename, cached_file))
    {
        video::IVideoDriver* video_driver = irr_driver->getVideoDriver();
        video::IImage* img =
            video_driver->createImageFromFile(filename.c_str());

        if (img != NULL)
        {
            core::dimension2d<u32> dim = img->getDimension();
            core::dimension2d<u32> new_dim; // Dimension of the cached texture
            const int scale_factor = 2;
            // Resize the texture only if it can be done properly
            if (dim.Width < scale_factor || dim.Height < scale_factor)
                new_dim = dim;
            else
                new_dim = dim / scale_factor;

            video::IImage* scaled =
                video_driver->createImage(img->getColorFormat(), new_dim);
            img->copyToScaling(scaled);

            video_driver->writeImageToFile(scaled, cached_file.c_str());
        } // if img != NULL
    } // if !file_manager->fileExists(cached_file)
    return cached_file;
} // getSmallerTexture

// ----------------------------------------------------------------------------
/** Loads a texture from a file and returns the texture object. This is just
 *  a convenient wrapper which loads the texture from a STK asset directory.
 *  It calls the file manager to get the full path, then calls the normal
 *  getTexture() function.s
 *  \param type The FileManager::AssetType of the texture.
 *  \param filename File name of the texture to load.
 *  \param is_premul If the alpha values needd to be multiplied for
 *         all pixels.
 *  \param is_prediv If the alpha value needs to be divided into
 *         each pixel.
 */
video::ITexture *IrrDriver::getTexture(FileManager::AssetType type,
                                       const std::string &filename,
                                       bool is_premul,
                                       bool is_prediv,
                                       bool complain_if_not_found)
{
    const std::string path = file_manager->getAsset(type, filename);
    return getTexture(path, is_premul, is_prediv, complain_if_not_found);
}   // getTexture

// ----------------------------------------------------------------------------
/** Loads a texture from a file and returns the texture object.
 *  \param filename File name of the texture to load.
 *  \param is_premul If the alpha values needd to be multiplied for
 *         all pixels.
 *  \param is_prediv If the alpha value needs to be divided into
 *         each pixel.
 */
video::ITexture *IrrDriver::getTexture(const std::string &filename,
                                       bool is_premul,
                                       bool is_prediv,
                                       bool complain_if_not_found)
{
    video::ITexture* out;
    if(!is_premul && !is_prediv)
    {
        if (!complain_if_not_found) m_device->getLogger()->setLogLevel(ELL_NONE);
        out = m_video_driver->getTexture(filename.c_str());
        if (!complain_if_not_found) m_device->getLogger()->setLogLevel(ELL_WARNING);
    }
    else
    {
        // FIXME: can't we just do this externally, and just use the
        // modified textures??
        video::IImage* img =
            m_video_driver->createImageFromFile(filename.c_str());
        // PNGs are non premul, but some are used for premul tasks, so convert
        // http://home.comcast.net/~tom_forsyth/blog.wiki.html#[[Premultiplied%20alpha]]
        // FIXME check param, not name
        if(img && is_premul &&
            StringUtils::hasSuffix(filename.c_str(), ".png") &&
            (img->getColorFormat() == video::ECF_A8R8G8B8) &&
            img->lock())
        {
            core::dimension2d<u32> dim = img->getDimension();
            for(unsigned int x = 0; x < dim.Width; x++)
            {
                for(unsigned int y = 0; y < dim.Height; y++)
                {
                    video::SColor col = img->getPixel(x, y);
                    unsigned int alpha = col.getAlpha();
                    unsigned int red   = alpha * col.getRed()   / 255;
                    unsigned int blue  = alpha * col.getBlue()  / 255;
                    unsigned int green = alpha * col.getGreen() / 255;
                    col.set(alpha, red, green, blue);
                    img->setPixel(x, y, col, false);
                }   // for y
            }   // for x
            img->unlock();
        }   // if png and ColorFOrmat and lock
        // Other formats can be premul, but the tasks can be non premul
        // So divide to get the separate RGBA (only possible if alpha!=0)
        else if(img && is_prediv &&
            (img->getColorFormat() == video::ECF_A8R8G8B8) &&
            img->lock())
        {
            core::dimension2d<u32> dim = img->getDimension();
            for(unsigned int  x = 0; x < dim.Width; x++)
            {
                for(unsigned int y = 0; y < dim.Height; y++)
                {
                    video::SColor col = img->getPixel(x, y);
                    unsigned int alpha = col.getAlpha();
                    // Avoid divide by zero
                    if (alpha) {
                        unsigned int red   = 255 * col.getRed() / alpha ;
                        unsigned int blue  = 255 * col.getBlue() / alpha;
                        unsigned int green = 255 * col.getGreen() / alpha;
                        col.set(alpha, red, green, blue);
                        img->setPixel(x, y, col, false);
                    }
                }   // for y
            }   // for x
            img->unlock();
        }   // if premul && color format && lock
        out = m_video_driver->addTexture(filename.c_str(), img, NULL);
    }   // if is_premul or is_prediv


    if (complain_if_not_found && out == NULL)
    {

        if(m_texture_error_message.size()>0)
        {
            Log::error("irr_driver", m_texture_error_message.c_str());
        }
        Log::error("irr_driver", "Texture '%s' not found.", filename.c_str());
    }

    m_texturesFileName[out] = filename;

    return out;
}   // getTexture

// ----------------------------------------------------------------------------
/** Clear the texture-filename reminder.
*/
void IrrDriver::clearTexturesFileName()
{
    m_texturesFileName.clear();
} // clearTexturesFileName

// ----------------------------------------------------------------------------
/** Get the texture file name using a texture pointer.
*   \param tex Pointer on the texture for which we want to find the file name.
*   \return Filename of the texture if found, or an empty string otherwise.
*/
std::string IrrDriver::getTextureName(video::ITexture* tex)
{
    std::map<video::ITexture*, std::string>::iterator it;
    it = m_texturesFileName.find(tex);
    if (it != m_texturesFileName.end())
        return it->second;
    else
        return "";
} // getTextureName

// ----------------------------------------------------------------------------
/** Appends a pointer to each texture used in this mesh to the vector.
 *  \param mesh The mesh from which the textures are being determined.
 *  \param texture_list The list to which to attach the pointer to.
 */
void IrrDriver::grabAllTextures(const scene::IMesh *mesh)
{
    const unsigned int n = mesh->getMeshBufferCount();

    for(unsigned int i=0; i<n; i++)
    {
        scene::IMeshBuffer *b = mesh->getMeshBuffer(i);
        video::SMaterial   &m = b->getMaterial();
        for(unsigned int j=0; j<video::MATERIAL_MAX_TEXTURES; j++)
        {
            video::ITexture *t = m.getTexture(j);
            if(t)
                t->grab();
        }   // for j < MATERIAL_MAX_TEXTURE
    }   // for i <getMeshBufferCount
}   // grabAllTextures

// ----------------------------------------------------------------------------
/** Appends a pointer to each texture used in this mesh to the vector.
 *  \param mesh The mesh from which the textures are being determined.
 *  \param texture_list The list to which to attach the pointer to.
 */
void IrrDriver::dropAllTextures(const scene::IMesh *mesh)
{
    const unsigned int n = mesh->getMeshBufferCount();

    for(unsigned int i=0; i<n; i++)
    {
        scene::IMeshBuffer *b = mesh->getMeshBuffer(i);
        video::SMaterial   &m = b->getMaterial();
        for(unsigned int j=0; j<video::MATERIAL_MAX_TEXTURES; j++)
        {
            video::ITexture *t = m.getTexture(j);
            if(t)
            {
                t->drop();
                if(t->getReferenceCount()==1)
                    removeTexture(t);
            }   // if t
        }   // for j < MATERIAL_MAX_TEXTURE
    }   // for i <getMeshBufferCount
}   // dropAllTextures

// ----------------------------------------------------------------------------
video::ITexture* IrrDriver::applyMask(video::ITexture* texture,
                                      const std::string& mask_path)
{
    video::IImage* img =
        m_video_driver->createImage(texture, core::position2d<s32>(0,0),
                                    texture->getSize());

    video::IImage* mask =
        m_video_driver->createImageFromFile(mask_path.c_str());

    if (img == NULL || mask == NULL) return NULL;

    if (img->lock() && mask->lock())
    {
        core::dimension2d<u32> dim = img->getDimension();
        for (unsigned int x = 0; x < dim.Width; x++)
        {
            for (unsigned int y = 0; y < dim.Height; y++)
            {
                video::SColor col = img->getPixel(x, y);
                video::SColor alpha = mask->getPixel(x, y);
                col.setAlpha( alpha.getRed() );
                img->setPixel(x, y, col, false);
            }   // for y
        }   // for x

        mask->unlock();
        img->unlock();
    }
    else
    {
        return NULL;
    }

    std::string base =
        StringUtils::getBasename(texture->getName().getPath().c_str());
    video::ITexture *t = m_video_driver->addTexture(base.c_str(),img, NULL);
    img->drop();
    mask->drop();
    return t;
}   // applyMask

// ----------------------------------------------------------------------------
void IrrDriver::onLoadWorld()
{
    m_renderer->onLoadWorld();
}
// ----------------------------------------------------------------------------
void IrrDriver::onUnloadWorld()
{
    m_renderer->onUnloadWorld();
}
// ----------------------------------------------------------------------------
/** Sets the ambient light.
 *  \param light The colour of the light to set.
 *  \param force_SH_computation If false, do not recompute spherical harmonics
 *  coefficient when spherical harmonics textures have been defined
 */
void IrrDriver::setAmbientLight(const video::SColorf &light, bool force_SH_computation)
{
    m_scene_manager->setAmbientLight(light);
    m_renderer->setAmbientLight(light, force_SH_computation);    
}   // setAmbientLight

video::SColorf IrrDriver::getAmbientLight() const
{
    return m_scene_manager->getAmbientLight();
}

// ----------------------------------------------------------------------------
/** Displays the FPS on the screen.
 */
void IrrDriver::displayFPS()
{
    gui::IGUIFont* font = GUIEngine::getSmallFont();
    core::rect<s32> position;

    if (UserConfigParams::m_artist_debug_mode)
        position = core::rect<s32>(75, 0, 1100, 40);
    else
        position = core::rect<s32>(75, 0, 900, 40);
    GL32_draw2DRectangle(video::SColor(150, 96, 74, 196), position, NULL);
    // We will let pass some time to let things settle before trusting FPS counter
    // even if we also ignore fps = 1, which tends to happen in first checks
    const int NO_TRUST_COUNT = 200;
    static int no_trust = NO_TRUST_COUNT;

    // Min and max info tracking, per mode, so user can check game vs menus
    bool current_state     = StateManager::get()->getGameState()
                               == GUIEngine::GAME;
    static bool prev_state = false;
    static int min         = 999; // Absurd values for start will print first time
    static int max         = 0;   // but no big issue, maybe even "invisible"
    static float low       = 1000000.0f; // These two are for polycount stats
    static float high      = 0.0f;       // just like FPS, but in KTris

    // Reset limits if state changes
    if (prev_state != current_state)
    {
        min = 999;
        max = 0;
        low = 1000000.0f;
        high = 0.0f;
        no_trust = NO_TRUST_COUNT;
        prev_state = current_state;
    }

    if (no_trust)
    {
        no_trust--;

        static video::SColor fpsColor = video::SColor(255, 0, 0, 0);
        font->draw( L"FPS: ...", core::rect< s32 >(100,0,400,50), fpsColor,
                    false );

        return;
    }

    // Ask for current frames per second and last number of triangles
    // processed (trimed to thousands)
    const int fps         = m_video_driver->getFPS();
    const float kilotris  = m_video_driver->getPrimitiveCountDrawn(0)
                                * (1.f / 1000.f);

    if (min > fps && fps > 1) min = fps; // Start moments sometimes give useless 1
    if (max < fps) max = fps;
    if (low > kilotris) low = kilotris;
    if (high < kilotris) high = kilotris;

    core::stringw fpsString;

    if (UserConfigParams::m_artist_debug_mode)
    {
        fpsString = _("FPS: %d/%d/%d  - PolyCount: %d Solid, "
                      "%d Shadows - LightDist : %d",
                    min, fps, max, poly_count[SOLID_NORMAL_AND_DEPTH_PASS],
                    poly_count[SHADOW_PASS], m_last_light_bucket_distance);
        poly_count[SOLID_NORMAL_AND_DEPTH_PASS] = 0;
        poly_count[SHADOW_PASS] = 0;
        object_count[SOLID_NORMAL_AND_DEPTH_PASS] = 0;
        object_count[SOLID_NORMAL_AND_DEPTH_PASS] = 0;
        object_count[TRANSPARENT_PASS] = 0;
    }
    else
        fpsString = _("FPS: %d/%d/%d - %d KTris", min, fps, max, (int)roundf(kilotris));

    static video::SColor fpsColor = video::SColor(255, 0, 0, 0);

    font->draw( fpsString.c_str(), position, fpsColor, false );
}   // updateFPS

// ----------------------------------------------------------------------------
/** Requess a screenshot from irrlicht, and save it in a file.
 */
void IrrDriver::doScreenShot()
{
    m_request_screenshot = false;

    video::IImage* image = m_video_driver->createScreenShot();
    if(!image)
    {
        Log::error("irr_driver", "Could not create screen shot.");
        return;
    }

    // Screenshot was successful.
    time_t rawtime;
    time ( &rawtime );
    tm* timeInfo = localtime( &rawtime );
    char time_buffer[256];
    sprintf(time_buffer, "%i.%02i.%02i_%02i.%02i.%02i",
            timeInfo->tm_year + 1900, timeInfo->tm_mon+1,
            timeInfo->tm_mday, timeInfo->tm_hour,
            timeInfo->tm_min, timeInfo->tm_sec);

    std::string track_name = race_manager->getTrackName();
    if (World::getWorld() == NULL) track_name = "menu";
    std::string path = file_manager->getScreenshotDir()+track_name+"-"
                     + time_buffer+".png";

    if (irr_driver->getVideoDriver()->writeImageToFile(image, path.c_str(), 0))
    {
        RaceGUIBase* base = World::getWorld()
                          ? World::getWorld()->getRaceGUI()
                          : NULL;
        if (base)
        {
            base->addMessage(
                      core::stringw(("Screenshot saved to\n" + path).c_str()),
                      NULL, 2.0f, video::SColor(255,255,255,255), true, false);
        }   // if base
    }
    else
    {
        RaceGUIBase* base = World::getWorld()->getRaceGUI();
        if (base)
        {
            base->addMessage(
                core::stringw(("FAILED saving screenshot to\n" + path +
                              "\n:(").c_str()),
                NULL, 2.0f, video::SColor(255,255,255,255),
                true, false);
        }   // if base
    }   // if failed writing screenshot file
    image->drop();
}   // doScreenShot

// ----------------------------------------------------------------------------
/** Update, called once per frame.
 *  \param dt Time since last update
 */
void IrrDriver::update(float dt)
{
    // User aborted (e.g. closed window)
    // =================================
    if (!m_device->run())
    {
        // Don't bother cleaning up GUI, has no use and may result in crashes
        //GUIEngine::cleanUp();
        //GUIEngine::deallocate();
        main_loop->abort();
        return;
    }

    // If we quit via the menu the m_device->run() does not return true.
    // To avoid any other calls, we return here.
    if(main_loop->isAborted())
        return;

    // If the resolution should be switched, do it now. This will delete the
    // old device and create a new one.
    if (m_resolution_changing!=RES_CHANGE_NONE)
    {
        applyResolutionSettings();
        if(m_resolution_changing==RES_CHANGE_YES)
        new ConfirmResolutionDialog();
        m_resolution_changing = RES_CHANGE_NONE;
    }

    m_wind->update();

    PropertyAnimator::get()->update(dt);

    World *world = World::getWorld();

    if (world)
    {
<<<<<<< HEAD
        //printf("Screen that needs 3D\n");
        //m_video_driver->beginScene(/*backBuffer clear*/true, /*zBuffer*/true,
        //                           video::SColor(0,0,0,255));
        //m_scene_manager->drawAll();

        m_renderer->render(dt);

        GUIEngine::render(dt);
        //m_video_driver->endScene();
        return;
=======
        if (CVS->isGLSL())
            renderGLSL(dt);
        else
            renderFixed(dt);
            
        GUIEngine::Screen* current_screen = GUIEngine::getCurrentScreen();
        if (current_screen != NULL && current_screen->needs3D())
        {
            GUIEngine::render(dt);
        }
        
        if (world->getPhysics() != NULL)
        {
            IrrDebugDrawer* debug_drawer = world->getPhysics()->getDebugDrawer();
            if (debug_drawer != NULL && debug_drawer->debugEnabled())
            {
                debug_drawer->beginNextFrame();
            }
        }
>>>>>>> 409862db
    }
    else
    {
        m_video_driver->beginScene(/*backBuffer clear*/ true, /*zBuffer*/ true,
                                   video::SColor(255,100,101,140));

        GUIEngine::render(dt);

        m_video_driver->endScene();
<<<<<<< HEAD
        return;
    }

    m_renderer->render(dt);


    if (world != NULL && world->getPhysics() != NULL)
    {
        IrrDebugDrawer* debug_drawer = world->getPhysics()->getDebugDrawer();
        if (debug_drawer != NULL && debug_drawer->debugEnabled())
        {
            debug_drawer->beginNextFrame();
        }
=======
>>>>>>> 409862db
    }
    
    if (m_request_screenshot) doScreenShot();

    // Enable this next print statement to get render information printed
    // E.g. number of triangles rendered, culled etc. The stats is only
    // printed while the race is running and not while the in-game menu
    // is shown. This way the output can be studied by just opening the
    // menu.
    //if(World::getWorld() && World::getWorld()->isRacePhase())
    //    printRenderStats();
}   // update

// ----------------------------------------------------------------------------

void IrrDriver::requestScreenshot()
{
    RaceGUIBase* base = World::getWorld()
                         ? World::getWorld()->getRaceGUI()
                         : NULL;
    if (base)
    {
        base->clearAllMessages();
    }

    m_request_screenshot = true;
}

// ----------------------------------------------------------------------------
/** This is not really used to process events, it's only used to shut down
 *  irrLicht's chatty logging until the event handler is ready to take
 *  the task.
 */
bool IrrDriver::OnEvent(const irr::SEvent &event)
{
    //TODO: ideally we wouldn't use this object to STFU irrlicht's chatty
    //      debugging, we'd just create the EventHandler earlier so it
    //      can act upon it
    switch (event.EventType)
    {
    case irr::EET_LOG_TEXT_EVENT:
    {
        // Ignore 'normal' messages
        if (event.LogEvent.Level > 1)
        {
            Log::warn("[IrrDriver Temp Logger]", "Level %d: %s\n",
                   event.LogEvent.Level,event.LogEvent.Text);
        }
        return true;
    }
    default:
        return false;
    }   // switch

    return false;
}   // OnEvent

// ----------------------------------------------------------------------------

bool IrrDriver::supportsSplatting()
{
    return CVS->isGLSL();
}

// ----------------------------------------------------------------------------

#if 0
#pragma mark -
#pragma mark RTT
#endif

// ----------------------------------------------------------------------------
/**
 * THIS IS THE OLD OPENGL 1 RTT PROVIDER, USE THE SHADER-BASED
 * RTT FOR NEW DEVELOPMENT
 * Begins a rendering to a texture.
 *  \param dimension The size of the texture.
 *  \param name Name of the texture.
 *  \param persistent_texture Whether the created RTT texture should persist in
 *                            memory after the RTTProvider is deleted
 */
IrrDriver::RTTProvider::RTTProvider(const core::dimension2du &dimension,
                                    const std::string &name, bool persistent_texture)
{
    m_persistent_texture = persistent_texture;
    m_video_driver = irr_driver->getVideoDriver();
    m_render_target_texture =
        m_video_driver->addRenderTargetTexture(dimension,
                                               name.c_str(),
                                               video::ECF_A8R8G8B8);
    if (m_render_target_texture != NULL)
    {
        m_video_driver->setRenderTarget(m_render_target_texture);
    }

    m_rtt_main_node = NULL;
    m_camera        = NULL;
    m_light         = NULL;
}   // RTTProvider

// ----------------------------------------------------------------------------
IrrDriver::RTTProvider::~RTTProvider()
{
    tearDownRTTScene();

    if (!m_persistent_texture)
        irr_driver->removeTexture(m_render_target_texture);
}   // ~RTTProvider

// ----------------------------------------------------------------------------
/** Sets up a given vector of meshes for render-to-texture. Ideal to embed a 3D
 *  object inside the GUI. If there are multiple meshes, the first mesh is
 *  considered to be the root, and all following meshes will have their
 *  locations relative to the location of the first mesh.
 */
void IrrDriver::RTTProvider::setupRTTScene(PtrVector<scene::IMesh, REF>& mesh,
                                           AlignedArray<Vec3>& mesh_location,
                                           AlignedArray<Vec3>& mesh_scale,
                                           const std::vector<int>& model_frames)
{
    if (model_frames[0] == -1)
    {
        scene::ISceneNode* node =
            irr_driver->getSceneManager()->addMeshSceneNode(mesh.get(0), NULL);
        node->setPosition( mesh_location[0].toIrrVector() );
        node->setScale( mesh_scale[0].toIrrVector() );
        node->setMaterialFlag(video::EMF_FOG_ENABLE, false);
        m_rtt_main_node = node;
    }
    else
    {
        scene::IAnimatedMeshSceneNode* node =
            irr_driver->getSceneManager()->addAnimatedMeshSceneNode(
                                    (scene::IAnimatedMesh*)mesh.get(0), NULL );
        node->setPosition( mesh_location[0].toIrrVector() );
        node->setFrameLoop(model_frames[0], model_frames[0]);
        node->setAnimationSpeed(0);
        node->setScale( mesh_scale[0].toIrrVector() );
        node->setMaterialFlag(video::EMF_FOG_ENABLE, false);

        m_rtt_main_node = node;
    }

    assert(m_rtt_main_node != NULL);
    assert(mesh.size() == mesh_location.size());
    assert(mesh.size() == model_frames.size());

    const int mesh_amount = mesh.size();
    for (int n=1; n<mesh_amount; n++)
    {
        if (model_frames[n] == -1)
        {
            scene::ISceneNode* node =
                irr_driver->getSceneManager()->addMeshSceneNode(mesh.get(n),
                                                                m_rtt_main_node);
            node->setPosition( mesh_location[n].toIrrVector() );
            node->updateAbsolutePosition();
            node->setScale( mesh_scale[n].toIrrVector() );
        }
        else
        {
            scene::IAnimatedMeshSceneNode* node =
                irr_driver->getSceneManager()
                ->addAnimatedMeshSceneNode((scene::IAnimatedMesh*)mesh.get(n),
                                           m_rtt_main_node                   );
            node->setPosition( mesh_location[n].toIrrVector() );
            node->setFrameLoop(model_frames[n], model_frames[n]);
            node->setAnimationSpeed(0);
            node->updateAbsolutePosition();
            node->setScale( mesh_scale[n].toIrrVector() );
            //Log::info("RTTProvider::setupRTTScene", "Set frame %d", model_frames[n]);
        }
    }

    irr_driver->getSceneManager()->setAmbientLight(video::SColor(255, 35, 35, 35) );
    
    const core::vector3df &spot_pos = core::vector3df(0, 30, 40);
    m_light = irr_driver->getSceneManager()
        ->addLightSceneNode(NULL, spot_pos, video::SColorf(1.0f,1.0f,1.0f),
                            1600 /* radius */);
    m_light->setLightType(video::ELT_SPOT);
    m_light->setRotation((core::vector3df(0, 10, 0) - spot_pos).getHorizontalAngle());
    m_light->updateAbsolutePosition();

    m_rtt_main_node->setMaterialFlag(video::EMF_GOURAUD_SHADING , true);
    m_rtt_main_node->setMaterialFlag(video::EMF_LIGHTING, true);

    const int materials = m_rtt_main_node->getMaterialCount();
    for (int n=0; n<materials; n++)
    {
        m_rtt_main_node->getMaterial(n).setFlag(video::EMF_LIGHTING, true);

         // set size of specular highlights
        m_rtt_main_node->getMaterial(n).Shininess = 100.0f;
        m_rtt_main_node->getMaterial(n).SpecularColor.set(255,50,50,50);
        m_rtt_main_node->getMaterial(n).DiffuseColor.set(255,150,150,150);

        m_rtt_main_node->getMaterial(n).setFlag(video::EMF_GOURAUD_SHADING ,
                                                true);
    }

    m_camera =  irr_driver->getSceneManager()->addCameraSceneNode();

    m_camera->setPosition( core::vector3df(0.0, 20.0f, 70.0f) );
    if (CVS->isGLSL())
        m_camera->setUpVector( core::vector3df(0.0, 1.0, 0.0) );
    else
        m_camera->setUpVector( core::vector3df(0.0, 1.0, 0.0) );
    m_camera->setTarget( core::vector3df(0, 10, 0.0f) );
    m_camera->setFOV( DEGREE_TO_RAD*50.0f );
    m_camera->updateAbsolutePosition();

    // Detach the note from the scene so we can render it independently
    m_rtt_main_node->setVisible(false);
    m_light->setVisible(false);
}   // setupRTTScene

// ----------------------------------------------------------------------------
void IrrDriver::RTTProvider::tearDownRTTScene()
{
    //if (m_rtt_main_node != NULL) m_rtt_main_node->drop();
    if (m_rtt_main_node != NULL) m_rtt_main_node->remove();
    if (m_light != NULL) m_light->remove();
    if (m_camera != NULL) m_camera->remove();

    m_rtt_main_node = NULL;
    m_camera = NULL;
    m_light = NULL;
}   // tearDownRTTScene

// ----------------------------------------------------------------------------
/**
 * Performs the actual render-to-texture
 *  \param target The texture to render the meshes to.
 *  \param angle (Optional) heading for all meshes.
 *  \return the texture that was rendered to, or NULL if RTT does not work on
 *          this computer
 */
video::ITexture* IrrDriver::RTTProvider::renderToTexture(float angle,
                                                         bool is_2d_render)
{
    // m_render_target_texture will be NULL if RTT doesn't work on this computer
    if (m_render_target_texture == NULL) return NULL;

    // Rendering a 2d only model (using direct opengl rendering)
    // does not work if setRenderTarget is called here again.
    // And rendering 3d only works if it is called here :(
    if(!is_2d_render)
        m_video_driver->setRenderTarget(m_render_target_texture);

    if (angle != -1 && m_rtt_main_node != NULL)
        m_rtt_main_node->setRotation( core::vector3df(0, angle, 0) );

    video::SOverrideMaterial &overridemat = m_video_driver->getOverrideMaterial();
    overridemat.EnablePasses = scene::ESNRP_SOLID;
    overridemat.EnableFlags = video::EMF_MATERIAL_TYPE;
    overridemat.Material.MaterialType = video::EMT_SOLID;

    if (m_rtt_main_node == NULL)
    {
        irr_driver->getSceneManager()->drawAll();
    }
    else
    {
        m_rtt_main_node->setVisible(true);
        m_light->setVisible(true);
        irr_driver->getSceneManager()->drawAll();
        m_rtt_main_node->setVisible(false);
        m_light->setVisible(false);
    }

    overridemat.EnablePasses = 0;

    m_video_driver->setRenderTarget(0, false, false);
    return m_render_target_texture;
}

// ----------------------------------------------------------------------------

void IrrDriver::applyObjectPassShader(scene::ISceneNode * const node, bool rimlit)
{
    if (!CVS->isGLSL())
        return;

    // Don't override sky
    if (node->getType() == scene::ESNT_SKY_DOME ||
        node->getType() == scene::ESNT_SKY_BOX)
        return;

    const u32 mcount = node->getMaterialCount();
    u32 i;
    const video::E_MATERIAL_TYPE ref = 
        Shaders::getShader(rimlit ? ES_OBJECTPASS_RIMLIT : ES_OBJECTPASS_REF);
    const video::E_MATERIAL_TYPE pass = 
        Shaders::getShader(rimlit ? ES_OBJECTPASS_RIMLIT : ES_OBJECTPASS);

    const video::E_MATERIAL_TYPE origref = Shaders::getShader(ES_OBJECTPASS_REF);
    const video::E_MATERIAL_TYPE origpass = Shaders::getShader(ES_OBJECTPASS);

    bool viamb = false;
    scene::IMesh *mesh = NULL;
    if (node->getType() == scene::ESNT_ANIMATED_MESH)
    {
        viamb = ((scene::IAnimatedMeshSceneNode *) node)->isReadOnlyMaterials();
        mesh = ((scene::IAnimatedMeshSceneNode *) node)->getMesh();
    }
    else if (node->getType() == scene::ESNT_MESH)
    {
        viamb = ((scene::IMeshSceneNode *) node)->isReadOnlyMaterials();
        mesh = ((scene::IMeshSceneNode *) node)->getMesh();
    }
    //else if (node->getType() == scene::ESNT_WATER_SURFACE)
    //{
    //    viamb = (dynamic_cast<scene::IMeshSceneNode*>(node))->isReadOnlyMaterials();
    //    mesh = (dynamic_cast<scene::IMeshSceneNode*>(node))->getMesh();
    //}

    for (i = 0; i < mcount; i++)
    {
        video::SMaterial &nodemat = node->getMaterial(i);
        video::SMaterial &mbmat = mesh ? mesh->getMeshBuffer(i)->getMaterial() 
                                       : nodemat;
        video::SMaterial *mat = &nodemat;

        if (viamb)
            mat = &mbmat;

        if (mat->MaterialType == video::EMT_TRANSPARENT_ALPHA_CHANNEL_REF ||
            mat->MaterialType == origref)
            mat->MaterialType = ref;
        else if (mat->MaterialType == video::EMT_SOLID ||
                 mat->MaterialType == origpass ||
                 (mat->MaterialType >= video::EMT_LIGHTMAP &&
                 mat->MaterialType <= video::EMT_LIGHTMAP_LIGHTING_M4))
            mat->MaterialType = pass;
    }


    core::list<scene::ISceneNode*> kids = node->getChildren();
    scene::ISceneNodeList::Iterator it = kids.begin();
    for (; it != kids.end(); ++it)
    {
        applyObjectPassShader(*it, rimlit);
    }
}

// ----------------------------------------------------------------------------

void IrrDriver::applyObjectPassShader()
{
    if (!CVS->isGLSL())
        return;

    applyObjectPassShader(m_scene_manager->getRootSceneNode());
}

// ----------------------------------------------------------------------------

scene::ISceneNode *IrrDriver::addLight(const core::vector3df &pos,
                                       float energy, float radius,
                                       float r, float g, float b,
                                       bool sun, scene::ISceneNode* parent)
{
    if (CVS->isGLSL())
    {
        if (parent == NULL) parent = m_scene_manager->getRootSceneNode();
        LightNode *light = NULL;

        if (!sun)
            light = new LightNode(m_scene_manager, parent, energy, radius,
                                  r, g, b);
        else
            light = new SunNode(m_scene_manager, parent, r, g, b);

        light->grab();

        light->setPosition(pos);
        light->updateAbsolutePosition();

        m_lights.push_back(light);

        if (sun)
        {
            //m_sun_interposer->setPosition(pos);
            //m_sun_interposer->updateAbsolutePosition();
            m_renderer->addSunLight(pos);

            ((WaterShaderProvider *) Shaders::getCallback(ES_WATER) )
                                                         ->setSunPosition(pos);
        }

        return light;
    }
    else
    {
        return m_scene_manager
               ->addLightSceneNode(m_scene_manager->getRootSceneNode(),
                                   pos, video::SColorf(1.0f, r, g, b));
    }
}   // addLight

// ----------------------------------------------------------------------------

void IrrDriver::clearLights()
{
    u32 i;
    const u32 max = (int)m_lights.size();
    for (i = 0; i < max; i++)
    {
        m_lights[i]->drop();
    }

    m_lights.clear();
}   // clearLights

// ----------------------------------------------------------------------------
GLuint IrrDriver::getRenderTargetTexture(TypeRTT which)
{
    return m_renderer->getRTT()->getRenderTarget(which);
}   // getRenderTargetTexture

// ----------------------------------------------------------------------------

FrameBuffer& IrrDriver::getFBO(TypeFBO which)
{
    return m_renderer->getRTT()->getFBO(which);
}   // getFBO

// ----------------------------------------------------------------------------

GLuint IrrDriver::getDepthStencilTexture()
{
    return m_renderer->getRTT()->getDepthStencilTexture();
}   // getDepthStencilTexture

<|MERGE_RESOLUTION|>--- conflicted
+++ resolved
@@ -1960,22 +1960,7 @@
 
     if (world)
     {
-<<<<<<< HEAD
-        //printf("Screen that needs 3D\n");
-        //m_video_driver->beginScene(/*backBuffer clear*/true, /*zBuffer*/true,
-        //                           video::SColor(0,0,0,255));
-        //m_scene_manager->drawAll();
-
         m_renderer->render(dt);
-
-        GUIEngine::render(dt);
-        //m_video_driver->endScene();
-        return;
-=======
-        if (CVS->isGLSL())
-            renderGLSL(dt);
-        else
-            renderFixed(dt);
             
         GUIEngine::Screen* current_screen = GUIEngine::getCurrentScreen();
         if (current_screen != NULL && current_screen->needs3D())
@@ -1991,7 +1976,6 @@
                 debug_drawer->beginNextFrame();
             }
         }
->>>>>>> 409862db
     }
     else
     {
@@ -2001,22 +1985,6 @@
         GUIEngine::render(dt);
 
         m_video_driver->endScene();
-<<<<<<< HEAD
-        return;
-    }
-
-    m_renderer->render(dt);
-
-
-    if (world != NULL && world->getPhysics() != NULL)
-    {
-        IrrDebugDrawer* debug_drawer = world->getPhysics()->getDebugDrawer();
-        if (debug_drawer != NULL && debug_drawer->debugEnabled())
-        {
-            debug_drawer->beginNextFrame();
-        }
-=======
->>>>>>> 409862db
     }
     
     if (m_request_screenshot) doScreenShot();
