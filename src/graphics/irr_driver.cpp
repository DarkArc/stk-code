--- conflicted
+++ resolved
@@ -711,11 +711,7 @@
     // Only change video driver settings if we are showing graphics
     if (!ProfileWorld::isNoGraphics())
     {
-<<<<<<< HEAD
-#if 0//defined(__linux__) && !defined(ANDROID)
-=======
-#if defined(__linux__) && !defined(ANDROID) && !defined(SERVER_ONLY)
->>>>>>> 72012120
+#if 0//defined(__linux__) && !defined(ANDROID) && !defined(SERVER_ONLY)
         // Set class hints on Linux, used by Window Managers.
         const video::SExposedVideoData& videoData = m_video_driver
                                                 ->getExposedVideoData();
