--- conflicted
+++ resolved
@@ -21,12 +21,9 @@
 #include "graphics/callbacks.hpp"
 #include "graphics/camera.hpp"
 #include "graphics/central_settings.hpp"
-<<<<<<< HEAD
 #include "graphics/graphics_restrictions.hpp"
-=======
 #include "graphics/glwrap.hpp"
 #include "graphics/gl_headers.hpp"
->>>>>>> 5b4d8e1f
 #include "graphics/irr_driver.hpp"
 #include "graphics/mlaa_areamap.hpp"
 #include "graphics/render_target.hpp"
@@ -317,10 +314,7 @@
     }   // ComputeGaussian17TapVShader
     // ------------------------------------------------------------------------
     void render(const FrameBuffer &auxiliary, const FrameBuffer &fb,
-<<<<<<< HEAD
                 const FrameBuffer &linear_depth,
-=======
->>>>>>> 5b4d8e1f
                 int width, int height)
     {
 #if !defined(USE_GLES2)
@@ -461,37 +455,6 @@
 };   // DepthOfFieldShader
 
 // ============================================================================
-<<<<<<< HEAD
-=======
-class IBLShader : public TextureShader<IBLShader, 3>
-{
-public:
-    IBLShader()
-    {
-        loadProgram(OBJECT, GL_VERTEX_SHADER, "screenquad.vert",
-                            GL_FRAGMENT_SHADER, "IBL.frag");
-        assignUniforms();
-        assignSamplerNames(0, "ntex",  ST_NEAREST_FILTERED,
-                           1, "dtex",  ST_NEAREST_FILTERED,
-                           2, "probe", ST_TRILINEAR_CUBEMAP);
-    }   // IBLShader
-};   // IBLShader
-
-// ============================================================================
-class DegradedIBLShader : public TextureShader<DegradedIBLShader, 1>
-{
-public:
-    DegradedIBLShader()
-    {
-        loadProgram(OBJECT, GL_VERTEX_SHADER, "screenquad.vert",
-                            GL_FRAGMENT_SHADER, "degraded_ibl.frag");
-        assignUniforms();
-        assignSamplerNames(0, "ntex", ST_NEAREST_FILTERED);
-    }   // DegradedIBLShader
-};   // DegradedIBLShader
-
-// ============================================================================
->>>>>>> 5b4d8e1f
 class RHDebug : public Shader<RHDebug, core::matrix4, core::vector3df>
 {
 public:
@@ -511,42 +474,6 @@
 };   // RHDebug
 
 // ============================================================================
-<<<<<<< HEAD
-=======
-class GlobalIlluminationReconstructionShader
-    : public TextureShader<GlobalIlluminationReconstructionShader, 5,
-                           core::matrix4, core::matrix4, core::vector3df >
-{
-public:
-    GlobalIlluminationReconstructionShader()
-    {
-        loadProgram(OBJECT, GL_VERTEX_SHADER, "screenquad.vert",
-                            GL_FRAGMENT_SHADER, "gi.frag");
-
-        assignUniforms("rh_matrix", "inv_rh_matrix", "extents");
-        assignSamplerNames(0, "ntex", ST_NEAREST_FILTERED,
-                           1, "dtex", ST_NEAREST_FILTERED,
-                           2, "SHR", ST_VOLUME_LINEAR_FILTERED,
-                           3, "SHG", ST_VOLUME_LINEAR_FILTERED,
-                           4, "SHB", ST_VOLUME_LINEAR_FILTERED);
-    }   // GlobalIlluminationReconstructionShader
-
-    // ------------------------------------------------------------------------
-    void render(const core::matrix4 &rh_matrix,
-                const core::vector3df &rh_extend, const FrameBuffer &fb)
-    {
-        core::matrix4 inv_rh_matrix;
-        rh_matrix.getInverse(inv_rh_matrix);
-        glDisable(GL_DEPTH_TEST);
-        setTextureUnits(irr_driver->getRenderTargetTexture(RTT_NORMAL_AND_DEPTH),
-                        irr_driver->getDepthStencilTexture(),
-                        fb.getRTT()[0], fb.getRTT()[1], fb.getRTT()[2]);
-        drawFullScreenEffect(rh_matrix, inv_rh_matrix, rh_extend);
-    }   // render
-};   // GlobalIlluminationReconstructionShader
-
-// ============================================================================
->>>>>>> 5b4d8e1f
 class PassThroughShader : public TextureShader<PassThroughShader, 1, int, int>
 {
 public:
@@ -810,39 +737,7 @@
 };   // MLAAGatherSHader
 
 // ============================================================================
-<<<<<<< HEAD
 class LightningShader : public TextureShader<LightningShader, 1, 
-=======
-class SunLightShader : public TextureShader<SunLightShader, 2,
-                                            core::vector3df, video::SColorf>
-{
-public:
-    SunLightShader()
-    {
-        loadProgram(OBJECT, GL_VERTEX_SHADER, "screenquad.vert",
-                            GL_FRAGMENT_SHADER, "sunlight.frag");
-
-        assignSamplerNames(0, "ntex", ST_NEAREST_FILTERED,
-                           1, "dtex", ST_NEAREST_FILTERED);
-        assignUniforms("direction", "col");
-    }   // SunLightShader
-    // ------------------------------------------------------------------------
-    void render(const core::vector3df &direction, const video::SColorf &col)
-    {
-        glEnable(GL_BLEND);
-        glDisable(GL_DEPTH_TEST);
-        glBlendFunc(GL_ONE, GL_ONE);
-        glBlendEquation(GL_FUNC_ADD);
-
-        setTextureUnits(irr_driver->getRenderTargetTexture(RTT_NORMAL_AND_DEPTH),
-                        irr_driver->getDepthStencilTexture());
-        drawFullScreenEffect(direction, col);
-    }   // render
-};   // SunLightShader
-
-// ============================================================================
-class LightningShader : public TextureShader<LightningShader, 1,
->>>>>>> 5b4d8e1f
                                              core::vector3df>
 {
 public:
@@ -1077,13 +972,8 @@
 }   // getGaussianWeight
 
 // ----------------------------------------------------------------------------
-<<<<<<< HEAD
 void PostProcessing::renderGaussian3Blur(const FrameBuffer &in_fbo, 
                                          const FrameBuffer &auxiliary) const
-=======
-void PostProcessing::renderGaussian3Blur(const FrameBuffer &in_fbo,
-                                         const FrameBuffer &auxiliary)
->>>>>>> 5b4d8e1f
 {
     assert(in_fbo.getWidth() == auxiliary.getWidth() &&
            in_fbo.getHeight() == auxiliary.getHeight());
@@ -1122,13 +1012,8 @@
 
         in_fbo.bindLayer(layer);
         Gaussian6HBlurShader::getInstance()
-<<<<<<< HEAD
             ->render(scalar_fbo,
                      UserConfigParams::m_shadows_resolution, 
-=======
-            ->render(irr_driver->getFBO(FBO_SCALAR_1024),
-                     UserConfigParams::m_shadows_resolution,
->>>>>>> 5b4d8e1f
                      UserConfigParams::m_shadows_resolution, sigma_h);
     }
     else
@@ -1293,12 +1178,8 @@
         else
         {
             ComputeGaussian17TapVShader::getInstance()->render(auxiliary,
-<<<<<<< HEAD
                                                                in_fbo, 
                                                                linear_depth,
-=======
-                                                               in_fbo,
->>>>>>> 5b4d8e1f
                                                                in_fbo.getWidth(),
                                                                in_fbo.getHeight());
         }
@@ -1580,83 +1461,7 @@
     {
         PROFILER_PUSH_CPU_MARKER("- Godrays", 0xFF, 0x00, 0x00);
         ScopedGPUTimer Timer(irr_driver->getGPUTimer(Q_GODRAYS));
-<<<<<<< HEAD
         renderGodRays(camnode, *out_fbo, rtts->getFBO(FBO_QUARTER1), rtts->getFBO(FBO_QUARTER2));
-=======
-        bool hasgodrays = false;
-        if (World::getWorld() != NULL)
-            hasgodrays = World::getWorld()->getTrack()->hasGodRays();
-
-        if (isRace && UserConfigParams::m_light_shaft && hasgodrays)
-        {
-            Track* track = World::getWorld()->getTrack();
-
-            glEnable(GL_DEPTH_TEST);
-            // Grab the sky
-            out_fbo->bind();
-            glClear(GL_COLOR_BUFFER_BIT);
-//            irr_driver->renderSkybox(camnode);
-
-            // Set the sun's color
-            const SColor col = track->getGodRaysColor();
-
-            // The sun interposer
-            STKMeshSceneNode *sun = irr_driver->getSunInterposer();
-            sun->setGlowColors(col);
-            sun->setPosition(track->getGodRaysPosition());
-            sun->updateAbsolutePosition();
-            irr_driver->setPhase(GLOW_PASS);
-            sun->render();
-            glDisable(GL_DEPTH_TEST);
-
-            // Fade to quarter
-            irr_driver->getFBO(FBO_QUARTER1).bind();
-            glViewport(0, 0, irr_driver->getActualScreenSize().Width / 4,
-                             irr_driver->getActualScreenSize().Height / 4);
-            GodFadeShader::getInstance()->render(out_fbo->getRTT()[0], col);
-
-            // Blur
-            renderGaussian3Blur(irr_driver->getFBO(FBO_QUARTER1),
-                                irr_driver->getFBO(FBO_QUARTER2));
-
-            // Calculate the sun's position in texcoords
-            const core::vector3df pos = track->getGodRaysPosition();
-            float ndc[4];
-            core::matrix4 trans = camnode->getProjectionMatrix();
-            trans *= camnode->getViewMatrix();
-
-            trans.transformVect(ndc, pos);
-
-            const float texh =
-                m_vertices[0].v1.TCoords.Y - m_vertices[0].v0.TCoords.Y;
-            const float texw =
-                m_vertices[0].v3.TCoords.X - m_vertices[0].v0.TCoords.X;
-
-            const float sunx = ((ndc[0] / ndc[3]) * 0.5f + 0.5f) * texw;
-            const float suny = ((ndc[1] / ndc[3]) * 0.5f + 0.5f) * texh;
-
-            // Rays please
-            irr_driver->getFBO(FBO_QUARTER2).bind();
-            GodRayShader::getInstance()
-                ->render(irr_driver->getRenderTargetTexture(RTT_QUARTER1),
-                       core::vector2df(sunx, suny)                       );
-
-            // Blur
-            renderGaussian3Blur(irr_driver->getFBO(FBO_QUARTER2),
-                                irr_driver->getFBO(FBO_QUARTER1));
-
-            // Blend
-            glEnable(GL_BLEND);
-            glBlendColor(0., 0., 0., track->getGodRaysOpacity());
-            glBlendFunc(GL_CONSTANT_ALPHA, GL_ONE);
-            glBlendEquation(GL_FUNC_ADD);
-
-            in_fbo->bind();
-            renderPassThrough(irr_driver->getRenderTargetTexture(RTT_QUARTER2),
-                              in_fbo->getWidth(), in_fbo->getHeight());
-            glDisable(GL_BLEND);
-        }
->>>>>>> 5b4d8e1f
         PROFILER_POP_CPU_MARKER();
     }
 
@@ -1679,26 +1484,16 @@
 
 
             // Downsample
-<<<<<<< HEAD
             FrameBuffer::Blit(rtts->getFBO(FBO_BLOOM_512),
                               rtts->getFBO(FBO_BLOOM_256), 
-=======
-            FrameBuffer::Blit(irr_driver->getFBO(FBO_BLOOM_512),
-                              irr_driver->getFBO(FBO_BLOOM_256),
->>>>>>> 5b4d8e1f
                               GL_COLOR_BUFFER_BIT, GL_LINEAR);
             FrameBuffer::Blit(rtts->getFBO(FBO_BLOOM_256),
                               rtts->getFBO(FBO_BLOOM_128),
                               GL_COLOR_BUFFER_BIT, GL_LINEAR);
 
 			// Copy for lens flare
-<<<<<<< HEAD
 			FrameBuffer::Blit(rtts->getFBO(FBO_BLOOM_512),
                               rtts->getFBO(FBO_LENS_512), 
-=======
-			FrameBuffer::Blit(irr_driver->getFBO(FBO_BLOOM_512),
-                              irr_driver->getFBO(FBO_LENS_512),
->>>>>>> 5b4d8e1f
                               GL_COLOR_BUFFER_BIT, GL_LINEAR);
 			FrameBuffer::Blit(rtts->getFBO(FBO_BLOOM_256),
                               rtts->getFBO(FBO_LENS_256),
@@ -1709,7 +1504,6 @@
 
 
             // Blur
-<<<<<<< HEAD
             renderGaussian6Blur(rtts->getFBO(FBO_BLOOM_512),
                                 rtts->getFBO(FBO_TMP_512), 1., 1.);
             renderGaussian6Blur(rtts->getFBO(FBO_BLOOM_256),
@@ -1723,31 +1517,13 @@
                                  rtts->getFBO(FBO_TMP_256));
             renderHorizontalBlur(rtts->getFBO(FBO_LENS_128), 
                                  rtts->getFBO(FBO_TMP_128));
-            
-=======
-            renderGaussian6Blur(irr_driver->getFBO(FBO_BLOOM_512),
-                                irr_driver->getFBO(FBO_TMP_512), 1., 1.);
-            renderGaussian6Blur(irr_driver->getFBO(FBO_BLOOM_256),
-                                irr_driver->getFBO(FBO_TMP_256), 1., 1.);
-            renderGaussian6Blur(irr_driver->getFBO(FBO_BLOOM_128),
-                                irr_driver->getFBO(FBO_TMP_128), 1., 1.);
-
-            renderHorizontalBlur(irr_driver->getFBO(FBO_LENS_512),
-                                 irr_driver->getFBO(FBO_TMP_512));
-            renderHorizontalBlur(irr_driver->getFBO(FBO_LENS_256),
-                                 irr_driver->getFBO(FBO_TMP_256));
-            renderHorizontalBlur(irr_driver->getFBO(FBO_LENS_128),
-                                 irr_driver->getFBO(FBO_TMP_128));
-
->>>>>>> 5b4d8e1f
 
             // Additively blend on top of tmp1
             in_fbo->bind();
             glEnable(GL_BLEND);
             glBlendFunc(GL_ONE, GL_ONE);
             glBlendEquation(GL_FUNC_ADD);
-<<<<<<< HEAD
-            
+
             BloomBlendShader::getInstance()
                 ->render(rtts->getRenderTarget(RTT_BLOOM_128),
                          rtts->getRenderTarget(RTT_BLOOM_256),
@@ -1756,11 +1532,6 @@
                 ->render(rtts->getRenderTarget(RTT_LENS_128),
                          rtts->getRenderTarget(RTT_LENS_256),
                          rtts->getRenderTarget(RTT_LENS_512));
-=======
-
-            BloomBlendShader::getInstance()->render();
-            LensBlendShader::getInstance()->render();
->>>>>>> 5b4d8e1f
 
             glDisable(GL_BLEND);
             glColorMask(GL_TRUE, GL_TRUE, GL_TRUE, GL_TRUE);
