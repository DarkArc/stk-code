--- conflicted
+++ resolved
@@ -32,6 +32,17 @@
 
 #include <algorithm>
 
+struct TexUnit
+{
+    GLuint m_id;
+    bool m_premul_alpha;
+
+    TexUnit(GLuint id, bool premul_alpha)
+    {
+        m_id = id;
+        m_premul_alpha = premul_alpha;
+    }
+};
 
 template<typename Shader, typename...uniforms>
 void draw(const GLMesh *mesh, uniforms... Args)
@@ -85,10 +96,6 @@
     //unroll_args_instance<STK::TupleSize<STK::Tuple<TupleType...> >::value >::template exec<T>(Shader, arg);
 }
 
-<<<<<<< HEAD
-template<typename Shader, enum E_VERTEX_TYPE VertexType, typename... TupleType>
-void renderMeshes1stPass(const std::vector<GLuint> &TexUnits, std::vector<STK::Tuple<TupleType...> > &meshes)
-=======
 template<int...List>
 struct custom_unroll_args;
 
@@ -96,9 +103,9 @@
 struct custom_unroll_args<>
 {
     template<typename T, typename ...TupleTypes, typename ...Args>
-    static void exec(const T *Shader, const std::tuple<TupleTypes...> &t, Args... args)
-    {
-        draw<T>(Shader, std::get<0>(t), args...);
+    static void exec(const T *Shader, const STK::Tuple<TupleTypes...> &t, Args... args)
+    {
+        draw<T>(Shader, STK::tuple_get<0>(t), args...);
     }
 };
 
@@ -106,16 +113,15 @@
 struct custom_unroll_args<N, List...>
 {
     template<typename T, typename ...TupleTypes, typename ...Args>
-    static void exec(const T *Shader, const std::tuple<TupleTypes...> &t, Args... args)
-    {
-        custom_unroll_args<List...>::template exec<T>(Shader, t, std::get<N>(t), args...);
+    static void exec(const T *Shader, const STK::Tuple<TupleTypes...> &t, Args... args)
+    {
+        custom_unroll_args<List...>::template exec<T>(Shader, t, STK::tuple_get<N>(t), args...);
     }
 };
 
 
 template<typename Shader, enum E_VERTEX_TYPE VertexType, int ...List, typename... TupleType>
-void renderMeshes1stPass(const std::vector<std::pair<GLuint, bool> > &TexUnits, std::vector<std::tuple<TupleType...> > &meshes)
->>>>>>> 00ae1267
+void renderMeshes1stPass(const std::vector<TexUnit> &TexUnits, std::vector<STK::Tuple<TupleType...> > &meshes)
 {
     glUseProgram(Shader::getInstance()->Program);
     glBindVertexArray(getVAO(VertexType));
@@ -126,8 +132,8 @@
         {
             if (!mesh.textures[j])
                 mesh.textures[j] = getUnicolorTexture(video::SColor(255, 255, 255, 255));
-            compressTexture(mesh.textures[j], TexUnits[j].second);
-            setTexture(TexUnits[j].first, getTextureGLuint(mesh.textures[j]), GL_LINEAR, GL_LINEAR_MIPMAP_LINEAR, true);
+            compressTexture(mesh.textures[j], TexUnits[j].m_premul_alpha);
+            setTexture(TexUnits[j].m_id, getTextureGLuint(mesh.textures[j]), GL_LINEAR, GL_LINEAR_MIPMAP_LINEAR, true);
         }
         if (mesh.VAOType != VertexType)
         {
@@ -136,11 +142,7 @@
 #endif
             continue;
         }
-<<<<<<< HEAD
-        apply_instance(Shader::getInstance(), meshes[i]);
-=======
         custom_unroll_args<List...>::template exec(Shader::getInstance(), meshes[i]);
->>>>>>> 00ae1267
     }
 }
 
@@ -172,33 +174,24 @@
 
     {
         ScopedGPUTimer Timer(getGPUTimer(Q_SOLID_PASS1));
-<<<<<<< HEAD
-        renderMeshes1stPass<MeshShader::ObjectPass1Shader, video::EVT_STANDARD>(std::vector<GLuint>{ MeshShader::ObjectPass1Shader::getInstance<MeshShader::ObjectPass1Shader>()->TU_tex }, ListDefaultStandardG::Arguments);
-        renderMeshes1stPass<MeshShader::ObjectPass1Shader, video::EVT_2TCOORDS>(std::vector<GLuint>{ MeshShader::ObjectPass1Shader::getInstance<MeshShader::ObjectPass1Shader>()->TU_tex }, ListDefault2TCoordG::Arguments);
-        renderMeshes1stPass<MeshShader::ObjectRefPass1Shader, video::EVT_STANDARD>(std::vector<GLuint>{ MeshShader::ObjectRefPass1Shader::getInstance<MeshShader::ObjectRefPass1Shader>()->TU_tex }, ListAlphaRefG::Arguments);
-        renderMeshes1stPass<MeshShader::NormalMapShader, video::EVT_TANGENTS>(std::vector<GLuint>{ MeshShader::NormalMapShader::getInstance<MeshShader::NormalMapShader>()->TU_glossy,
-            MeshShader::NormalMapShader::getInstance<MeshShader::NormalMapShader>()->TU_normalmap }, ListNormalG::Arguments);
-        renderMeshes1stPass<MeshShader::GrassPass1Shader, video::EVT_STANDARD>(std::vector<GLuint>{ MeshShader::GrassPass1Shader::getInstance<MeshShader::GrassPass1Shader>()->TU_tex }, ListGrassG::Arguments);
-    }
-}
-
-template<typename T, enum E_VERTEX_TYPE VertexType, typename... TupleType>
-void renderMeshes2ndPass(const T *Shader, const std::vector<GLuint> &TexUnits, std::vector<STK::Tuple<TupleType...> > &meshes)
-=======
-        renderMeshes1stPass<MeshShader::ObjectPass1Shader, video::EVT_STANDARD, 2, 1>({ { MeshShader::ObjectPass1Shader::getInstance()->TU_tex, true } }, ListMatDefault::Arguments);
-        renderMeshes1stPass<MeshShader::ObjectPass1Shader, video::EVT_STANDARD, 2, 1>({ { MeshShader::ObjectPass1Shader::getInstance()->TU_tex, true } }, ListMatSphereMap::Arguments);
-        renderMeshes1stPass<MeshShader::ObjectPass1Shader, video::EVT_STANDARD, 2, 1>({ { MeshShader::ObjectPass1Shader::getInstance()->TU_tex, true } }, ListMatUnlit::Arguments);
-        renderMeshes1stPass<MeshShader::ObjectPass1Shader, video::EVT_2TCOORDS, 2, 1>({ { MeshShader::ObjectPass1Shader::getInstance()->TU_tex, true } }, ListMatDetails::Arguments);
-        renderMeshes1stPass<MeshShader::ObjectPass1Shader, video::EVT_2TCOORDS, 2, 1>({ { MeshShader::ObjectPass1Shader::getInstance()->TU_tex, true } }, ListMatSplatting::Arguments);
-        renderMeshes1stPass<MeshShader::ObjectRefPass1Shader, video::EVT_STANDARD, 3, 2, 1>({ { MeshShader::ObjectRefPass1Shader::getInstance()->TU_tex, true } }, ListMatAlphaRef::Arguments);
-        renderMeshes1stPass<MeshShader::GrassPass1Shader, video::EVT_STANDARD, 3, 2, 1>({ { MeshShader::GrassPass1Shader::getInstance()->TU_tex, true } }, ListMatGrass::Arguments);
-        renderMeshes1stPass<MeshShader::NormalMapShader, video::EVT_TANGENTS, 2, 1>({ { MeshShader::NormalMapShader::getInstance()->TU_glossy, true }, { MeshShader::NormalMapShader::getInstance()->TU_normalmap, false } }, ListMatNormalMap::Arguments);
+
+        std::vector<TexUnit> object_pass1_texunits{ TexUnit(MeshShader::ObjectPass1Shader::getInstance()->TU_tex, true) };
+        renderMeshes1stPass<MeshShader::ObjectPass1Shader, video::EVT_STANDARD, 2, 1>(object_pass1_texunits, ListMatDefault::Arguments);
+        renderMeshes1stPass<MeshShader::ObjectPass1Shader, video::EVT_STANDARD, 2, 1>(object_pass1_texunits, ListMatSphereMap::Arguments);
+        renderMeshes1stPass<MeshShader::ObjectPass1Shader, video::EVT_STANDARD, 2, 1>(object_pass1_texunits, ListMatUnlit::Arguments);
+        renderMeshes1stPass<MeshShader::ObjectPass1Shader, video::EVT_2TCOORDS, 2, 1>(object_pass1_texunits, ListMatDetails::Arguments);
+        renderMeshes1stPass<MeshShader::ObjectPass1Shader, video::EVT_2TCOORDS, 2, 1>(object_pass1_texunits, ListMatSplatting::Arguments);
+        renderMeshes1stPass<MeshShader::ObjectRefPass1Shader, video::EVT_STANDARD, 3, 2, 1>(std::vector<TexUnit>{ TexUnit(MeshShader::ObjectRefPass1Shader::getInstance()->TU_tex, true) }, ListMatAlphaRef::Arguments);
+        renderMeshes1stPass<MeshShader::GrassPass1Shader, video::EVT_STANDARD, 3, 2, 1>(std::vector<TexUnit>{ TexUnit(MeshShader::GrassPass1Shader::getInstance()->TU_tex, true) }, ListMatGrass::Arguments);
+        renderMeshes1stPass<MeshShader::NormalMapShader, video::EVT_TANGENTS, 2, 1>(std::vector<TexUnit>{
+            TexUnit(MeshShader::NormalMapShader::getInstance()->TU_glossy, true),
+            TexUnit(MeshShader::NormalMapShader::getInstance()->TU_normalmap, false)
+        }, ListMatNormalMap::Arguments);
     }
 }
 
 template<typename Shader, enum E_VERTEX_TYPE VertexType, int...List, typename... TupleType>
-void renderMeshes2ndPass(const std::vector<std::pair<GLuint, bool> > &TexUnits, std::vector<std::tuple<TupleType...> > &meshes)
->>>>>>> 00ae1267
+void renderMeshes2ndPass(const std::vector<TexUnit> &TexUnits, std::vector<STK::Tuple<TupleType...> > &meshes)
 {
     glUseProgram(Shader::getInstance()->Program);
     glBindVertexArray(getVAO(VertexType));
@@ -209,8 +202,8 @@
         {
             if (!mesh.textures[j])
                 mesh.textures[j] = getUnicolorTexture(video::SColor(255, 255, 255, 255));
-            compressTexture(mesh.textures[j], TexUnits[j].second);
-            setTexture(TexUnits[j].first, getTextureGLuint(mesh.textures[j]), GL_LINEAR, GL_LINEAR_MIPMAP_LINEAR, true);
+            compressTexture(mesh.textures[j], TexUnits[j].m_premul_alpha);
+            setTexture(TexUnits[j].m_id, getTextureGLuint(mesh.textures[j]), GL_LINEAR, GL_LINEAR_MIPMAP_LINEAR, true);
             if (irr_driver->getLightViz())
             {
                 GLint swizzleMask[] = { GL_ONE, GL_ONE, GL_ONE, GL_ALPHA };
@@ -265,24 +258,6 @@
 
         m_scene_manager->drawAll(scene::ESNRP_SOLID);
 
-<<<<<<< HEAD
-        renderMeshes2ndPass<MeshShader::ObjectPass2Shader, video::EVT_STANDARD>(MeshShader::ObjectPass2ShaderInstance, std::vector<GLuint>{ MeshShader::ObjectPass2ShaderInstance->TU_Albedo }, ListDefaultStandardSM::Arguments);
-        renderMeshes2ndPass<MeshShader::ObjectPass2Shader, video::EVT_TANGENTS>(MeshShader::ObjectPass2ShaderInstance, std::vector<GLuint>{ MeshShader::ObjectPass2ShaderInstance->TU_Albedo }, ListDefaultTangentSM::Arguments);
-        renderMeshes2ndPass<MeshShader::ObjectRefPass2Shader, video::EVT_STANDARD>(MeshShader::ObjectRefPass2ShaderInstance, std::vector<GLuint>{ MeshShader::ObjectRefPass2ShaderInstance->TU_Albedo }, ListAlphaRefSM::Arguments);
-        renderMeshes2ndPass<MeshShader::SphereMapShader, video::EVT_STANDARD>(MeshShader::SphereMapShaderInstance, std::vector<GLuint>{ MeshShader::SphereMapShaderInstance->TU_tex }, ListSphereMapSM::Arguments);
-        renderMeshes2ndPass<MeshShader::ObjectUnlitShader, video::EVT_STANDARD>(MeshShader::ObjectUnlitShaderInstance, std::vector<GLuint>{ MeshShader::ObjectUnlitShaderInstance->TU_tex }, ListUnlitSM::Arguments);
-        renderMeshes2ndPass<MeshShader::DetailledObjectPass2Shader, video::EVT_2TCOORDS>(MeshShader::DetailledObjectPass2ShaderInstance, std::vector<GLuint>{ MeshShader::DetailledObjectPass2ShaderInstance->TU_Albedo, MeshShader::DetailledObjectPass2ShaderInstance->TU_detail }, ListDetailSM::Arguments);
-        std::vector<GLuint> v;
-        v.push_back(8);
-        v.push_back(MeshShader::SplattingShaderInstance->TU_tex_layout);
-        v.push_back(MeshShader::SplattingShaderInstance->TU_tex_detail0);
-        v.push_back(MeshShader::SplattingShaderInstance->TU_tex_detail1);
-        v.push_back(MeshShader::SplattingShaderInstance->TU_tex_detail2);
-        v.push_back(MeshShader::SplattingShaderInstance->TU_tex_detail3);
-        renderMeshes2ndPass<MeshShader::SplattingShader, video::EVT_2TCOORDS>(MeshShader::SplattingShaderInstance, v,
-            ListSplattingSM::Arguments);
-        renderMeshes2ndPass<MeshShader::GrassPass2Shader, video::EVT_STANDARD>(MeshShader::GrassPass2ShaderInstance, std::vector<GLuint>{ MeshShader::GrassPass2ShaderInstance->TU_Albedo }, ListGrassSM::Arguments);
-=======
         renderMeshes2ndPass<MeshShader::ObjectPass2Shader, video::EVT_STANDARD, 4, 3, 1>({ { MeshShader::ObjectPass2Shader::getInstance()->TU_Albedo, true } }, ListMatDefault::Arguments);
         renderMeshes2ndPass<MeshShader::ObjectRefPass2Shader, video::EVT_STANDARD, 4, 3, 1 >({ { MeshShader::ObjectRefPass2Shader::getInstance()->TU_Albedo, true } }, ListMatAlphaRef::Arguments);
         renderMeshes2ndPass<MeshShader::SphereMapShader, video::EVT_STANDARD, 4, 2, 1>({ { MeshShader::SphereMapShader::getInstance()->TU_tex, true } }, ListMatSphereMap::Arguments);
@@ -291,7 +266,6 @@
         renderMeshes2ndPass<MeshShader::ObjectUnlitShader, video::EVT_STANDARD, 1>({ { MeshShader::ObjectUnlitShader::getInstance()->TU_tex, true } }, ListMatUnlit::Arguments);
         renderMeshes2ndPass<MeshShader::SplattingShader, video::EVT_2TCOORDS, 3, 1>({ { 8, true }, { MeshShader::SplattingShader::getInstance()->TU_tex_layout, false }, { MeshShader::SplattingShader::getInstance()->TU_tex_detail0, true }, { MeshShader::SplattingShader::getInstance()->TU_tex_detail1, true }, { MeshShader::SplattingShader::getInstance()->TU_tex_detail2, true }, { MeshShader::SplattingShader::getInstance()->TU_tex_detail3, true } }, ListMatSplatting::Arguments);
         renderMeshes2ndPass<MeshShader::ObjectPass2Shader, video::EVT_TANGENTS, 4, 3, 1>({ { MeshShader::ObjectPass2Shader::getInstance()->TU_Albedo, true } }, ListMatNormalMap::Arguments);
->>>>>>> 00ae1267
     }
 }
 
@@ -318,28 +292,16 @@
     if (World::getWorld() && World::getWorld()->isFogEnabled())
     {
         glBlendFunc(GL_ONE, GL_ONE_MINUS_SRC_ALPHA);
-<<<<<<< HEAD
-        renderMeshes2ndPass<MeshShader::TransparentFogShader, video::EVT_STANDARD>(MeshShader::TransparentFogShaderInstance, std::vector<GLuint>{ MeshShader::TransparentFogShaderInstance->TU_tex }, ListBlendTransparentFog::Arguments);
-        glBlendFunc(GL_ONE, GL_ONE);
-        renderMeshes2ndPass<MeshShader::TransparentFogShader, video::EVT_STANDARD>(MeshShader::TransparentFogShaderInstance, std::vector<GLuint>{ MeshShader::TransparentFogShaderInstance->TU_tex }, ListAdditiveTransparentFog::Arguments);
-=======
         renderMeshes2ndPass<MeshShader::TransparentFogShader, video::EVT_STANDARD, 8, 7, 6, 5, 4, 3, 2, 1>({ { MeshShader::TransparentFogShader::getInstance()->TU_tex, true } }, ListBlendTransparentFog::Arguments);
         glBlendFunc(GL_ONE, GL_ONE);
         renderMeshes2ndPass<MeshShader::TransparentFogShader, video::EVT_STANDARD, 8, 7, 6, 5, 4, 3, 2, 1>({ { MeshShader::TransparentFogShader::getInstance()->TU_tex, true } }, ListAdditiveTransparentFog::Arguments);
->>>>>>> 00ae1267
     }
     else
     {
         glBlendFunc(GL_ONE, GL_ONE_MINUS_SRC_ALPHA);
-<<<<<<< HEAD
-        renderMeshes2ndPass<MeshShader::TransparentShader, video::EVT_STANDARD>(MeshShader::TransparentShaderInstance, std::vector<GLuint>{ MeshShader::TransparentShaderInstance->TU_tex }, ListBlendTransparent::Arguments);
-        glBlendFunc(GL_ONE, GL_ONE);
-        renderMeshes2ndPass<MeshShader::TransparentShader, video::EVT_STANDARD>(MeshShader::TransparentShaderInstance, std::vector<GLuint>{ MeshShader::TransparentShaderInstance->TU_tex }, ListAdditiveTransparent::Arguments);
-=======
         renderMeshes2ndPass<MeshShader::TransparentShader, video::EVT_STANDARD, 2, 1>({ { MeshShader::TransparentShader::getInstance()->TU_tex, true } }, ListBlendTransparent::Arguments);
         glBlendFunc(GL_ONE, GL_ONE);
         renderMeshes2ndPass<MeshShader::TransparentShader, video::EVT_STANDARD, 2, 1>({ { MeshShader::TransparentShader::getInstance()->TU_tex, true } }, ListAdditiveTransparent::Arguments);
->>>>>>> 00ae1267
     }
 
     if (!UserConfigParams::m_dynamic_lights)
@@ -421,13 +383,8 @@
 
 }
 
-<<<<<<< HEAD
-template<typename T, enum E_VERTEX_TYPE VertexType, typename... Args>
-void drawShadow(const T *Shader, const std::vector<GLuint> TextureUnits, const std::vector<STK::Tuple<GLMesh *, core::matrix4, Args...> >&t)
-=======
 template<typename T, typename...uniforms>
 void drawShadow(const T *Shader, const GLMesh *mesh, uniforms... Args)
->>>>>>> 00ae1267
 {
     irr_driver->IncreaseObjectCount();
     GLenum ptype = mesh->PrimitiveType;
@@ -445,24 +402,9 @@
 struct shadow_custom_unroll_args<>
 {
     template<typename T, typename ...TupleTypes, typename ...Args>
-    static void exec(const T *Shader, const std::tuple<TupleTypes...> &t, Args... args)
-    {
-<<<<<<< HEAD
-        const GLMesh *mesh = STK::tuple_get<0>(t[i]);
-        irr_driver->IncreaseObjectCount();
-        GLenum ptype = mesh->PrimitiveType;
-        GLenum itype = mesh->IndexType;
-        size_t count = mesh->IndexCount;
-        for (unsigned j = 0; j < TextureUnits.size(); j++)
-        {
-            compressTexture(mesh->textures[j], true);
-            setTexture(TextureUnits[j], getTextureGLuint(mesh->textures[j]), GL_LINEAR, GL_LINEAR_MIPMAP_LINEAR, true);
-        }
-
-        Shader->setUniforms(STK::tuple_get<1>(t[i]));
-        glDrawElementsInstancedBaseVertex(ptype, count, itype, (GLvoid *)mesh->vaoOffset, 4, mesh->vaoBaseVertex);
-=======
-        drawShadow<T>(Shader, std::get<0>(t), args...);
+    static void exec(const T *Shader, const STK::Tuple<TupleTypes...> &t, Args... args)
+    {
+        drawShadow<T>(Shader, STK::tuple_get<0>(t), args...);
     }
 };
 
@@ -470,45 +412,27 @@
 struct shadow_custom_unroll_args<N, List...>
 {
     template<typename T, typename ...TupleTypes, typename ...Args>
-    static void exec(const T *Shader, const std::tuple<TupleTypes...> &t, Args... args)
-    {
-        shadow_custom_unroll_args<List...>::template exec<T>(Shader, t, std::get<N>(t), args...);
->>>>>>> 00ae1267
-    }
-};
-
-<<<<<<< HEAD
-static void drawShadowGrass(const std::vector<GLuint> TextureUnits, const std::vector<STK::Tuple<GLMesh *, core::matrix4, core::matrix4, core::vector3df> > &t)
-=======
+    static void exec(const T *Shader, const STK::Tuple<TupleTypes...> &t, Args... args)
+    {
+        shadow_custom_unroll_args<List...>::template exec<T>(Shader, t, STK::tuple_get<N>(t), args...);
+    }
+};
+
 template<typename T, enum E_VERTEX_TYPE VertexType, int...List, typename... Args>
-void renderShadow(const T *Shader, const std::vector<GLuint> TextureUnits, const std::vector<std::tuple<GLMesh *, core::matrix4, Args...> >&t)
->>>>>>> 00ae1267
+void renderShadow(const T *Shader, const std::vector<GLuint> TextureUnits, const std::vector<STK::Tuple<GLMesh *, core::matrix4, Args...> >&t)
 {
     glUseProgram(Shader->Program);
     glBindVertexArray(getVAO(VertexType));
     for (unsigned i = 0; i < t.size(); i++)
     {
-<<<<<<< HEAD
         const GLMesh *mesh = STK::tuple_get<0>(t[i]);
-        irr_driver->IncreaseObjectCount();
-        GLenum ptype = mesh->PrimitiveType;
-        GLenum itype = mesh->IndexType;
-        size_t count = mesh->IndexCount;
-=======
-        const GLMesh *mesh = std::get<0>(t[i]);
->>>>>>> 00ae1267
         for (unsigned j = 0; j < TextureUnits.size(); j++)
         {
             compressTexture(mesh->textures[j], true);
             setTexture(TextureUnits[j], getTextureGLuint(mesh->textures[j]), GL_LINEAR, GL_LINEAR_MIPMAP_LINEAR, true);
         }
 
-<<<<<<< HEAD
-        MeshShader::GrassShadowShaderInstance->setUniforms(STK::tuple_get<1>(t[i]), STK::tuple_get<3>(t[i]));
-        glDrawElementsInstancedBaseVertex(ptype, count, itype, (GLvoid *)mesh->vaoOffset, 4, mesh->vaoBaseVertex);
-=======
         shadow_custom_unroll_args<List...>::template exec<T>(Shader, t[i]);
->>>>>>> 00ae1267
     }
 }
 
@@ -519,11 +443,7 @@
     glBindVertexArray(getVAO(VertexType));
     for (unsigned i = 0; i < t.size(); i++)
     {
-<<<<<<< HEAD
-        const GLMesh *mesh = STK::tuple_get<0>(t[i]);
-=======
-        GLMesh *mesh = std::get<0>(t[i]);
->>>>>>> 00ae1267
+        GLMesh *mesh = STK::tuple_get<0>(t[i]);
         for (unsigned j = 0; j < TextureUnits.size(); j++)
         {
             if (!mesh->textures[j])
@@ -559,13 +479,6 @@
     ListMatSplatting::Arguments.clear();
     m_scene_manager->drawAll(scene::ESNRP_SOLID);
 
-<<<<<<< HEAD
-    drawShadow<MeshShader::ShadowShader, EVT_STANDARD>(MeshShader::ShadowShaderInstance, std::vector<GLuint>(), ListDefaultStandardG::Arguments);
-    drawShadow<MeshShader::ShadowShader, EVT_2TCOORDS>(MeshShader::ShadowShaderInstance, std::vector<GLuint>(), ListDefault2TCoordG::Arguments);
-    drawShadow<MeshShader::ShadowShader, EVT_TANGENTS>(MeshShader::ShadowShaderInstance, std::vector<GLuint>(), ListNormalG::Arguments);
-    drawShadow<MeshShader::RefShadowShader, EVT_STANDARD>(MeshShader::RefShadowShaderInstance, std::vector<GLuint>{ MeshShader::RefShadowShaderInstance->TU_tex }, ListAlphaRefG::Arguments);
-    drawShadowGrass(std::vector<GLuint>{ MeshShader::GrassShadowShaderInstance->TU_tex }, ListGrassG::Arguments);
-=======
     renderShadow<MeshShader::ShadowShader, EVT_STANDARD, 1>(MeshShader::ShadowShaderInstance, {}, ListMatDefault::Arguments);
     renderShadow<MeshShader::ShadowShader, EVT_STANDARD, 1>(MeshShader::ShadowShaderInstance, {}, ListMatSphereMap::Arguments);
     renderShadow<MeshShader::ShadowShader, EVT_STANDARD, 1>(MeshShader::ShadowShaderInstance, {}, ListMatUnlit::Arguments);
@@ -574,7 +487,6 @@
     renderShadow<MeshShader::ShadowShader, EVT_TANGENTS, 1>(MeshShader::ShadowShaderInstance, {}, ListMatNormalMap::Arguments);
     renderShadow<MeshShader::RefShadowShader, EVT_STANDARD, 1>(MeshShader::RefShadowShaderInstance, { MeshShader::RefShadowShaderInstance->TU_tex }, ListMatAlphaRef::Arguments);
     renderShadow<MeshShader::GrassShadowShader, EVT_STANDARD, 3, 1>(MeshShader::GrassShadowShaderInstance, { MeshShader::GrassShadowShaderInstance->TU_tex }, ListMatGrass::Arguments);
->>>>>>> 00ae1267
 
     glDisable(GL_POLYGON_OFFSET_FILL);
 
@@ -584,14 +496,9 @@
     m_rtts->getRSM().Bind();
     glClear(GL_COLOR_BUFFER_BIT | GL_DEPTH_BUFFER_BIT);
 
-<<<<<<< HEAD
-    drawRSM<EVT_STANDARD>(rsm_matrix, std::vector<GLuint>{ MeshShader::RSMShader::TU_tex }, ListDefaultStandardG::Arguments);
-    drawRSM<EVT_2TCOORDS>(rsm_matrix, std::vector<GLuint>{ MeshShader::RSMShader::TU_tex }, ListDefault2TCoordG::Arguments);
-=======
     drawRSM<EVT_STANDARD>(rsm_matrix, { MeshShader::RSMShader::TU_tex }, ListMatDefault::Arguments);
     drawRSM<EVT_STANDARD>(rsm_matrix, { MeshShader::RSMShader::TU_tex }, ListMatSphereMap::Arguments);
     drawRSM<EVT_STANDARD>(rsm_matrix, { MeshShader::RSMShader::TU_tex }, ListMatUnlit::Arguments);
     drawRSM<EVT_2TCOORDS>(rsm_matrix, { MeshShader::RSMShader::TU_tex }, ListMatDetails::Arguments);
     drawRSM<EVT_2TCOORDS>(rsm_matrix, { MeshShader::RSMShader::TU_tex }, ListMatSplatting::Arguments);
->>>>>>> 00ae1267
 }