--- conflicted
+++ resolved
@@ -1334,12 +1334,8 @@
     }
 
     if (CVS->supportsIndirectInstancingRendering())
-<<<<<<< HEAD
-        glBindBuffer(GL_DRAW_INDIRECT_BUFFER, SolidPassCmd::getInstance()->drawindirectcmd);
-=======
         glBindBuffer(GL_DRAW_INDIRECT_BUFFER,
                     SolidPassCmd::getInstance()->drawindirectcmd);
->>>>>>> d2e6a100
 
     {
         ScopedGPUTimer Timer(getGPUTimer(Q_SOLID_PASS2));
