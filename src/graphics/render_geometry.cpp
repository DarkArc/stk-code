//  SuperTuxKart - a fun racing game with go-kart
//  Copyright (C) 2014-2015 SuperTuxKart-Team
//
//  This program is free software; you can redistribute it and/or
//  modify it under the terms of the GNU General Public License
//  as published by the Free Software Foundation; either version 3
//  of the License, or (at your option) any later version.
//
//  This program is distributed in the hope that it will be useful,
//  but WITHOUT ANY WARRANTY; without even the implied warranty of
//  MERCHANTABILITY or FITNESS FOR A PARTICULAR PURPOSE.  See the
//  GNU General Public License for more details.
//
//  You should have received a copy of the GNU General Public License
//  along with this program; if not, write to the Free Software
//  Foundation, Inc., 59 Temple Place - Suite 330, Boston, MA  02111-1307, USA.

#include "graphics/irr_driver.hpp"

#include "config/user_config.hpp"
#include "graphics/callbacks.hpp"
#include "graphics/central_settings.hpp"
#include "graphics/glwrap.hpp"
#include "graphics/post_processing.hpp"
#include "graphics/rtts.hpp"
#include "graphics/render_info.hpp"
#include "graphics/shaders.hpp"
#include "graphics/shadow_matrices.hpp"
#include "graphics/stk_scene_manager.hpp"
#include "modes/world.hpp"
#include "utils/log.hpp"
#include "utils/profiler.hpp"
#include "utils/tuple.hpp"

#include <S3DVertex.h>

/**
\page render_geometry Geometry Rendering Overview

\section adding_material Adding a solid material

You need to consider twice before adding a new material : in the worst case a material requires 8 shaders :
one for each solid pass, one for shadow pass, one for RSM pass, and you need to double that for instanced version.

You need to declare a new enum in MeshMaterial and to write the corresponding dispatch code in getMeshMaterialFromType
and to create 2 new List* structures (one for standard and one for instanced version).

Then you need to write the code in stkscenemanager.cpp that will add any mesh with the new material to their corresponding
lists : in handleSTKCommon for the standard version and in the body of PrepareDrawCalls for instanced version.

\section vertex_layout Available Vertex Layout

There are 3 different layout that comes from Irrlicht loading routines :
EVT_STANDARD, EVT_2TCOORDS, EVT_TANGENT.

Below are the attributes for each vertex layout and their predefined location.

\subsection EVT_STANDARD
layout(location = 0) in vec3 Position;
layout(location = 1) in vec3 Normal;
layout(location = 2) in vec4 Color;
layout(location = 3) in vec2 Texcoord;

\subsection EVT_2TCOORDS
layout(location = 0) in vec3 Position;
layout(location = 1) in vec3 Normal;
layout(location = 2) in vec4 Color;
layout(location = 3) in vec2 Texcoord;
layout(location = 4) in vec2 SecondTexcoord;

\subsection EVT_TANGENT
layout(location = 0) in vec3 Position;
layout(location = 1) in vec3 Normal;
layout(location = 2) in vec4 Color;
layout(location = 3) in vec2 Texcoord;
layout(location = 5) in vec3 Tangent;
layout(location = 6) in vec3 Bitangent;

*/

// ============================================================================
class InstancedObjectPass1Shader : public TextureShader<InstancedObjectPass1Shader, 1>
{
public:
    InstancedObjectPass1Shader()
    {
        loadProgram(OBJECT, GL_VERTEX_SHADER, "instanced_object_pass.vert",
                            GL_FRAGMENT_SHADER, "instanced_object_pass1.frag");

        assignUniforms();
        assignSamplerNames(0, "glosstex", ST_TRILINEAR_ANISOTROPIC_FILTERED);
    }   // InstancedObjectPass1Shader
};   // class InstancedObjectPass1Shader

// ============================================================================
class InstancedObjectRefPass1Shader : public TextureShader<InstancedObjectRefPass1Shader, 2>
{
public:
    InstancedObjectRefPass1Shader()
    {
        loadProgram(OBJECT, GL_VERTEX_SHADER, "instanced_object_pass.vert",
                            GL_FRAGMENT_SHADER, "instanced_objectref_pass1.frag");

        assignUniforms();
        assignSamplerNames(0, "tex", ST_TRILINEAR_ANISOTROPIC_FILTERED,
                           1, "glosstex", ST_TRILINEAR_ANISOTROPIC_FILTERED);
    }

};   // InstancedObjectRefPass1Shader

// ============================================================================
class ObjectRefPass2Shader : public TextureShader<ObjectRefPass2Shader, 5,
                                                core::matrix4, core::matrix4>
{
public:
    ObjectRefPass2Shader()
    {
        loadProgram(OBJECT, GL_VERTEX_SHADER, "object_pass.vert",
                            GL_FRAGMENT_SHADER, "objectref_pass2.frag");
        assignUniforms("ModelMatrix", "TextureMatrix");
        assignSamplerNames(0, "DiffuseMap", ST_NEAREST_FILTERED,
                           1, "SpecularMap", ST_NEAREST_FILTERED,
                           2, "SSAO", ST_BILINEAR_FILTERED,
                           3, "Albedo", ST_TRILINEAR_ANISOTROPIC_FILTERED,
                           4, "SpecMap", ST_TRILINEAR_ANISOTROPIC_FILTERED);
    }   // ObjectRefPass2Shader
};   // ObjectRefPass2Shader

// ============================================================================
class InstancedObjectPass2Shader : public TextureShader<InstancedObjectPass2Shader, 5>
{
private:
    GLint m_color_change_location;

public:
    InstancedObjectPass2Shader()
    {
<<<<<<< HEAD
        loadProgram(OBJECT, GL_VERTEX_SHADER, "instanced_object_pass.vert",
=======
        loadProgram(OBJECT, GL_VERTEX_SHADER, "utils/getworldmatrix.vert",
                            GL_VERTEX_SHADER, "instanced_object_pass.vert",
                            GL_FRAGMENT_SHADER, "utils/getLightFactor.frag",
                            GL_FRAGMENT_SHADER, "utils/rgb_conversion.frag",
>>>>>>> 08f24377
                            GL_FRAGMENT_SHADER, "instanced_object_pass2.frag");
        m_color_change_location = glGetUniformLocation(m_program, "color_change");
        assignUniforms();
        assignSamplerNames(0, "DiffuseMap", ST_NEAREST_FILTERED,
                           1, "SpecularMap", ST_NEAREST_FILTERED,
                           2, "SSAO", ST_BILINEAR_FILTERED,
                           3, "Albedo", ST_TRILINEAR_ANISOTROPIC_FILTERED,
                           4, "SpecMap", ST_TRILINEAR_ANISOTROPIC_FILTERED);
    }   // InstancedObjectPass2Shader

    virtual bool changeableColor(float hue = 0.0f, float min_sat = 0.0f) const OVERRIDE
    {
        glUniform2f(m_color_change_location, hue, min_sat);
        return true;
    }   // changeableColor
};   // InstancedObjectPass2Shader

// ============================================================================
class InstancedObjectRefPass2Shader : public TextureShader<InstancedObjectRefPass2Shader, 5>
{
public:
    InstancedObjectRefPass2Shader()
    {
        loadProgram(OBJECT, GL_VERTEX_SHADER, "instanced_object_pass.vert",
                            GL_FRAGMENT_SHADER, "instanced_objectref_pass2.frag");
        assignUniforms();
        assignSamplerNames(0, "DiffuseMap", ST_NEAREST_FILTERED,
                           1, "SpecularMap", ST_NEAREST_FILTERED,
                           2, "SSAO", ST_BILINEAR_FILTERED,
                           3, "Albedo", ST_TRILINEAR_ANISOTROPIC_FILTERED,
                           4, "SpecMap", ST_TRILINEAR_ANISOTROPIC_FILTERED);
    }    // InstancedObjectRefPass2Shader
};   // InstancedObjectRefPass2Shader

// ============================================================================
class ShadowShader : public TextureShader<ShadowShader, 0, int, core::matrix4>
{
public:
    ShadowShader()
    {
#if !defined(USE_GLES2)
        // Geometry shader needed
        if (CVS->getGLSLVersion() < 150)
            return;
        if (CVS->isAMDVertexShaderLayerUsable())
        {
            loadProgram(OBJECT, GL_VERTEX_SHADER, "shadow.vert",
                                GL_FRAGMENT_SHADER, "shadow.frag");
        }
        else
        {
            loadProgram(OBJECT, GL_VERTEX_SHADER, "shadow.vert",
                                GL_GEOMETRY_SHADER, "shadow.geom",
                                GL_FRAGMENT_SHADER, "shadow.frag");
        }
        assignUniforms("layer", "ModelMatrix");
#endif
    }   // ShadowShader
};   // ShadowShader

// ============================================================================
class InstancedShadowShader : public TextureShader<InstancedShadowShader, 0, int>
{
public:
    InstancedShadowShader()
    {
#if !defined(USE_GLES2)
        // Geometry shader needed
        // Geometry shader needed
        if (CVS->getGLSLVersion() < 150)
            return;
        if (CVS->isAMDVertexShaderLayerUsable())
        {
            loadProgram(OBJECT, GL_VERTEX_SHADER, "instanciedshadow.vert",
                                GL_FRAGMENT_SHADER, "shadow.frag");
        }
        else
        {
            loadProgram(OBJECT, GL_VERTEX_SHADER, "instanciedshadow.vert",
                                GL_GEOMETRY_SHADER, "instanced_shadow.geom",
                                GL_FRAGMENT_SHADER, "shadow.frag");
        }
        assignUniforms("layer");
#endif
    }   // InstancedShadowShader

};   // InstancedShadowShader

// ============================================================================
class CRSMShader : public TextureShader<CRSMShader, 1, core::matrix4, core::matrix4,
                                 core::matrix4>
{
public:
    CRSMShader()
    {
        loadProgram(OBJECT, GL_VERTEX_SHADER, "rsm.vert",
                            GL_FRAGMENT_SHADER, "rsm.frag");

        assignUniforms("RSMMatrix", "ModelMatrix", "TextureMatrix");
        assignSamplerNames(0, "tex", ST_TRILINEAR_ANISOTROPIC_FILTERED);
    }   // CRSMShader
};   // CRSMShader


// ============================================================================
class SplattingRSMShader : public TextureShader<SplattingRSMShader, 5, core::matrix4,
                                  core::matrix4>
{
public:
    SplattingRSMShader()
    {
        loadProgram(OBJECT, GL_VERTEX_SHADER, "rsm.vert",
                            GL_FRAGMENT_SHADER, "splatting_rsm.frag");

        assignUniforms("RSMMatrix", "ModelMatrix");
        assignSamplerNames(0, "tex_layout", ST_TRILINEAR_ANISOTROPIC_FILTERED,
                           1, "tex_detail0", ST_TRILINEAR_ANISOTROPIC_FILTERED,
                           2, "tex_detail1", ST_TRILINEAR_ANISOTROPIC_FILTERED,
                           3, "tex_detail2", ST_TRILINEAR_ANISOTROPIC_FILTERED,
                           4, "tex_detail3", ST_TRILINEAR_ANISOTROPIC_FILTERED);
    }   // SplattingRSMShader

};  // SplattingRSMShader

// ============================================================================
class CInstancedRSMShader : public TextureShader<CInstancedRSMShader, 1, core::matrix4>
{
public:
    CInstancedRSMShader()
    {
        loadProgram(OBJECT, GL_VERTEX_SHADER, "instanced_rsm.vert",
                            GL_FRAGMENT_SHADER, "instanced_rsm.frag");

        assignUniforms("RSMMatrix");
        assignSamplerNames(0, "tex", ST_TRILINEAR_ANISOTROPIC_FILTERED);
    }   // CInstancedRSMShader
};   // CInstancedRSMShader

// ============================================================================
class SphereMapShader : public TextureShader<SphereMapShader, 4, core::matrix4,
                                      core::matrix4>
{
public:
    SphereMapShader()
    {
        loadProgram(OBJECT, GL_VERTEX_SHADER, "object_pass.vert",
                            GL_FRAGMENT_SHADER, "objectpass_spheremap.frag");
        assignUniforms("ModelMatrix", "InverseModelMatrix");
        assignSamplerNames(0, "DiffuseMap", ST_NEAREST_FILTERED,
                           1, "SpecularMap", ST_NEAREST_FILTERED,
                           2, "SSAO", ST_BILINEAR_FILTERED,
                           3, "tex", ST_TRILINEAR_ANISOTROPIC_FILTERED);
    }   // SphereMapShader
};   // SphereMapShader

// ============================================================================
class InstancedSphereMapShader : public TextureShader<InstancedSphereMapShader, 4>
{
public:
    InstancedSphereMapShader()
    {
        loadProgram(OBJECT,
                    GL_VERTEX_SHADER, "instanced_object_pass.vert",
                    GL_FRAGMENT_SHADER, "instanced_objectpass_spheremap.frag");
        assignUniforms();
        assignSamplerNames(0, "DiffuseMap", ST_NEAREST_FILTERED,
                           1, "SpecularMap", ST_NEAREST_FILTERED,
                           2, "SSAO", ST_BILINEAR_FILTERED,
                           3, "tex", ST_TRILINEAR_ANISOTROPIC_FILTERED);
    }   // InstancedSphereMapShader
};   // InstancedSphereMapShader

// ============================================================================
class SplattingShader : public TextureShader<SplattingShader, 8, core::matrix4>
{
public:
    SplattingShader()
    {
        loadProgram(OBJECT, GL_VERTEX_SHADER, "object_pass.vert",
                            GL_FRAGMENT_SHADER, "splatting.frag");
        assignUniforms("ModelMatrix");

        assignSamplerNames(0, "DiffuseMap", ST_NEAREST_FILTERED,
                           1, "SpecularMap", ST_NEAREST_FILTERED,
                           2, "SSAO", ST_BILINEAR_FILTERED,
                           3, "tex_layout", ST_TRILINEAR_ANISOTROPIC_FILTERED,
                           4, "tex_detail0", ST_TRILINEAR_ANISOTROPIC_FILTERED,
                           5, "tex_detail1", ST_TRILINEAR_ANISOTROPIC_FILTERED,
                           6, "tex_detail2", ST_TRILINEAR_ANISOTROPIC_FILTERED,
                           7, "tex_detail3", ST_TRILINEAR_ANISOTROPIC_FILTERED);
    }   // SplattingShader
};   // SplattingShader

// ============================================================================
class ObjectRefPass1Shader : public TextureShader<ObjectRefPass1Shader, 2, core::matrix4,
                                           core::matrix4, core::matrix4>
{
public:
    ObjectRefPass1Shader()
    {
        loadProgram(OBJECT, GL_VERTEX_SHADER, "object_pass.vert",
                            GL_FRAGMENT_SHADER, "objectref_pass1.frag");
        assignUniforms("ModelMatrix", "InverseModelMatrix", "TextureMatrix");
        assignSamplerNames(0, "tex", ST_TRILINEAR_ANISOTROPIC_FILTERED,
                           1, "glosstex", ST_TRILINEAR_ANISOTROPIC_FILTERED);
    }   // ObjectRefPass1Shader
};  // ObjectRefPass1Shader


// ============================================================================
class NormalMapShader : public TextureShader<NormalMapShader, 2, core::matrix4,
                                      core::matrix4>
{
public:
    NormalMapShader()
    {
        loadProgram(OBJECT, GL_VERTEX_SHADER, "object_pass.vert",
                            GL_FRAGMENT_SHADER, "normalmap.frag");
        assignUniforms("ModelMatrix", "InverseModelMatrix");
        assignSamplerNames(1, "normalMap", ST_TRILINEAR_ANISOTROPIC_FILTERED,
                           0, "DiffuseForAlpha", ST_TRILINEAR_ANISOTROPIC_FILTERED);
    }   // NormalMapShader

};   // NormalMapShader

// ============================================================================
class InstancedNormalMapShader : public TextureShader<InstancedNormalMapShader, 2>
{
public:
    InstancedNormalMapShader()
    {
        loadProgram(OBJECT, GL_VERTEX_SHADER, "instanced_object_pass.vert",
                            GL_FRAGMENT_SHADER, "instanced_normalmap.frag");
        assignUniforms();
        assignSamplerNames(0, "normalMap", ST_TRILINEAR_ANISOTROPIC_FILTERED,
                           1, "glossMap", ST_TRILINEAR_ANISOTROPIC_FILTERED);
    }   // InstancedNormalMapShader
};   // InstancedNormalMapShader

// ============================================================================
class ObjectUnlitShader : public TextureShader<ObjectUnlitShader, 4, core::matrix4,
                                        core::matrix4>
{
public:
    ObjectUnlitShader()
    {
        loadProgram(OBJECT, GL_VERTEX_SHADER, "object_pass.vert",
                            GL_FRAGMENT_SHADER, "object_unlit.frag");
        assignUniforms("ModelMatrix", "TextureMatrix");
        assignSamplerNames(0, "DiffuseMap", ST_NEAREST_FILTERED,
                           1, "SpecularMap", ST_NEAREST_FILTERED,
                           2, "SSAO", ST_BILINEAR_FILTERED,
                           3, "tex", ST_TRILINEAR_ANISOTROPIC_FILTERED);
    }   // ObjectUnlitShader
};   // ObjectUnlitShader

// ============================================================================
class InstancedObjectUnlitShader : public TextureShader<InstancedObjectUnlitShader, 4>
{
public:
    InstancedObjectUnlitShader()
    {
        loadProgram(OBJECT, GL_VERTEX_SHADER, "instanced_object_pass.vert",
                            GL_FRAGMENT_SHADER, "instanced_object_unlit.frag");
        assignUniforms();
        assignSamplerNames(0, "DiffuseMap", ST_NEAREST_FILTERED,
                           1, "SpecularMap", ST_NEAREST_FILTERED,
                           2, "SSAO", ST_BILINEAR_FILTERED,
                           3, "tex", ST_TRILINEAR_ANISOTROPIC_FILTERED);
    }   // InstancedObjectUnlitShader
};   // InstancedObjectUnlitShader

// ============================================================================
class RefShadowShader : public TextureShader<RefShadowShader, 1,
                                             int, core::matrix4>
{
public:
    RefShadowShader()
    {
#if !defined(USE_GLES2)
        // Geometry shader needed
        if (CVS->getGLSLVersion() < 150)
            return;
        if (CVS->isAMDVertexShaderLayerUsable())
        {
            loadProgram(OBJECT, GL_VERTEX_SHADER, "shadow.vert",
                                GL_FRAGMENT_SHADER, "shadowref.frag");
        }
        else
        {
            loadProgram(OBJECT, GL_VERTEX_SHADER, "shadow.vert",
                                GL_GEOMETRY_SHADER, "shadow.geom",
                                GL_FRAGMENT_SHADER, "shadowref.frag");
        }
        assignUniforms("layer", "ModelMatrix");
        assignSamplerNames(0, "tex", ST_TRILINEAR_ANISOTROPIC_FILTERED);
#endif
    }   // RefShadowShader
};   // RefShadowShader

// ============================================================================
class InstancedRefShadowShader : public TextureShader<InstancedRefShadowShader,
                                                      1, int>
{
public:
    InstancedRefShadowShader()
    {
#if !defined(USE_GLES2)
        // Geometry shader needed
        if (CVS->getGLSLVersion() < 150)
            return;
        if (CVS->isAMDVertexShaderLayerUsable())
        {
            loadProgram(OBJECT,GL_VERTEX_SHADER, "instanciedshadow.vert",
                               GL_FRAGMENT_SHADER, "instanced_shadowref.frag");
        }
        else
        {
            loadProgram(OBJECT,GL_VERTEX_SHADER, "instanciedshadow.vert",
                               GL_GEOMETRY_SHADER, "instanced_shadow.geom",
                               GL_FRAGMENT_SHADER, "instanced_shadowref.frag");
        }
        assignUniforms("layer");
        assignSamplerNames(0, "tex", ST_TRILINEAR_ANISOTROPIC_FILTERED);
#endif
    }   // InstancedRefShadowShader
};   // InstancedRefShadowShader

// ============================================================================
class DisplaceMaskShader : public Shader<DisplaceMaskShader, core::matrix4>
{
public:
    DisplaceMaskShader()
    {
        loadProgram(OBJECT, GL_VERTEX_SHADER, "displace.vert",
                            GL_FRAGMENT_SHADER, "white.frag");
        assignUniforms("ModelMatrix");
    }   // DisplaceMaskShader
};   // DisplaceMaskShader

// ============================================================================
class DisplaceShader : public TextureShader<DisplaceShader, 4, core::matrix4,
                                          core::vector2df, core::vector2df>
{
public:
    DisplaceShader()
    {
        loadProgram(OBJECT, GL_VERTEX_SHADER, "displace.vert",
                            GL_FRAGMENT_SHADER, "displace.frag");
        assignUniforms("ModelMatrix", "dir", "dir2");

        assignSamplerNames(0, "displacement_tex", ST_BILINEAR_FILTERED,
                           1, "color_tex", ST_BILINEAR_FILTERED,
                           2, "mask_tex", ST_BILINEAR_FILTERED,
                           3, "tex", ST_TRILINEAR_ANISOTROPIC_FILTERED);
    }   // DisplaceShader
};   // DisplaceShader

// ============================================================================
class NormalVisualizer : public Shader<NormalVisualizer, video::SColor>
{
public:
    NormalVisualizer()
    {
#if !defined(USE_GLES2)
        loadProgram(OBJECT, GL_VERTEX_SHADER, "instanced_object_pass.vert",
                            GL_GEOMETRY_SHADER, "normal_visualizer.geom",
                            GL_FRAGMENT_SHADER, "coloredquad.frag");
        assignUniforms("color");
#endif
    }   // NormalVisualizer
};   // NormalVisualizer

// ============================================================================
struct DefaultMaterial
{
    typedef InstancedObjectPass1Shader InstancedFirstPassShader;
    typedef InstancedObjectPass2Shader InstancedSecondPassShader;
    typedef InstancedShadowShader InstancedShadowPassShader;
    typedef CInstancedRSMShader InstancedRSMShader;
    typedef ListInstancedMatDefault InstancedList;
    typedef Shaders::ObjectPass1Shader FirstPassShader;
    typedef Shaders::ObjectPass2Shader SecondPassShader;
    typedef ShadowShader ShadowPassShader;
    typedef CRSMShader RSMShader;
    typedef ListMatDefault List;
    static const enum video::E_VERTEX_TYPE VertexType = video::EVT_STANDARD;
    static const enum Material::ShaderType MaterialType
                                               = Material::SHADERTYPE_SOLID;
    static const enum InstanceType Instance = InstanceTypeDualTex;
    static const STK::Tuple<size_t> FirstPassTextures;
    static const STK::Tuple<size_t, size_t> SecondPassTextures;
    static const STK::Tuple<> ShadowTextures;
    static const STK::Tuple<size_t> RSMTextures;
};   // struct DefaultMaterial

const STK::Tuple<size_t> DefaultMaterial::FirstPassTextures
    = STK::Tuple<size_t>(1);
const STK::Tuple<size_t, size_t> DefaultMaterial::SecondPassTextures
    = STK::Tuple<size_t, size_t>(0, 1);
const STK::Tuple<> DefaultMaterial::ShadowTextures;
const STK::Tuple<size_t> DefaultMaterial::RSMTextures = STK::Tuple<size_t>(0);

// ----------------------------------------------------------------------------
struct AlphaRef
{
    typedef InstancedObjectRefPass1Shader InstancedFirstPassShader;
    typedef InstancedObjectRefPass2Shader InstancedSecondPassShader;
    typedef InstancedRefShadowShader InstancedShadowPassShader;
    typedef CInstancedRSMShader InstancedRSMShader;
    typedef ListInstancedMatAlphaRef InstancedList;
    typedef ObjectRefPass1Shader FirstPassShader;
    typedef ObjectRefPass2Shader SecondPassShader;
    typedef RefShadowShader ShadowPassShader;
    typedef CRSMShader RSMShader;
    typedef ListMatAlphaRef List;
    static const enum video::E_VERTEX_TYPE VertexType = video::EVT_STANDARD;
    static const enum Material::ShaderType MaterialType = Material::SHADERTYPE_ALPHA_TEST;
    static const enum InstanceType Instance = InstanceTypeDualTex;
    static const STK::Tuple<size_t, size_t> FirstPassTextures;
    static const STK::Tuple<size_t, size_t> SecondPassTextures;
    static const STK::Tuple<size_t> ShadowTextures;
    static const STK::Tuple<size_t> RSMTextures;
};   // struct AlphaRef

// ----------------------------------------------------------------------------
const STK::Tuple<size_t, size_t> AlphaRef::FirstPassTextures
    = STK::Tuple<size_t, size_t>(0, 1);
const STK::Tuple<size_t, size_t> AlphaRef::SecondPassTextures
    = STK::Tuple<size_t, size_t>(0, 1);
const STK::Tuple<size_t> AlphaRef::ShadowTextures = STK::Tuple<size_t>(0);
const STK::Tuple<size_t> AlphaRef::RSMTextures = STK::Tuple<size_t>(0);

// ----------------------------------------------------------------------------
struct SphereMap
{
    typedef InstancedObjectPass1Shader InstancedFirstPassShader;
    typedef InstancedSphereMapShader InstancedSecondPassShader;
    typedef InstancedShadowShader InstancedShadowPassShader;
    typedef CInstancedRSMShader InstancedRSMShader;
    typedef ListInstancedMatSphereMap InstancedList;
    typedef Shaders::ObjectPass1Shader FirstPassShader;
    typedef SphereMapShader SecondPassShader;
    typedef ShadowShader ShadowPassShader;
    typedef CRSMShader RSMShader;
    typedef ListMatSphereMap List;
    static const enum video::E_VERTEX_TYPE VertexType = video::EVT_STANDARD;
    static const enum Material::ShaderType MaterialType
                                          = Material::SHADERTYPE_SPHERE_MAP;
    static const enum InstanceType Instance = InstanceTypeDualTex;
    static const STK::Tuple<size_t> FirstPassTextures;
    static const STK::Tuple<size_t> SecondPassTextures;
    static const STK::Tuple<> ShadowTextures;
    static const STK::Tuple<size_t> RSMTextures;
};   // struct SphereMap

// ----------------------------------------------------------------------------
const STK::Tuple<size_t> SphereMap::FirstPassTextures = STK::Tuple<size_t>(1);
const STK::Tuple<size_t> SphereMap::SecondPassTextures = STK::Tuple<size_t>(0);
const STK::Tuple<> SphereMap::ShadowTextures;
const STK::Tuple<size_t> SphereMap::RSMTextures = STK::Tuple<size_t>(0);

// ----------------------------------------------------------------------------
struct UnlitMat
{
    typedef InstancedObjectRefPass1Shader InstancedFirstPassShader;
    typedef InstancedObjectUnlitShader InstancedSecondPassShader;
    typedef InstancedRefShadowShader InstancedShadowPassShader;
    typedef CInstancedRSMShader InstancedRSMShader;
    typedef ListInstancedMatUnlit InstancedList;
    typedef ObjectRefPass1Shader FirstPassShader;
    typedef ObjectUnlitShader SecondPassShader;
    typedef RefShadowShader ShadowPassShader;
    typedef CRSMShader RSMShader;
    typedef ListMatUnlit List;
    static const enum video::E_VERTEX_TYPE VertexType = video::EVT_STANDARD;
    static const enum Material::ShaderType MaterialType =
                                           Material::SHADERTYPE_SOLID_UNLIT;
    static const enum InstanceType Instance = InstanceTypeDualTex;
    static const STK::Tuple<size_t, size_t> FirstPassTextures;
    static const STK::Tuple<size_t> SecondPassTextures;
    static const STK::Tuple<size_t> ShadowTextures;
    static const STK::Tuple<size_t> RSMTextures;
};   // struct UnlitMat

// ----------------------------------------------------------------------------
const STK::Tuple<size_t, size_t> UnlitMat::FirstPassTextures
    = STK::Tuple<size_t, size_t>(0, 1);
const STK::Tuple<size_t> UnlitMat::SecondPassTextures = STK::Tuple<size_t>(0);
const STK::Tuple<size_t> UnlitMat::ShadowTextures = STK::Tuple<size_t>(0);
const STK::Tuple<size_t> UnlitMat::RSMTextures = STK::Tuple<size_t>(0);

// ============================================================================
class GrassPass1Shader : public TextureShader<GrassPass1Shader, 2, core::matrix4,
                                       core::matrix4, core::vector3df>
{
public:
    GrassPass1Shader()
    {
        loadProgram(OBJECT, GL_VERTEX_SHADER, "grass_pass.vert",
                            GL_FRAGMENT_SHADER, "objectref_pass1.frag");
        assignUniforms("ModelMatrix", "InverseModelMatrix", "windDir");
        assignSamplerNames(0, "tex", ST_TRILINEAR_ANISOTROPIC_FILTERED,
                           1, "glosstex", ST_TRILINEAR_ANISOTROPIC_FILTERED);
    }   // GrassPass1Shader

};   // class GrassPass1Shader

// ============================================================================
class InstancedGrassPass1Shader : public TextureShader<InstancedGrassPass1Shader, 2,
                                                core::vector3df>
{
public:
    InstancedGrassPass1Shader()
    {
        loadProgram(OBJECT, GL_VERTEX_SHADER, "instanced_grass.vert",
                            GL_FRAGMENT_SHADER, "instanced_objectref_pass1.frag");
        assignUniforms("windDir");
        assignSamplerNames(0, "tex", ST_TRILINEAR_ANISOTROPIC_FILTERED,
                           1, "glosstex", ST_TRILINEAR_ANISOTROPIC_FILTERED);
    }   // InstancedGrassPass1Shader
};   // InstancedGrassPass1Shader

// ============================================================================
class GrassShadowShader : public TextureShader<GrassShadowShader, 1, int, core::matrix4,
                                        core::vector3df>
{
public:
    GrassShadowShader()
    {
#if !defined(USE_GLES2)
        // Geometry shader needed
        if (CVS->getGLSLVersion() < 150)
            return;
        if (CVS->isAMDVertexShaderLayerUsable())
        {
            loadProgram(OBJECT, GL_VERTEX_SHADER, "shadow_grass.vert",
                                GL_FRAGMENT_SHADER, "instanced_shadowref.frag");
        }
        else
        {
            loadProgram(OBJECT, GL_VERTEX_SHADER, "shadow_grass.vert",
                                GL_GEOMETRY_SHADER, "shadow.geom",
                                GL_FRAGMENT_SHADER, "instanced_shadowref.frag");
        }
        assignUniforms("layer", "ModelMatrix", "windDir");
        assignSamplerNames(0, "tex", ST_TRILINEAR_ANISOTROPIC_FILTERED);
#endif
    }   // GrassShadowShader
};   // GrassShadowShader

// ============================================================================
class InstancedGrassShadowShader : public TextureShader<InstancedGrassShadowShader, 1,
                                                 int, core::vector3df>
{
public:
    InstancedGrassShadowShader()
    {
#if !defined(USE_GLES2)
        // Geometry shader needed
        if (CVS->getGLSLVersion() < 150)
            return;
        if (CVS->isAMDVertexShaderLayerUsable())
        {
            loadProgram(OBJECT, GL_VERTEX_SHADER, "instanciedgrassshadow.vert",
                                GL_FRAGMENT_SHADER, "instanced_shadowref.frag");
        }
        else
        {
            loadProgram(OBJECT, GL_VERTEX_SHADER, "instanciedgrassshadow.vert",
                                GL_GEOMETRY_SHADER, "instanced_shadow.geom",
                                GL_FRAGMENT_SHADER, "instanced_shadowref.frag");
        }

        assignSamplerNames(0, "tex", ST_TRILINEAR_ANISOTROPIC_FILTERED);
        assignUniforms("layer", "windDir");
#endif
    }   // InstancedGrassShadowShader
};   // InstancedGrassShadowShader


// ============================================================================
class GrassPass2Shader : public TextureShader<GrassPass2Shader, 5, core::matrix4,
                                       core::vector3df>
{
public:
    GrassPass2Shader()
    {
        loadProgram(OBJECT, GL_VERTEX_SHADER, "grass_pass.vert",
                            GL_FRAGMENT_SHADER, "grass_pass2.frag");
        assignUniforms("ModelMatrix", "windDir");
        assignSamplerNames(0, "DiffuseMap", ST_NEAREST_FILTERED,
                           1, "SpecularMap", ST_NEAREST_FILTERED,
                           2, "SSAO", ST_BILINEAR_FILTERED,
                           3, "Albedo", ST_TRILINEAR_ANISOTROPIC_FILTERED,
                           4, "SpecMap", ST_TRILINEAR_ANISOTROPIC_FILTERED);
    }   // GrassPass2Shader
};   // GrassPass2Shader

// ============================================================================
class InstancedGrassPass2Shader : public TextureShader<InstancedGrassPass2Shader, 6,
                                             core::vector3df, core::vector3df>
{
public:
    InstancedGrassPass2Shader()
    {
        loadProgram(OBJECT, GL_VERTEX_SHADER, "instanced_grass.vert",
                            GL_FRAGMENT_SHADER, "instanced_grass_pass2.frag");
        assignUniforms("windDir", "SunDir");
        assignSamplerNames(0, "DiffuseMap", ST_NEAREST_FILTERED,
                           1, "SpecularMap", ST_NEAREST_FILTERED,
                           2, "SSAO", ST_BILINEAR_FILTERED,
                           3, "dtex", ST_NEAREST_FILTERED,
                           4, "Albedo", ST_TRILINEAR_ANISOTROPIC_FILTERED,
                           5, "SpecMap", ST_TRILINEAR_ANISOTROPIC_FILTERED);
    }   // InstancedGrassPass2Shader
};   // InstancedGrassPass2Shader

// ============================================================================
class DetailedObjectPass2Shader : public TextureShader<DetailedObjectPass2Shader, 6,
                                                 core::matrix4>
{
public:
    DetailedObjectPass2Shader()
    {
        loadProgram(OBJECT, GL_VERTEX_SHADER, "object_pass.vert",
                            GL_FRAGMENT_SHADER, "detailed_object_pass2.frag");
        assignUniforms("ModelMatrix");
        assignSamplerNames(0, "DiffuseMap", ST_NEAREST_FILTERED,
                           1, "SpecularMap", ST_NEAREST_FILTERED,
                           2, "SSAO", ST_BILINEAR_FILTERED,
                           3, "Albedo", ST_TRILINEAR_ANISOTROPIC_FILTERED,
                           4, "Detail", ST_TRILINEAR_ANISOTROPIC_FILTERED,
                           5, "SpecMap", ST_TRILINEAR_ANISOTROPIC_FILTERED);
    }  // DetailedObjectPass2Shader
};   // DetailedObjectPass2Shader

// ============================================================================
class InstancedDetailedObjectPass2Shader : public TextureShader<InstancedDetailedObjectPass2Shader, 6>
{
public:
    InstancedDetailedObjectPass2Shader()
    {
        loadProgram(OBJECT,
                   GL_VERTEX_SHADER, "instanced_object_pass.vert",
                   GL_FRAGMENT_SHADER, "instanced_detailed_object_pass2.frag");
        assignUniforms();
        assignSamplerNames(0, "DiffuseMap", ST_NEAREST_FILTERED,
                           1, "SpecularMap", ST_NEAREST_FILTERED,
                           2, "SSAO", ST_BILINEAR_FILTERED,
                           3, "Albedo", ST_TRILINEAR_ANISOTROPIC_FILTERED,
                           4, "Detail", ST_TRILINEAR_ANISOTROPIC_FILTERED,
                           5, "SpecMap", ST_TRILINEAR_ANISOTROPIC_FILTERED);
    }   // InstancedDetailedObjectPass2Shader
};   // InstancedDetailedObjectPass2Shader

// ============================================================================



// ----------------------------------------------------------------------------
struct GrassMat
{
    typedef InstancedGrassPass1Shader InstancedFirstPassShader;
    typedef InstancedGrassPass2Shader InstancedSecondPassShader;
    typedef InstancedGrassShadowShader InstancedShadowPassShader;
    typedef CInstancedRSMShader InstancedRSMShader;
    typedef ListInstancedMatGrass InstancedList;
    typedef GrassPass1Shader FirstPassShader;
    typedef GrassPass2Shader SecondPassShader;
    typedef GrassShadowShader ShadowPassShader;
    typedef CRSMShader RSMShader;
    typedef ListMatGrass List;
    static const enum video::E_VERTEX_TYPE VertexType = video::EVT_STANDARD;
    static const enum Material::ShaderType MaterialType
        = Material::SHADERTYPE_VEGETATION;
    static const enum InstanceType Instance = InstanceTypeDualTex;
    static const STK::Tuple<size_t, size_t> FirstPassTextures;
    static const STK::Tuple<size_t, size_t> SecondPassTextures;
    static const STK::Tuple<size_t> ShadowTextures;
    static const STK::Tuple<size_t> RSMTextures;
};   // GrassMat

// ----------------------------------------------------------------------------
const STK::Tuple<size_t, size_t> GrassMat::FirstPassTextures
    = STK::Tuple<size_t, size_t>(0, 1);
const STK::Tuple<size_t, size_t> GrassMat::SecondPassTextures
    = STK::Tuple<size_t, size_t>(0, 1);
const STK::Tuple<size_t> GrassMat::ShadowTextures = STK::Tuple<size_t>(0);
const STK::Tuple<size_t> GrassMat::RSMTextures = STK::Tuple<size_t>(0);

// ----------------------------------------------------------------------------
struct NormalMat
{
    typedef InstancedNormalMapShader InstancedFirstPassShader;
    typedef InstancedObjectPass2Shader InstancedSecondPassShader;
    typedef InstancedShadowShader InstancedShadowPassShader;
    typedef CInstancedRSMShader InstancedRSMShader;
    typedef ListInstancedMatNormalMap InstancedList;
    typedef NormalMapShader FirstPassShader;
    typedef Shaders::ObjectPass2Shader SecondPassShader;
    typedef ShadowShader ShadowPassShader;
    typedef CRSMShader RSMShader;
    typedef ListMatNormalMap List;
    static const enum video::E_VERTEX_TYPE VertexType = video::EVT_TANGENTS;
    static const enum Material::ShaderType MaterialType
                                          = Material::SHADERTYPE_NORMAL_MAP;
    static const enum InstanceType Instance = InstanceTypeThreeTex;
    static const STK::Tuple<size_t, size_t> FirstPassTextures;
    static const STK::Tuple<size_t, size_t> SecondPassTextures;
    static const STK::Tuple<> ShadowTextures;
    static const STK::Tuple<size_t> RSMTextures;
};   // NormalMat

// ----------------------------------------------------------------------------
const STK::Tuple<size_t, size_t> NormalMat::FirstPassTextures
    = STK::Tuple<size_t, size_t>(2, 1);
const STK::Tuple<size_t, size_t> NormalMat::SecondPassTextures
    = STK::Tuple<size_t, size_t>(0, 1);
const STK::Tuple<> NormalMat::ShadowTextures;
const STK::Tuple<size_t> NormalMat::RSMTextures = STK::Tuple<size_t>(0);

// ----------------------------------------------------------------------------
struct DetailMat
{
    typedef InstancedObjectPass1Shader InstancedFirstPassShader;
    typedef InstancedDetailedObjectPass2Shader InstancedSecondPassShader;
    typedef InstancedShadowShader InstancedShadowPassShader;
    typedef CInstancedRSMShader InstancedRSMShader;
    typedef ListInstancedMatDetails InstancedList;
    typedef Shaders::ObjectPass1Shader FirstPassShader;
    typedef DetailedObjectPass2Shader SecondPassShader;
    typedef ShadowShader ShadowPassShader;
    typedef CRSMShader RSMShader;
    typedef ListMatDetails List;
    static const enum video::E_VERTEX_TYPE VertexType = video::EVT_2TCOORDS;
    static const enum Material::ShaderType MaterialType
                                          = Material::SHADERTYPE_DETAIL_MAP;
    static const enum InstanceType Instance = InstanceTypeThreeTex;
    static const STK::Tuple<size_t> FirstPassTextures;
    static const STK::Tuple<size_t, size_t, size_t> SecondPassTextures;
    static const STK::Tuple<> ShadowTextures;
    static const STK::Tuple<size_t> RSMTextures;
};   // DetailMat

// ----------------------------------------------------------------------------
const STK::Tuple<size_t> DetailMat::FirstPassTextures = STK::Tuple<size_t>(1);
const STK::Tuple<size_t, size_t, size_t> DetailMat::SecondPassTextures
    = STK::Tuple<size_t, size_t, size_t>(0, 2, 1);
const STK::Tuple<> DetailMat::ShadowTextures;
const STK::Tuple<size_t> DetailMat::RSMTextures = STK::Tuple<size_t>(0);

// ----------------------------------------------------------------------------
struct SplattingMat
{
    typedef Shaders::ObjectPass1Shader FirstPassShader;
    typedef SplattingShader SecondPassShader;
    typedef ShadowShader ShadowPassShader;
    typedef SplattingRSMShader RSMShader;
    typedef ListMatSplatting List;
    static const enum video::E_VERTEX_TYPE VertexType = video::EVT_2TCOORDS;
    static const STK::Tuple<size_t> FirstPassTextures;
    static const STK::Tuple<size_t, size_t, size_t, size_t, size_t> SecondPassTextures;
    static const STK::Tuple<> ShadowTextures;
    static const STK::Tuple<size_t, size_t, size_t, size_t, size_t> RSMTextures;
};   // SplattingMat

// ----------------------------------------------------------------------------

const STK::Tuple<size_t> SplattingMat::FirstPassTextures = STK::Tuple<size_t>(6);
const STK::Tuple<size_t, size_t, size_t, size_t, size_t>
          SplattingMat::SecondPassTextures
              = STK::Tuple<size_t, size_t, size_t, size_t, size_t>(1, 2, 3, 4, 5);
const STK::Tuple<> SplattingMat::ShadowTextures;
const STK::Tuple<size_t, size_t, size_t, size_t, size_t> SplattingMat::RSMTextures
    = STK::Tuple<size_t, size_t, size_t, size_t, size_t>(1, 2, 3, 4, 5);

// ============================================================================


namespace RenderGeometry
{
    struct TexUnit
    {
        GLuint m_id;
        bool m_premul_alpha;

        TexUnit(GLuint id, bool premul_alpha)
        {
            m_id = id;
            m_premul_alpha = premul_alpha;
        }
    };   // struct TexUnit

    // ------------------------------------------------------------------------
    template <typename T>
    std::vector<TexUnit> TexUnits(T curr) // required on older clang versions
    {
        std::vector<TexUnit> v;
        v.push_back(curr);
        return v;
    }   // TexUnits

    // ------------------------------------------------------------------------
    // required on older clang versions
    template <typename T, typename... R>
    std::vector<TexUnit> TexUnits(T curr, R... rest)
    {
        std::vector<TexUnit> v;
        v.push_back(curr);
        VTexUnits(v, rest...);
        return v;
    }   // TexUnits

    // ------------------------------------------------------------------------
    // required on older clang versions
    template <typename T, typename... R>
    void VTexUnits(std::vector<TexUnit>& v, T curr, R... rest)
    {
        v.push_back(curr);
        VTexUnits(v, rest...);
    }   // VTexUnits
    // ------------------------------------------------------------------------
    template <typename T>
    void VTexUnits(std::vector<TexUnit>& v, T curr)
    {
        v.push_back(curr);
    }   // VTexUnits
}   // namespace RenderGeometry

using namespace RenderGeometry;


// ----------------------------------------------------------------------------
template<typename T, typename...uniforms>
void draw(const T *Shader, const GLMesh *mesh, uniforms... Args)
{
    irr_driver->IncreaseObjectCount();
    GLenum ptype = mesh->PrimitiveType;
    GLenum itype = mesh->IndexType;
    size_t count = mesh->IndexCount;

    const bool support_change_hue = (mesh->m_render_info != NULL &&
        mesh->m_material != NULL);
    const bool need_change_hue = (support_change_hue &&
        mesh->m_render_info->getHue() > 0.0f);
    if (need_change_hue)
    {
        Shader->changeableColor(mesh->m_render_info->getHue(),
            mesh->m_material->getColorizationFactor());
    }

    Shader->setUniforms(Args...);
<<<<<<< HEAD
    glDrawRangeElements(ptype, (int)mesh->vaoBaseVertex, 
                        (int)mesh->vaoBaseVertex + count - 1,
                        count, itype, (GLvoid *)mesh->vaoOffset);
=======
    glDrawElementsBaseVertex(ptype, (int)count, itype,
                             (GLvoid *)mesh->vaoOffset,
                             (int)mesh->vaoBaseVertex);

    if (need_change_hue)
    {
        // Reset after changing
        Shader->changeableColor();
    }
>>>>>>> 08f24377

}   // draw

// ----------------------------------------------------------------------------

template<int...List>
struct custom_unroll_args;

template<>
struct custom_unroll_args<>
{
    template<typename T, typename ...TupleTypes, typename ...Args>
    static void exec(const T *Shader, const STK::Tuple<TupleTypes...> &t, Args... args)
    {
        draw<T>(Shader, STK::tuple_get<0>(t), args...);
    }   // exec
};   // custom_unroll_args

// ----------------------------------------------------------------------------
template<int N, int...List>
struct custom_unroll_args<N, List...>
{
    template<typename T, typename ...TupleTypes, typename ...Args>
    static void exec(const T *Shader, const STK::Tuple<TupleTypes...> &t, Args... args)
    {
        custom_unroll_args<List...>::template exec<T>(Shader, t, STK::tuple_get<N>(t), args...);
    }   // exec
};   // custom_unroll_args

// ----------------------------------------------------------------------------
template<typename T, int N>
struct TexExpander_impl
{
    template<typename...TupleArgs, typename... Args>
    static void ExpandTex(GLMesh &mesh, const STK::Tuple<TupleArgs...> &TexSwizzle,
                          Args... args)
    {
        size_t idx = STK::tuple_get<sizeof...(TupleArgs) - N>(TexSwizzle);
        TexExpander_impl<T, N - 1>::template
            ExpandTex(mesh, TexSwizzle,
                      args..., getTextureGLuint(mesh.textures[idx]));
    }   // ExpandTex
};   // TexExpander_impl

// ----------------------------------------------------------------------------
template<typename T>
struct TexExpander_impl<T, 0>
{
    template<typename...TupleArgs, typename... Args>
    static void ExpandTex(GLMesh &mesh, const STK::Tuple<TupleArgs...> &TexSwizzle,
                          Args... args)
    {
        T::getInstance()->setTextureUnits(args...);
    }   // ExpandTex
};   // TexExpander_impl

// ----------------------------------------------------------------------------
template<typename T>
struct TexExpander
{
    template<typename...TupleArgs, typename... Args>
    static void ExpandTex(GLMesh &mesh, const STK::Tuple<TupleArgs...> &TexSwizzle,
                          Args... args)
    {
        TexExpander_impl<T, sizeof...(TupleArgs)>::ExpandTex(mesh, TexSwizzle,
                                                             args...);
    }   // ExpandTex
};   // TexExpander

// ----------------------------------------------------------------------------
template<typename T, int N>
struct HandleExpander_impl
{
    template<typename...TupleArgs, typename... Args>
    static void Expand(uint64_t *TextureHandles,
                       const STK::Tuple<TupleArgs...> &TexSwizzle, Args... args)
    {
        size_t idx = STK::tuple_get<sizeof...(TupleArgs)-N>(TexSwizzle);
        HandleExpander_impl<T, N - 1>::template
            Expand(TextureHandles, TexSwizzle, args..., TextureHandles[idx]);
    }   // Expand
};   // HandleExpander_impl

// ----------------------------------------------------------------------------
template<typename T>
struct HandleExpander_impl<T, 0>
{
    template<typename...TupleArgs, typename... Args>
    static void Expand(uint64_t *TextureHandles,
                       const STK::Tuple<TupleArgs...> &TexSwizzle, Args... args)
    {
        T::getInstance()->setTextureHandles(args...);
    }   // Expand
};   // HandleExpander_impl

// ----------------------------------------------------------------------------
template<typename T>
struct HandleExpander
{
    template<typename...TupleArgs, typename... Args>
    static void Expand(uint64_t *TextureHandles, const STK::Tuple<TupleArgs...> &TexSwizzle, Args... args)
    {
        HandleExpander_impl<T, sizeof...(TupleArgs)>::Expand(TextureHandles, TexSwizzle, args...);
    }   // Expand
};   // HandleExpander

// ----------------------------------------------------------------------------
template<typename T, int ...List>
void renderMeshes1stPass()
{
    auto &meshes = T::List::getInstance()->SolidPass;
    T::FirstPassShader::getInstance()->use();
    if (CVS->isARBBaseInstanceUsable())
        glBindVertexArray(VAOManager::getInstance()->getVAO(T::VertexType));
    for (unsigned i = 0; i < meshes.size(); i++)
    {
        std::vector<GLuint> Textures;
        std::vector<uint64_t> Handles;
        GLMesh &mesh = *(STK::tuple_get<0>(meshes.at(i)));
        if (!CVS->isARBBaseInstanceUsable())
            glBindVertexArray(mesh.vao);
        if (mesh.VAOType != T::VertexType)
        {
#ifdef DEBUG
            Log::error("Materials", "Wrong vertex Type associed to pass 1 (hint texture : %s)", mesh.textures[0]->getName().getPath().c_str());
#endif
            continue;
        }

        if (CVS->isAZDOEnabled())
            HandleExpander<typename T::FirstPassShader>::template Expand(mesh.TextureHandles, T::FirstPassTextures);
        else
            TexExpander<typename T::FirstPassShader>::template ExpandTex(mesh, T::FirstPassTextures);
        custom_unroll_args<List...>::template exec(T::FirstPassShader::getInstance(), meshes.at(i));
    }
}   // renderMeshes1stPass

#if !defined(USE_GLES2)
// ----------------------------------------------------------------------------
template<typename T, typename...Args>
void renderInstancedMeshes1stPass(Args...args)
{
    std::vector<GLMesh *> &meshes = T::InstancedList::getInstance()->SolidPass;
    T::InstancedFirstPassShader::getInstance()->use();
    glBindVertexArray(VAOManager::getInstance()->getInstanceVAO(T::VertexType, T::Instance));
    for (unsigned i = 0; i < meshes.size(); i++)
    {
        std::vector<GLuint> Textures;
        GLMesh *mesh = meshes[i];
#ifdef DEBUG
        if (mesh->VAOType != T::VertexType)
        {
            Log::error("RenderGeometry", "Wrong instanced vertex format (hint : %s)",
                mesh->textures[0]->getName().getPath().c_str());
            continue;
        }
#endif
        TexExpander<typename T::InstancedFirstPassShader>::template ExpandTex(*mesh, T::FirstPassTextures);

        T::InstancedFirstPassShader::getInstance()->setUniforms(args...);
        glDrawElementsIndirect(GL_TRIANGLES, GL_UNSIGNED_SHORT, (const void*)((SolidPassCmd::getInstance()->Offset[T::MaterialType] + i) * sizeof(DrawElementsIndirectCommand)));
    }
}   // renderInstancedMeshes1stPass

// ----------------------------------------------------------------------------
template<typename T, typename...Args>
void multidraw1stPass(Args...args)
{
    T::InstancedFirstPassShader::getInstance()->use();
    glBindVertexArray(VAOManager::getInstance()->getInstanceVAO(T::VertexType, T::Instance));
    if (SolidPassCmd::getInstance()->Size[T::MaterialType])
    {
        T::InstancedFirstPassShader::getInstance()->setUniforms(args...);
        glMultiDrawElementsIndirect(GL_TRIANGLES, GL_UNSIGNED_SHORT,
            (const void*)(SolidPassCmd::getInstance()->Offset[T::MaterialType] * sizeof(DrawElementsIndirectCommand)),
            (int)SolidPassCmd::getInstance()->Size[T::MaterialType],
            sizeof(DrawElementsIndirectCommand));
    }
}   // multidraw1stPass
#endif

static core::vector3df windDir;

// ----------------------------------------------------------------------------
void IrrDriver::renderSolidFirstPass()
{
    windDir = getWindDir();

#if !defined(USE_GLES2)
    if (CVS->supportsIndirectInstancingRendering())
        glBindBuffer(GL_DRAW_INDIRECT_BUFFER, SolidPassCmd::getInstance()->drawindirectcmd);
#endif

    {
        ScopedGPUTimer Timer(getGPUTimer(Q_SOLID_PASS1));
        irr_driver->setPhase(SOLID_NORMAL_AND_DEPTH_PASS);

        for (unsigned i = 0; i < ImmediateDrawList::getInstance()->size(); i++)
            ImmediateDrawList::getInstance()->at(i)->render();

        renderMeshes1stPass<DefaultMaterial, 2, 1>();
        renderMeshes1stPass<SplattingMat, 2, 1>();
        renderMeshes1stPass<UnlitMat, 3, 2, 1>();
        renderMeshes1stPass<AlphaRef, 3, 2, 1>();
        renderMeshes1stPass<GrassMat, 3, 2, 1>();
        renderMeshes1stPass<NormalMat, 2, 1>();
        renderMeshes1stPass<SphereMap, 2, 1>();
        renderMeshes1stPass<DetailMat, 2, 1>();

#if !defined(USE_GLES2)
        if (CVS->isAZDOEnabled())
        {
            multidraw1stPass<DefaultMaterial>();
            multidraw1stPass<AlphaRef>();
            multidraw1stPass<SphereMap>();
            multidraw1stPass<UnlitMat>();
            multidraw1stPass<GrassMat>(windDir);

            multidraw1stPass<NormalMat>();
            multidraw1stPass<DetailMat>();
        }
        else if (CVS->supportsIndirectInstancingRendering())
        {
            renderInstancedMeshes1stPass<DefaultMaterial>();
            renderInstancedMeshes1stPass<AlphaRef>();
            renderInstancedMeshes1stPass<UnlitMat>();
            renderInstancedMeshes1stPass<SphereMap>();
            renderInstancedMeshes1stPass<GrassMat>(windDir);
            renderInstancedMeshes1stPass<DetailMat>();
            renderInstancedMeshes1stPass<NormalMat>();
        }
#endif
    }
}   // renderSolidFirstPass

// ----------------------------------------------------------------------------
template<typename T, int...List>
void renderMeshes2ndPass( const std::vector<uint64_t> &Prefilled_Handle,
    const std::vector<GLuint> &Prefilled_Tex)
{
    auto &meshes = T::List::getInstance()->SolidPass;
    T::SecondPassShader::getInstance()->use();
    if (CVS->isARBBaseInstanceUsable())
        glBindVertexArray(VAOManager::getInstance()->getVAO(T::VertexType));
    for (unsigned i = 0; i < meshes.size(); i++)
    {
        GLMesh &mesh = *(STK::tuple_get<0>(meshes.at(i)));
        if (!CVS->isARBBaseInstanceUsable())
            glBindVertexArray(mesh.vao);

        if (mesh.VAOType != T::VertexType)
        {
#ifdef DEBUG
            Log::error("Materials", "Wrong vertex Type associed to pass 2 "
                                    "(hint texture : %s)",
                       mesh.textures[0]->getName().getPath().c_str());
#endif
            continue;
        }

        if (CVS->isAZDOEnabled())
            HandleExpander<typename T::SecondPassShader>::template
                Expand(mesh.TextureHandles, T::SecondPassTextures,
                       Prefilled_Handle[0], Prefilled_Handle[1],
                       Prefilled_Handle[2]);
        else
            TexExpander<typename T::SecondPassShader>::template
                ExpandTex(mesh, T::SecondPassTextures, Prefilled_Tex[0],
                          Prefilled_Tex[1], Prefilled_Tex[2]);
        custom_unroll_args<List...>::template
            exec(T::SecondPassShader::getInstance(), meshes.at(i));
    }
}   // renderMeshes2ndPass

#if !defined(USE_GLES2)
// ----------------------------------------------------------------------------
template<typename T, typename...Args>
void renderInstancedMeshes2ndPass(const std::vector<GLuint> &Prefilled_tex, Args...args)
{
    std::vector<GLMesh *> &meshes = T::InstancedList::getInstance()->SolidPass;
    T::InstancedSecondPassShader::getInstance()->use();
    glBindVertexArray(VAOManager::getInstance()->getInstanceVAO(T::VertexType,
                                                                T::Instance));
    for (unsigned i = 0; i < meshes.size(); i++)
    {
        GLMesh *mesh = meshes[i];
        TexExpander<typename T::InstancedSecondPassShader>::template
            ExpandTex(*mesh, T::SecondPassTextures, Prefilled_tex[0],
                      Prefilled_tex[1], Prefilled_tex[2]);

        const bool support_change_hue = (mesh->m_render_info != NULL &&
            mesh->m_material != NULL);
        const bool need_change_hue =
            (support_change_hue && mesh->m_render_info->getHue() > 0.0f);
        if (need_change_hue)
        {
            T::InstancedSecondPassShader::getInstance()->changeableColor
                (mesh->m_render_info->getHue(),
                mesh->m_material->getColorizationFactor());
        }

        T::InstancedSecondPassShader::getInstance()->setUniforms(args...);
        glDrawElementsIndirect(GL_TRIANGLES, GL_UNSIGNED_SHORT,
           (const void*)((SolidPassCmd::getInstance()->Offset[T::MaterialType] + i)
           * sizeof(DrawElementsIndirectCommand)));

        if (need_change_hue)
        {
            // Reset after changing
            T::InstancedSecondPassShader::getInstance()->changeableColor();
        }
    }
}   // renderInstancedMeshes2ndPass

// ----------------------------------------------------------------------------
template<typename T, typename...Args>
void multidraw2ndPass(const std::vector<uint64_t> &Handles, Args... args)
{
    T::InstancedSecondPassShader::getInstance()->use();
    glBindVertexArray(VAOManager::getInstance()->getInstanceVAO(T::VertexType,
                                                                T::Instance));
    uint64_t nulltex[10] = {};
    if (SolidPassCmd::getInstance()->Size[T::MaterialType])
    {
        HandleExpander<typename T::InstancedSecondPassShader>::template
            Expand(nulltex, T::SecondPassTextures, Handles[0], Handles[1],
                   Handles[2]);
        T::InstancedSecondPassShader::getInstance()->setUniforms(args...);
        glMultiDrawElementsIndirect(GL_TRIANGLES, GL_UNSIGNED_SHORT,
            (const void*)(SolidPassCmd::getInstance()->Offset[T::MaterialType]
             * sizeof(DrawElementsIndirectCommand)),
            (int)SolidPassCmd::getInstance()->Size[T::MaterialType],
            (int)sizeof(DrawElementsIndirectCommand));
    }
}   // multidraw2ndPass
#endif

// ----------------------------------------------------------------------------
void IrrDriver::renderSolidSecondPass()
{
    irr_driver->setPhase(SOLID_LIT_PASS);
    glEnable(GL_DEPTH_TEST);
    glDisable(GL_BLEND);

    uint64_t DiffuseHandle = 0, SpecularHandle = 0, SSAOHandle = 0, DepthHandle = 0;

#if !defined(USE_GLES2)
    if (CVS->isAZDOEnabled())
    {
        DiffuseHandle = glGetTextureSamplerHandleARB(m_rtts->getRenderTarget(RTT_DIFFUSE),
                          Shaders::ObjectPass2Shader::getInstance()->m_sampler_ids[0]);
        if (!glIsTextureHandleResidentARB(DiffuseHandle))
            glMakeTextureHandleResidentARB(DiffuseHandle);

        SpecularHandle = glGetTextureSamplerHandleARB(m_rtts->getRenderTarget(RTT_SPECULAR),
                           Shaders::ObjectPass2Shader::getInstance()->m_sampler_ids[1]);
        if (!glIsTextureHandleResidentARB(SpecularHandle))
            glMakeTextureHandleResidentARB(SpecularHandle);

        SSAOHandle = glGetTextureSamplerHandleARB(m_rtts->getRenderTarget(RTT_HALF1_R),
                        Shaders::ObjectPass2Shader::getInstance()->m_sampler_ids[2]);
        if (!glIsTextureHandleResidentARB(SSAOHandle))
            glMakeTextureHandleResidentARB(SSAOHandle);

        DepthHandle = glGetTextureSamplerHandleARB(getDepthStencilTexture(),
                     Shaders::ObjectPass2Shader::getInstance()->m_sampler_ids[3]);
        if (!glIsTextureHandleResidentARB(DepthHandle))
            glMakeTextureHandleResidentARB(DepthHandle);
    }

    if (CVS->supportsIndirectInstancingRendering())
        glBindBuffer(GL_DRAW_INDIRECT_BUFFER,
                    SolidPassCmd::getInstance()->drawindirectcmd);
#endif

    {
        ScopedGPUTimer Timer(getGPUTimer(Q_SOLID_PASS2));

        irr_driver->setPhase(SOLID_LIT_PASS);

        for (unsigned i = 0; i < ImmediateDrawList::getInstance()->size(); i++)
            ImmediateDrawList::getInstance()->at(i)->render();

        std::vector<GLuint> DiffSpecSSAOTex =
            createVector<GLuint>(m_rtts->getRenderTarget(RTT_DIFFUSE),
                                 m_rtts->getRenderTarget(RTT_SPECULAR),
                                 m_rtts->getRenderTarget(RTT_HALF1_R));

        renderMeshes2ndPass<DefaultMaterial, 3, 1>(createVector<uint64_t>(DiffuseHandle, SpecularHandle, SSAOHandle), DiffSpecSSAOTex);
        renderMeshes2ndPass<AlphaRef, 3, 1 >(createVector<uint64_t>(DiffuseHandle, SpecularHandle, SSAOHandle), DiffSpecSSAOTex);
        renderMeshes2ndPass<UnlitMat, 3, 1>(createVector<uint64_t>(DiffuseHandle, SpecularHandle, SSAOHandle), DiffSpecSSAOTex);
        renderMeshes2ndPass<SplattingMat, 1>(createVector<uint64_t>(DiffuseHandle, SpecularHandle, SSAOHandle), DiffSpecSSAOTex);
        renderMeshes2ndPass<SphereMap, 2, 1>(createVector<uint64_t>(DiffuseHandle, SpecularHandle, SSAOHandle), DiffSpecSSAOTex);
        renderMeshes2ndPass<DetailMat, 1>(createVector<uint64_t>(DiffuseHandle, SpecularHandle, SSAOHandle), DiffSpecSSAOTex);
        renderMeshes2ndPass<GrassMat, 3, 1>(createVector<uint64_t>(DiffuseHandle, SpecularHandle, SSAOHandle), DiffSpecSSAOTex);
        renderMeshes2ndPass<NormalMat, 3, 1>(createVector<uint64_t>(DiffuseHandle, SpecularHandle, SSAOHandle), DiffSpecSSAOTex);

#if !defined(USE_GLES2)
        if (CVS->isAZDOEnabled())
        {
            multidraw2ndPass<DefaultMaterial>(createVector<uint64_t>(DiffuseHandle, SpecularHandle, SSAOHandle, 0, 0));
            multidraw2ndPass<AlphaRef>(createVector<uint64_t>(DiffuseHandle, SpecularHandle, SSAOHandle, 0, 0));
            multidraw2ndPass<SphereMap>(createVector<uint64_t>(DiffuseHandle, SpecularHandle, SSAOHandle, 0));
            multidraw2ndPass<UnlitMat>(createVector<uint64_t>(DiffuseHandle, SpecularHandle, SSAOHandle, 0));
            multidraw2ndPass<NormalMat>(createVector<uint64_t>(DiffuseHandle, SpecularHandle, SSAOHandle, 0, 0));
            multidraw2ndPass<DetailMat>(createVector<uint64_t>(DiffuseHandle, SpecularHandle, SSAOHandle, 0, 0, 0));

            // template does not work with template due to extra depth texture
            {
                GrassMat::InstancedSecondPassShader::getInstance()->use();
                glBindVertexArray(VAOManager::getInstance()->getInstanceVAO(GrassMat::VertexType,
                                                                           GrassMat::Instance));
                uint64_t nulltex[10] = {};
                if (SolidPassCmd::getInstance()->Size[GrassMat::MaterialType])
                {
                    HandleExpander<GrassMat::InstancedSecondPassShader>
                         ::Expand(nulltex, GrassMat::SecondPassTextures, DiffuseHandle,
                                  SpecularHandle, SSAOHandle, DepthHandle);
                    GrassMat::InstancedSecondPassShader::getInstance()->setUniforms(windDir,
                                                             irr_driver->getSunDirection());
                    glMultiDrawElementsIndirect(GL_TRIANGLES, GL_UNSIGNED_SHORT,
                        (const void*)(SolidPassCmd::getInstance()->Offset[GrassMat::MaterialType]
                        * sizeof(DrawElementsIndirectCommand)),
                        (int)SolidPassCmd::getInstance()->Size[GrassMat::MaterialType],
                        (int)sizeof(DrawElementsIndirectCommand));
                }
            }
        }
        else if (CVS->supportsIndirectInstancingRendering())
        {
            renderInstancedMeshes2ndPass<DefaultMaterial>(DiffSpecSSAOTex);
            renderInstancedMeshes2ndPass<AlphaRef>(DiffSpecSSAOTex);
            renderInstancedMeshes2ndPass<UnlitMat>(DiffSpecSSAOTex);
            renderInstancedMeshes2ndPass<SphereMap>(DiffSpecSSAOTex);
            renderInstancedMeshes2ndPass<DetailMat>(DiffSpecSSAOTex);
            renderInstancedMeshes2ndPass<NormalMat>(DiffSpecSSAOTex);

            // template does not work with template due to extra depth texture
            {
                std::vector<GLMesh *> &meshes = GrassMat::InstancedList::getInstance()->SolidPass;
                GrassMat::InstancedSecondPassShader::getInstance()->use();
                glBindVertexArray(VAOManager::getInstance()
                                  ->getInstanceVAO(GrassMat::VertexType, GrassMat::Instance));
                for (unsigned i = 0; i < meshes.size(); i++)
                {
                    GLMesh *mesh = meshes[i];
                    TexExpander<GrassMat::InstancedSecondPassShader>
                        ::ExpandTex(*mesh, GrassMat::SecondPassTextures, DiffSpecSSAOTex[0],
                                    DiffSpecSSAOTex[1], DiffSpecSSAOTex[2],
                                    irr_driver->getDepthStencilTexture());
                    GrassMat::InstancedSecondPassShader::getInstance()
                            ->setUniforms(windDir, irr_driver->getSunDirection());
                    glDrawElementsIndirect(GL_TRIANGLES, GL_UNSIGNED_SHORT,
                          (const void*)((SolidPassCmd::getInstance()->Offset[GrassMat::MaterialType] + i)
                               * sizeof(DrawElementsIndirectCommand)));
                }
            }
        }
#endif
    }
}   // renderSolidSecondPass

#if !defined(USE_GLES2)
// ----------------------------------------------------------------------------
template<typename T>
static void renderInstancedMeshNormals()
{
    std::vector<GLMesh *> &meshes = T::InstancedList::getInstance()->SolidPass;
    NormalVisualizer::getInstance()->use();
    glBindVertexArray(VAOManager::getInstance()->getInstanceVAO(T::VertexType, T::Instance));
    for (unsigned i = 0; i < meshes.size(); i++)
    {
        NormalVisualizer::getInstance()->setUniforms(video::SColor(255, 0, 255, 0));
        glDrawElementsIndirect(GL_TRIANGLES, GL_UNSIGNED_SHORT,
             (const void*)((SolidPassCmd::getInstance()->Offset[T::MaterialType] + i)
             * sizeof(DrawElementsIndirectCommand)));
    }
}   // renderInstancedMeshNormals

// ----------------------------------------------------------------------------
template<typename T>
static void renderMultiMeshNormals()
{
    NormalVisualizer::getInstance()->use();
    glBindVertexArray(VAOManager::getInstance()->getInstanceVAO(T::VertexType, T::Instance));
    if (SolidPassCmd::getInstance()->Size[T::MaterialType])
    {
        NormalVisualizer::getInstance()->setUniforms(video::SColor(255, 0, 255, 0));
        glMultiDrawElementsIndirect(GL_TRIANGLES, GL_UNSIGNED_SHORT,
            (const void*)(SolidPassCmd::getInstance()->Offset[T::MaterialType] * sizeof(DrawElementsIndirectCommand)),
            (int)SolidPassCmd::getInstance()->Size[T::MaterialType],
            (int)sizeof(DrawElementsIndirectCommand));
    }
}   // renderMultiMeshNormals
#endif

// ----------------------------------------------------------------------------
void IrrDriver::renderNormalsVisualisation()
{
#if !defined(USE_GLES2)
    if (CVS->isAZDOEnabled()) {
        renderMultiMeshNormals<DefaultMaterial>();
        renderMultiMeshNormals<AlphaRef>();
        renderMultiMeshNormals<UnlitMat>();
        renderMultiMeshNormals<SphereMap>();
        renderMultiMeshNormals<DetailMat>();
        renderMultiMeshNormals<NormalMat>();
    }
    else if (CVS->supportsIndirectInstancingRendering())
    {
        renderInstancedMeshNormals<DefaultMaterial>();
        renderInstancedMeshNormals<AlphaRef>();
        renderInstancedMeshNormals<UnlitMat>();
        renderInstancedMeshNormals<SphereMap>();
        renderInstancedMeshNormals<DetailMat>();
        renderInstancedMeshNormals<NormalMat>();
    }
#endif
}   // renderNormalsVisualisation

// ----------------------------------------------------------------------------
template<typename Shader, enum video::E_VERTEX_TYPE VertexType, int...List,
         typename... TupleType>
void renderTransparenPass(const std::vector<RenderGeometry::TexUnit> &TexUnits,
                          std::vector<STK::Tuple<TupleType...> > *meshes)
{
    Shader::getInstance()->use();
    if (CVS->isARBBaseInstanceUsable())
        glBindVertexArray(VAOManager::getInstance()->getVAO(VertexType));
    for (unsigned i = 0; i < meshes->size(); i++)
    {
        GLMesh &mesh = *(STK::tuple_get<0>(meshes->at(i)));
        if (!CVS->isARBBaseInstanceUsable())
            glBindVertexArray(mesh.vao);
        if (mesh.VAOType != VertexType)
        {
#ifdef DEBUG
            Log::error("Materials", "Wrong vertex Type associed to pass 2 "
                                    "(hint texture : %s)",
                       mesh.textures[0]->getName().getPath().c_str());
#endif
            continue;
        }

        if (CVS->isAZDOEnabled())
            Shader::getInstance()->setTextureHandles(mesh.TextureHandles[0]);
        else
            Shader::getInstance()->setTextureUnits(getTextureGLuint(mesh.textures[0]));
        custom_unroll_args<List...>::template exec(Shader::getInstance(), meshes->at(i));
    }
}   // renderTransparenPass

static video::ITexture *displaceTex = 0;

// ----------------------------------------------------------------------------
void IrrDriver::renderTransparent()
{
    glEnable(GL_DEPTH_TEST);
    glDepthMask(GL_FALSE);
    glEnable(GL_BLEND);
    glBlendEquation(GL_FUNC_ADD);
    glDisable(GL_CULL_FACE);

    irr_driver->setPhase(TRANSPARENT_PASS);

    for (unsigned i = 0; i < ImmediateDrawList::getInstance()->size(); i++)
        ImmediateDrawList::getInstance()->at(i)->render();

    if (CVS->isARBBaseInstanceUsable())
        glBindVertexArray(VAOManager::getInstance()->getVAO(video::EVT_STANDARD));

    if (World::getWorld() && World::getWorld()->isFogEnabled())
    {
        glBlendFunc(GL_ONE, GL_ONE_MINUS_SRC_ALPHA);
        renderTransparenPass<Shaders::TransparentFogShader, video::EVT_STANDARD,
                             8, 7, 6, 5, 4, 3, 2, 1>(
                             TexUnits(RenderGeometry::TexUnit(0, true)),
                              ListBlendTransparentFog::getInstance());
        glBlendFunc(GL_ONE, GL_ONE);
        renderTransparenPass<Shaders::TransparentFogShader,
                             video::EVT_STANDARD, 8, 7, 6, 5, 4, 3, 2, 1>(
                             TexUnits(RenderGeometry::TexUnit(0, true)),
                                       ListAdditiveTransparentFog::getInstance());
    }
    else
    {
        glBlendFunc(GL_ONE, GL_ONE_MINUS_SRC_ALPHA);
        renderTransparenPass<Shaders::TransparentShader,
                             video::EVT_STANDARD, 2, 1>(
                                  TexUnits(RenderGeometry::TexUnit(0, true)),
                                           ListBlendTransparent::getInstance());
        glBlendFunc(GL_ONE, GL_ONE);
        renderTransparenPass<Shaders::TransparentShader, video::EVT_STANDARD, 2, 1>(
                             TexUnits(RenderGeometry::TexUnit(0, true)),
                                      ListAdditiveTransparent::getInstance());
    }

    for (unsigned i = 0; i < BillBoardList::getInstance()->size(); i++)
        BillBoardList::getInstance()->at(i)->render();

    if (!CVS->isDefferedEnabled())
        return;

    // Render displacement nodes
    irr_driver->getFBO(FBO_TMP1_WITH_DS).bind();
    glClear(GL_COLOR_BUFFER_BIT);
    irr_driver->getFBO(FBO_DISPLACE).bind();
    glClear(GL_COLOR_BUFFER_BIT);

    DisplaceProvider * const cb =
        (DisplaceProvider *)Shaders::getCallback(ES_DISPLACE);
    cb->update();

    glEnable(GL_DEPTH_TEST);
    glDepthMask(GL_FALSE);
    glDisable(GL_BLEND);
    glClear(GL_STENCIL_BUFFER_BIT);
    glEnable(GL_STENCIL_TEST);
    glStencilFunc(GL_ALWAYS, 1, 0xFF);
    glStencilOp(GL_KEEP, GL_KEEP, GL_REPLACE);

    if (CVS->isARBBaseInstanceUsable())
        glBindVertexArray(VAOManager::getInstance()->getVAO(video::EVT_2TCOORDS));
    // Generate displace mask
    // Use RTT_TMP4 as displace mask
    irr_driver->getFBO(FBO_TMP1_WITH_DS).bind();
    for (unsigned i = 0; i < ListDisplacement::getInstance()->size(); i++)
    {
        const GLMesh &mesh =
            *(STK::tuple_get<0>(ListDisplacement::getInstance()->at(i)));
        if (!CVS->isARBBaseInstanceUsable())
            glBindVertexArray(mesh.vao);
        const core::matrix4 &AbsoluteTransformation
            = STK::tuple_get<1>(ListDisplacement::getInstance()->at(i));
        if (mesh.VAOType != video::EVT_2TCOORDS)
        {
#ifdef DEBUG
            Log::error("Materials", "Displacement has wrong vertex type");
#endif
            continue;
        }

        GLenum ptype = mesh.PrimitiveType;
        GLenum itype = mesh.IndexType;
        size_t count = mesh.IndexCount;

        DisplaceMaskShader::getInstance()->use();
        DisplaceMaskShader::getInstance()->setUniforms(AbsoluteTransformation);
        glDrawRangeElements(ptype, (int)mesh.vaoBaseVertex, 
                            (int)mesh.vaoBaseVertex + count - 1,
                            count, itype, (GLvoid *)mesh.vaoOffset);
    }

    irr_driver->getFBO(FBO_DISPLACE).bind();
    if (!displaceTex)
        displaceTex = irr_driver->getTexture(FileManager::TEXTURE, "displace.png");
    for (unsigned i = 0; i < ListDisplacement::getInstance()->size(); i++)
    {
        const GLMesh &mesh =
            *(STK::tuple_get<0>(ListDisplacement::getInstance()->at(i)));
        if (!CVS->isARBBaseInstanceUsable())
            glBindVertexArray(mesh.vao);
        const core::matrix4 &AbsoluteTransformation =
            STK::tuple_get<1>(ListDisplacement::getInstance()->at(i));
        if (mesh.VAOType != video::EVT_2TCOORDS)
            continue;

        GLenum ptype = mesh.PrimitiveType;
        GLenum itype = mesh.IndexType;
        size_t count = mesh.IndexCount;
        // Render the effect
        DisplaceShader::getInstance()->setTextureUnits(
            getTextureGLuint(displaceTex),
            irr_driver->getRenderTargetTexture(RTT_COLOR),
            irr_driver->getRenderTargetTexture(RTT_TMP1),
            getTextureGLuint(mesh.textures[0]));
        DisplaceShader::getInstance()->use();
        DisplaceShader::getInstance()->setUniforms(AbsoluteTransformation,
            core::vector2df(cb->getDirX(), cb->getDirY()),
            core::vector2df(cb->getDir2X(), cb->getDir2Y()));

        glDrawRangeElements(ptype, (int)mesh.vaoBaseVertex, 
                            (int)mesh.vaoBaseVertex + count - 1,
                            count, itype, (GLvoid *)mesh.vaoOffset);
    }

    irr_driver->getFBO(FBO_COLORS).bind();
    glStencilFunc(GL_EQUAL, 1, 0xFF);
    m_post_processing->renderPassThrough(m_rtts->getRenderTarget(RTT_DISPLACE),
                                         irr_driver->getFBO(FBO_COLORS).getWidth(),
                                         irr_driver->getFBO(FBO_COLORS).getHeight());
    glDisable(GL_STENCIL_TEST);
}   // renderTransparent

#if !defined(USE_GLES2)
// ----------------------------------------------------------------------------
template<typename T, typename...uniforms>
void drawShadow(const T *Shader, unsigned cascade, const GLMesh *mesh, uniforms... Args)
{
    irr_driver->IncreaseObjectCount();
    GLenum ptype = mesh->PrimitiveType;
    GLenum itype = mesh->IndexType;
    size_t count = mesh->IndexCount;

    Shader->setUniforms(cascade, Args...);
    glDrawRangeElements(ptype, (int)mesh->vaoBaseVertex, 
                        (int)mesh->vaoBaseVertex + count - 1,
                        count, itype, (GLvoid *)mesh->vaoOffset);
}   // drawShadow

// ----------------------------------------------------------------------------
template<int...List>
struct shadow_custom_unroll_args;

template<>
struct shadow_custom_unroll_args<>
{
    template<typename T, typename ...TupleTypes, typename ...Args>
    static void exec(const T *Shader, unsigned cascade, const STK::Tuple<TupleTypes...> &t, Args... args)
    {
        drawShadow<T>(Shader, cascade, STK::tuple_get<0>(t), args...);
    }   // exec
};   // shadow_custom_unroll_args

// ----------------------------------------------------------------------------
template<int N, int...List>
struct shadow_custom_unroll_args<N, List...>
{
    template<typename T, typename ...TupleTypes, typename ...Args>
    static void exec(const T *Shader, unsigned cascade, const STK::Tuple<TupleTypes...> &t, Args... args)
    {
        shadow_custom_unroll_args<List...>::template exec<T>(Shader, cascade, t, STK::tuple_get<N>(t), args...);
    }   // exec
};   // shadow_custom_unroll_args

// ----------------------------------------------------------------------------
template<typename T, int...List>
void renderShadow(unsigned cascade)
{
    auto &t = T::List::getInstance()->Shadows[cascade];
    T::ShadowPassShader::getInstance()->use();
    if (CVS->isARBBaseInstanceUsable())
        glBindVertexArray(VAOManager::getInstance()->getVAO(T::VertexType));
    for (unsigned i = 0; i < t.size(); i++)
    {
        GLMesh *mesh = STK::tuple_get<0>(t.at(i));
        if (!CVS->isARBBaseInstanceUsable())
            glBindVertexArray(mesh->vao);
        if (CVS->isAZDOEnabled())
            HandleExpander<typename T::ShadowPassShader>::template Expand(mesh->TextureHandles, T::ShadowTextures);
        else
            TexExpander<typename T::ShadowPassShader>::template ExpandTex(*mesh, T::ShadowTextures);
        shadow_custom_unroll_args<List...>::template exec<typename T::ShadowPassShader>(T::ShadowPassShader::getInstance(), cascade, t.at(i));
    }   // for i
}   // renderShadow

// ----------------------------------------------------------------------------
template<typename T, typename...Args>
void renderInstancedShadow(unsigned cascade, Args ...args)
{
    T::InstancedShadowPassShader::getInstance()->use();
    glBindVertexArray(VAOManager::getInstance()->getInstanceVAO(T::VertexType,
                                                          InstanceTypeShadow));
    std::vector<GLMesh *> &t = T::InstancedList::getInstance()->Shadows[cascade];
    for (unsigned i = 0; i < t.size(); i++)
    {
        GLMesh *mesh = t[i];

        TexExpander<typename T::InstancedShadowPassShader>::template
                                       ExpandTex(*mesh, T::ShadowTextures);
        T::InstancedShadowPassShader::getInstance()->setUniforms(cascade, args...);
        size_t tmp = ShadowPassCmd::getInstance()->Offset[cascade][T::MaterialType] + i;
        glDrawElementsIndirect(GL_TRIANGLES, GL_UNSIGNED_SHORT,
                               (const void*)((tmp)
                               * sizeof(DrawElementsIndirectCommand)));
    }   // for i
}   // renderInstancedShadow

// ----------------------------------------------------------------------------
template<typename T, typename...Args>
static void multidrawShadow(unsigned i, Args ...args)
{
    T::InstancedShadowPassShader::getInstance()->use();
    glBindVertexArray(VAOManager::getInstance()->getInstanceVAO(T::VertexType,
                                                           InstanceTypeShadow));
    if (ShadowPassCmd::getInstance()->Size[i][T::MaterialType])
    {
        T::InstancedShadowPassShader::getInstance()->setUniforms(i, args...);
        glMultiDrawElementsIndirect(GL_TRIANGLES, GL_UNSIGNED_SHORT,
            (const void*)(ShadowPassCmd::getInstance()->Offset[i][T::MaterialType]
            * sizeof(DrawElementsIndirectCommand)),
            (int)ShadowPassCmd::getInstance()->Size[i][T::MaterialType],
            sizeof(DrawElementsIndirectCommand));
    }
}   // multidrawShadow
#endif

// ----------------------------------------------------------------------------
void IrrDriver::renderShadows()
{
#if !defined(USE_GLES2)
    glDepthFunc(GL_LEQUAL);
    glDepthMask(GL_TRUE);
    glEnable(GL_DEPTH_TEST);
    glDisable(GL_BLEND);
    m_rtts->getShadowFBO().bind();
    if (!CVS->isESMEnabled())
    {
        glDrawBuffer(GL_NONE);
        glEnable(GL_POLYGON_OFFSET_FILL);
        glPolygonOffset(1.5, 50.);
    }
    glCullFace(GL_BACK);
    glEnable(GL_CULL_FACE);

    glClearColor(1., 1., 1., 1.);
    glClear(GL_DEPTH_BUFFER_BIT | GL_COLOR_BUFFER_BIT);
    glClearColor(0., 0., 0., 0.);

    for (unsigned cascade = 0; cascade < 4; cascade++)
    {
        ScopedGPUTimer Timer(getGPUTimer(Q_SHADOWS_CASCADE0 + cascade));

        renderShadow<DefaultMaterial, 1>(cascade);
        renderShadow<SphereMap, 1>(cascade);
        renderShadow<DetailMat, 1>(cascade);
        renderShadow<SplattingMat, 1>(cascade);
        renderShadow<NormalMat, 1>(cascade);
        renderShadow<AlphaRef, 1>(cascade);
        renderShadow<UnlitMat, 1>(cascade);
        renderShadow<GrassMat, 3, 1>(cascade);

        if (CVS->supportsIndirectInstancingRendering())
            glBindBuffer(GL_DRAW_INDIRECT_BUFFER, ShadowPassCmd::getInstance()->drawindirectcmd);

        if (CVS->isAZDOEnabled())
        {
            multidrawShadow<DefaultMaterial>(cascade);
            multidrawShadow<DetailMat>(cascade);
            multidrawShadow<NormalMat>(cascade);
            multidrawShadow<AlphaRef>(cascade);
            multidrawShadow<UnlitMat>(cascade);
            multidrawShadow<GrassMat>(cascade, windDir);
        }
        else if (CVS->supportsIndirectInstancingRendering())
        {
            renderInstancedShadow<DefaultMaterial>(cascade);
            renderInstancedShadow<DetailMat>(cascade);
            renderInstancedShadow<AlphaRef>(cascade);
            renderInstancedShadow<UnlitMat>(cascade);
            renderInstancedShadow<GrassMat>(cascade, windDir);
            renderInstancedShadow<NormalMat>(cascade);
        }
    }

    glDisable(GL_POLYGON_OFFSET_FILL);

    if (CVS->isESMEnabled())
    {
        ScopedGPUTimer Timer(getGPUTimer(Q_SHADOW_POSTPROCESS));

        if (CVS->isARBTextureViewUsable())
        {
            const std::pair<float, float>* shadow_scales
                = getShadowMatrices()->getShadowScales();

            for (unsigned i = 0; i < 2; i++)
            {
                m_post_processing->renderGaussian6BlurLayer(m_rtts->getShadowFBO(), i,
                    2.f * shadow_scales[0].first / shadow_scales[i].first,
                    2.f * shadow_scales[0].second / shadow_scales[i].second);
            }
        }
        glBindTexture(GL_TEXTURE_2D_ARRAY, m_rtts->getShadowFBO().getRTT()[0]);
        glGenerateMipmap(GL_TEXTURE_2D_ARRAY);
    }
#endif
}   // renderShadows


#if !defined(USE_GLES2)
// ----------------------------------------------------------------------------
template<int...List>
struct rsm_custom_unroll_args;

template<>
struct rsm_custom_unroll_args<>
{
    template<typename T, typename ...TupleTypes, typename ...Args>
    static void exec(const core::matrix4 &rsm_matrix,
                      const STK::Tuple<TupleTypes...> &t, Args... args)
    {
        draw<T>(T::getInstance(), STK::tuple_get<0>(t), rsm_matrix, args...);
    }
};   // rsm_custom_unroll_args

// ----------------------------------------------------------------------------
template<int N, int...List>
struct rsm_custom_unroll_args<N, List...>
{
    template<typename T, typename ...TupleTypes, typename ...Args>
    static void exec(const core::matrix4 &rsm_matrix,
                     const STK::Tuple<TupleTypes...> &t, Args... args)
    {
        rsm_custom_unroll_args<List...>::template
            exec<T>(rsm_matrix, t, STK::tuple_get<N>(t), args...);
    }
};   // rsm_custom_unroll_args

// ----------------------------------------------------------------------------
template<typename T, int... Selector>
void drawRSM(const core::matrix4 & rsm_matrix)
{
    T::RSMShader::getInstance()->use();
    if (CVS->isARBBaseInstanceUsable())
        glBindVertexArray(VAOManager::getInstance()->getVAO(T::VertexType));
    auto t = T::List::getInstance()->RSM;
    for (unsigned i = 0; i < t.size(); i++)
    {
        std::vector<GLuint> Textures;
        GLMesh *mesh = STK::tuple_get<0>(t.at(i));
        if (!CVS->isARBBaseInstanceUsable())
            glBindVertexArray(mesh->vao);
        if (CVS->isAZDOEnabled())
            HandleExpander<typename T::RSMShader>::template Expand(mesh->TextureHandles, T::RSMTextures);
        else
            TexExpander<typename T::RSMShader>::template ExpandTex(*mesh, T::RSMTextures);
        rsm_custom_unroll_args<Selector...>::template exec<typename T::RSMShader>(rsm_matrix, t.at(i));
    }
}   // drawRSM

// ----------------------------------------------------------------------------
template<typename T, typename...Args>
void renderRSMShadow(Args ...args)
{
    T::InstancedRSMShader::getInstance()->use();
    glBindVertexArray(VAOManager::getInstance()->getInstanceVAO(T::VertexType, InstanceTypeRSM));
    auto t = T::InstancedList::getInstance()->RSM;
    for (unsigned i = 0; i < t.size(); i++)
    {
        std::vector<GLuint> Textures;
        GLMesh *mesh = t[i];

        TexExpander<typename T::InstancedRSMShader>::template ExpandTex(*mesh, T::RSMTextures);
        T::InstancedRSMShader::getInstance()->setUniforms(args...);
        glDrawElementsIndirect(GL_TRIANGLES, GL_UNSIGNED_SHORT,
           (const void*)((RSMPassCmd::getInstance()->Offset[T::MaterialType] + i)
           * sizeof(DrawElementsIndirectCommand)));
    }
}   // renderRSMShadow

// ----------------------------------------------------------------------------
template<typename T, typename... Args>
void multidrawRSM(Args...args)
{
    T::InstancedRSMShader::getInstance()->use();
    glBindVertexArray(VAOManager::getInstance()->getInstanceVAO(T::VertexType,
                                                               InstanceTypeRSM));
    if (RSMPassCmd::getInstance()->Size[T::MaterialType])
    {
        T::InstancedRSMShader::getInstance()->setUniforms(args...);
        glMultiDrawElementsIndirect(GL_TRIANGLES, GL_UNSIGNED_SHORT,
            (const void*)(RSMPassCmd::getInstance()->Offset[T::MaterialType]
               * sizeof(DrawElementsIndirectCommand)),
            (int)RSMPassCmd::getInstance()->Size[T::MaterialType],
            sizeof(DrawElementsIndirectCommand));
    }
}   // multidrawRSM
#endif

// ----------------------------------------------------------------------------
void IrrDriver::renderRSM()
{
#if !defined(USE_GLES2)
    if (getShadowMatrices()->isRSMMapAvail())
        return;
    ScopedGPUTimer Timer(getGPUTimer(Q_RSM));
    m_rtts->getRSM().bind();
    glClear(GL_COLOR_BUFFER_BIT | GL_DEPTH_BUFFER_BIT);

    const core::matrix4 &rsm_matrix = getShadowMatrices()->getRSMMatrix();
    drawRSM<DefaultMaterial, 3, 1>(rsm_matrix);
    drawRSM<AlphaRef, 3, 1>(rsm_matrix);
    drawRSM<NormalMat, 3, 1>(rsm_matrix);
    drawRSM<UnlitMat, 3, 1>(rsm_matrix);
    drawRSM<DetailMat, 3, 1>(rsm_matrix);
    drawRSM<SplattingMat, 1>(rsm_matrix);

    if (CVS->supportsIndirectInstancingRendering())
        glBindBuffer(GL_DRAW_INDIRECT_BUFFER,
                     RSMPassCmd::getInstance()->drawindirectcmd);

    if (CVS->isAZDOEnabled())
    {
        multidrawRSM<DefaultMaterial>(rsm_matrix);
        multidrawRSM<NormalMat>(rsm_matrix);
        multidrawRSM<AlphaRef>(rsm_matrix);
        multidrawRSM<UnlitMat>(rsm_matrix);
        multidrawRSM<DetailMat>(rsm_matrix);
    }
    else if (CVS->supportsIndirectInstancingRendering())
    {
        renderRSMShadow<DefaultMaterial>(rsm_matrix);
        renderRSMShadow<AlphaRef>(rsm_matrix);
        renderRSMShadow<UnlitMat>(rsm_matrix);
        renderRSMShadow<NormalMat>(rsm_matrix);
        renderRSMShadow<DetailMat>(rsm_matrix);
    }

    getShadowMatrices()->setRSMMapAvail(true);
#endif
}   // renderRSM<|MERGE_RESOLUTION|>--- conflicted
+++ resolved
@@ -135,14 +135,7 @@
 public:
     InstancedObjectPass2Shader()
     {
-<<<<<<< HEAD
         loadProgram(OBJECT, GL_VERTEX_SHADER, "instanced_object_pass.vert",
-=======
-        loadProgram(OBJECT, GL_VERTEX_SHADER, "utils/getworldmatrix.vert",
-                            GL_VERTEX_SHADER, "instanced_object_pass.vert",
-                            GL_FRAGMENT_SHADER, "utils/getLightFactor.frag",
-                            GL_FRAGMENT_SHADER, "utils/rgb_conversion.frag",
->>>>>>> 08f24377
                             GL_FRAGMENT_SHADER, "instanced_object_pass2.frag");
         m_color_change_location = glGetUniformLocation(m_program, "color_change");
         assignUniforms();
@@ -996,22 +989,15 @@
     }
 
     Shader->setUniforms(Args...);
-<<<<<<< HEAD
     glDrawRangeElements(ptype, (int)mesh->vaoBaseVertex, 
                         (int)mesh->vaoBaseVertex + count - 1,
                         count, itype, (GLvoid *)mesh->vaoOffset);
-=======
-    glDrawElementsBaseVertex(ptype, (int)count, itype,
-                             (GLvoid *)mesh->vaoOffset,
-                             (int)mesh->vaoBaseVertex);
 
     if (need_change_hue)
     {
         // Reset after changing
         Shader->changeableColor();
     }
->>>>>>> 08f24377
-
 }   // draw
 
 // ----------------------------------------------------------------------------
