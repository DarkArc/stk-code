//  SuperTuxKart - a fun racing game with go-kart
//  Copyright (C) 2014-2015 SuperTuxKart-Team
//
//  This program is free software; you can redistribute it and/or
//  modify it under the terms of the GNU General Public License
//  as published by the Free Software Foundation; either version 3
//  of the License, or (at your option) any later version.
//
//  This program is distributed in the hope that it will be useful,
//  but WITHOUT ANY WARRANTY; without even the implied warranty of
//  MERCHANTABILITY or FITNESS FOR A PARTICULAR PURPOSE.  See the
//  GNU General Public License for more details.
//
//  You should have received a copy of the GNU General Public License
//  along with this program; if not, write to the Free Software
//  Foundation, Inc., 59 Temple Place - Suite 330, Boston, MA  02111-1307, USA.

#ifndef HEADER_RTTS_HPP
#define HEADER_RTTS_HPP

#include "graphics/irr_driver.hpp"
#include "utils/ptr_vector.hpp"
#include "utils/leak_check.hpp"

class FrameBuffer;

namespace irr {
    namespace video {
        class ITexture;
    };
    namespace scene {
        class ICameraSceneNode;
    }
};

using irr::video::ITexture;


class RTT
{
public:
    RTT(size_t width, size_t height);
    ~RTT();

    FrameBuffer &getShadowFBO() { return *m_shadow_FBO; }
    FrameBuffer &getRH() { return *m_RH_FBO; }
    FrameBuffer &getRSM() { return *m_RSM; }

    unsigned getDepthStencilTexture() const { return DepthStencilTexture; }
    unsigned getRenderTarget(enum TypeRTT target) const { return RenderTargetTextures[target]; }
    FrameBuffer& getFBO(enum TypeFBO fbo) { return FrameBuffers[fbo]; }

    FrameBuffer* render(irr::scene::ICameraSceneNode* camera, float dt);

    void prepareRender(scene::ICameraSceneNode* camera);

private:
    unsigned RenderTargetTextures[RTT_COUNT];
    PtrVector<FrameBuffer> FrameBuffers;
    unsigned DepthStencilTexture;

    int m_width;
    int m_height;

<<<<<<< HEAD
    unsigned shadowColorTex, shadowDepthTex;
=======
    bool m_diffuse_coefficients_calculated;

    unsigned shadowColorTex, shadowNormalTex, shadowDepthTex;
>>>>>>> 9b562d31
    unsigned RSM_Color, RSM_Normal, RSM_Depth;
    unsigned RH_Red, RH_Green, RH_Blue;
    FrameBuffer* m_shadow_FBO, *m_RSM, *m_RH_FBO;

    LEAK_CHECK();
};

#endif
<|MERGE_RESOLUTION|>--- conflicted
+++ resolved
@@ -62,13 +62,9 @@
     int m_width;
     int m_height;
 
-<<<<<<< HEAD
-    unsigned shadowColorTex, shadowDepthTex;
-=======
     bool m_diffuse_coefficients_calculated;
 
-    unsigned shadowColorTex, shadowNormalTex, shadowDepthTex;
->>>>>>> 9b562d31
+    unsigned shadowColorTex, shadowDepthTex;
     unsigned RSM_Color, RSM_Normal, RSM_Depth;
     unsigned RH_Red, RH_Green, RH_Blue;
     FrameBuffer* m_shadow_FBO, *m_RSM, *m_RH_FBO;
