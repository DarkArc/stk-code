--- conflicted
+++ resolved
@@ -1049,20 +1049,16 @@
 
     void ShadowShader::init()
     {
-<<<<<<< HEAD
-        Program = LoadProgram(
-            GL_VERTEX_SHADER, file_manager->getAsset("shaders/shadow.vert").c_str(),
-            GL_GEOMETRY_SHADER, file_manager->getAsset("shaders/shadow.geom").c_str(),
-            GL_FRAGMENT_SHADER, file_manager->getAsset("shaders/white.frag").c_str());
-=======
         // Geometry shader needed
         if (irr_driver->getGLSLVersion() < 150)
         {
             attrib_position = -1;
             return;
         }
-        Program = LoadProgram(file_manager->getAsset("shaders/shadow.vert").c_str(), file_manager->getAsset("shaders/shadow.geom").c_str(), file_manager->getAsset("shaders/white.frag").c_str());
->>>>>>> f3e2da88
+        Program = LoadProgram(
+            GL_VERTEX_SHADER, file_manager->getAsset("shaders/shadow.vert").c_str(),
+            GL_GEOMETRY_SHADER, file_manager->getAsset("shaders/shadow.geom").c_str(),
+            GL_FRAGMENT_SHADER, file_manager->getAsset("shaders/white.frag").c_str());
         attrib_position = glGetAttribLocation(Program, "Position");
         uniform_MVP = glGetUniformLocation(Program, "ModelViewProjectionMatrix");
     }
@@ -1086,12 +1082,6 @@
 
     void RefShadowShader::init()
     {
-<<<<<<< HEAD
-        Program = LoadProgram(
-            GL_VERTEX_SHADER, file_manager->getAsset("shaders/shadow.vert").c_str(),
-            GL_GEOMETRY_SHADER, file_manager->getAsset("shaders/shadow.geom").c_str(),
-            GL_FRAGMENT_SHADER, file_manager->getAsset("shaders/object_unlit.frag").c_str());
-=======
         // Geometry shader needed
         if (irr_driver->getGLSLVersion() < 150)
         {
@@ -1099,8 +1089,10 @@
             attrib_texcoord = -1;
             return;
         }
-        Program = LoadProgram(file_manager->getAsset("shaders/shadow.vert").c_str(), file_manager->getAsset("shaders/shadow.geom").c_str(), file_manager->getAsset("shaders/object_unlit.frag").c_str());
->>>>>>> f3e2da88
+        Program = LoadProgram(
+            GL_VERTEX_SHADER, file_manager->getAsset("shaders/shadow.vert").c_str(),
+            GL_GEOMETRY_SHADER, file_manager->getAsset("shaders/shadow.geom").c_str(),
+            GL_FRAGMENT_SHADER, file_manager->getAsset("shaders/object_unlit.frag").c_str());
         attrib_position = glGetAttribLocation(Program, "Position");
         attrib_texcoord = glGetAttribLocation(Program, "Texcoord");
         uniform_MVP = glGetUniformLocation(Program, "ModelViewProjectionMatrix");
