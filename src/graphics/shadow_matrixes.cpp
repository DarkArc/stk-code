#include <limits>
#include <ICameraSceneNode.h>
#include <SViewFrustum.h>
#include "../../lib/irrlicht/source/Irrlicht/CSceneManager.h"
#include "../../lib/irrlicht/source/Irrlicht/os.h"
#include "graphics/central_settings.hpp"
#include "graphics/irr_driver.hpp"
#include "graphics/shaders.hpp"
#include "modes/world.hpp"
#include "physics/triangle_mesh.hpp"
#include "tracks/track.hpp"

#define MAX2(a, b) ((a) > (b) ? (a) : (b))
#define MIN2(a, b) ((a) > (b) ? (b) : (a))

static std::vector<vector3df>
getFrustrumVertex(const scene::SViewFrustum &frustrum)
{
    std::vector<vector3df> vectors;
    vectors.push_back(frustrum.getFarLeftDown());
    vectors.push_back(frustrum.getFarLeftUp());
    vectors.push_back(frustrum.getFarRightDown());
    vectors.push_back(frustrum.getFarRightUp());
    vectors.push_back(frustrum.getNearLeftDown());
    vectors.push_back(frustrum.getNearLeftUp());
    vectors.push_back(frustrum.getNearRightDown());
    vectors.push_back(frustrum.getNearRightUp());
    return vectors;
}

/** Given a matrix transform and a set of points returns an orthogonal projection matrix that maps coordinates of
transformed points between -1 and 1.
*  \param transform a transform matrix.
*  \param pointsInside a vector of point in 3d space.
*  \param size returns the size (width, height) of shadowmap coverage
*/
static core::matrix4
getTighestFitOrthoProj(const core::matrix4 &transform, const std::vector<vector3df> &pointsInside, std::pair<float, float> &size)
{
    float xmin = std::numeric_limits<float>::infinity();
    float xmax = -std::numeric_limits<float>::infinity();
    float ymin = std::numeric_limits<float>::infinity();
    float ymax = -std::numeric_limits<float>::infinity();
    float zmin = std::numeric_limits<float>::infinity();
    float zmax = -std::numeric_limits<float>::infinity();

    for (unsigned i = 0; i < pointsInside.size(); i++)
    {
        vector3df TransformedVector;
        transform.transformVect(TransformedVector, pointsInside[i]);
        xmin = MIN2(xmin, TransformedVector.X);
        xmax = MAX2(xmax, TransformedVector.X);
        ymin = MIN2(ymin, TransformedVector.Y);
        ymax = MAX2(ymax, TransformedVector.Y);
        zmin = MIN2(zmin, TransformedVector.Z);
        zmax = MAX2(zmax, TransformedVector.Z);
    }

    float left = xmin;
    float right = xmax;
    float up = ymin;
    float down = ymax;

    size.first = right - left;
    size.second = down - up;

    core::matrix4 tmp_matrix;
    // Prevent Matrix without extend
    if (left == right || up == down)
        return tmp_matrix;
    tmp_matrix.buildProjectionMatrixOrthoLH(left, right,
        down, up,
        zmin - 100, zmax);
    return tmp_matrix;
}

float shadowSplit[5] = { 1., 5., 20., 50., 150 };

struct CascadeBoundingBox
{
    int xmin;
    int xmax;
    int ymin;
    int ymax;
    int zmin;
    int zmax;
};

static size_t currentCBB = 0;
static CascadeBoundingBox *CBB[2];

struct Histogram
{
    int bin[1024];
    int mindepth;
    int maxdepth;
    int count;
};

/** Update shadowSplit values and make Cascade Bounding Box pointer valid.
* The function aunches two compute kernel that generates an histogram of the depth buffer value (between 0 and 250 with increment of 0.25)
* and get an axis aligned bounding box (from SunCamMatrix view) containing all depth buffer value.
* It also retrieves the result from the previous computations (in a Round Robin fashion) and update CBB pointer.
* \param width of the depth buffer
* \param height of the depth buffer
* TODO : The depth histogram part is commented out, needs to tweak it when I have some motivation
*/
void IrrDriver::UpdateSplitAndLightcoordRangeFromComputeShaders(size_t width, size_t height)
{
    // Value that should be kept between multiple calls
<<<<<<< HEAD
    static GLuint ssbo[2];
    static GLsync LightcoordBBFence = 0;
    static float tmpshadowSplit[5] = { 1., 5., 20., 50., 150. };
    // Currently unused code, that will be used later so please DON'T remove
    //static Histogram *Hist[2];
    //static size_t currentHist = 0;
    //static GLuint ssboSplit[2];

    if (!LightcoordBBFence)
    {
        glGenBuffers(2, ssbo);
        glBindBuffer(GL_SHADER_STORAGE_BUFFER, ssbo[0]);
        glBufferStorage(GL_SHADER_STORAGE_BUFFER, 4 * sizeof(CascadeBoundingBox), 0, GL_MAP_PERSISTENT_BIT | GL_MAP_COHERENT_BIT | GL_MAP_READ_BIT | GL_MAP_WRITE_BIT);
        CBB[0] = (CascadeBoundingBox *)glMapBufferRange(GL_SHADER_STORAGE_BUFFER, 0, 4 * sizeof(CascadeBoundingBox), GL_MAP_PERSISTENT_BIT | GL_MAP_COHERENT_BIT | GL_MAP_READ_BIT | GL_MAP_WRITE_BIT);
        glBindBuffer(GL_SHADER_STORAGE_BUFFER, ssbo[1]);
        glBufferStorage(GL_SHADER_STORAGE_BUFFER, 4 * sizeof(CascadeBoundingBox), 0, GL_MAP_PERSISTENT_BIT | GL_MAP_COHERENT_BIT | GL_MAP_READ_BIT | GL_MAP_WRITE_BIT);
        CBB[1] = (CascadeBoundingBox *)glMapBufferRange(GL_SHADER_STORAGE_BUFFER, 0, 4 * sizeof(CascadeBoundingBox), GL_MAP_PERSISTENT_BIT | GL_MAP_COHERENT_BIT | GL_MAP_READ_BIT | GL_MAP_WRITE_BIT);

        /*        glGenBuffers(2, ssboSplit);
        glBindBuffer(GL_SHADER_STORAGE_BUFFER, ssboSplit[0]);
        glBufferStorage(GL_SHADER_STORAGE_BUFFER, sizeof(Histogram), 0, GL_MAP_PERSISTENT_BIT | GL_MAP_COHERENT_BIT | GL_MAP_READ_BIT | GL_MAP_WRITE_BIT);
        Hist[0] = (Histogram *)glMapBufferRange(GL_SHADER_STORAGE_BUFFER, 0, sizeof(Histogram), GL_MAP_PERSISTENT_BIT | GL_MAP_COHERENT_BIT | GL_MAP_READ_BIT | GL_MAP_WRITE_BIT);
        glBindBuffer(GL_SHADER_STORAGE_BUFFER, ssboSplit[1]);
        glBufferStorage(GL_SHADER_STORAGE_BUFFER, sizeof(Histogram), 0, GL_MAP_PERSISTENT_BIT | GL_MAP_COHERENT_BIT | GL_MAP_READ_BIT | GL_MAP_WRITE_BIT);
        Hist[1] = (Histogram *)glMapBufferRange(GL_SHADER_STORAGE_BUFFER, 0, sizeof(Histogram), GL_MAP_PERSISTENT_BIT | GL_MAP_COHERENT_BIT | GL_MAP_READ_BIT | GL_MAP_WRITE_BIT);*/
    }
=======
    static bool ssboInit = false;
    static GLuint CBBssbo, tempShadowMatssbo;
    CascadeBoundingBox InitialCBB[4];
>>>>>>> 33feb60d

    for (unsigned i = 0; i < 4; i++)
    {
        InitialCBB[i].xmin = InitialCBB[i].ymin = InitialCBB[i].zmin = 1000;
        InitialCBB[i].xmax = InitialCBB[i].ymax = InitialCBB[i].zmax = -1000;
    }

    if (!ssboInit)
    {
        glGenBuffers(1, &CBBssbo);
        glGenBuffers(1, &tempShadowMatssbo);
        ssboInit = true;
    }

    glBindBuffer(GL_SHADER_STORAGE_BUFFER, CBBssbo);
    glBufferData(GL_SHADER_STORAGE_BUFFER, 4 * sizeof(CascadeBoundingBox), InitialCBB, GL_STATIC_DRAW);
    glBindBufferBase(GL_SHADER_STORAGE_BUFFER, 2, CBBssbo);

    glUseProgram(FullScreenShader::LightspaceBoundingBoxShader::getInstance()->Program);
    FullScreenShader::LightspaceBoundingBoxShader::getInstance()->SetTextureUnits(getDepthStencilTexture());
    FullScreenShader::LightspaceBoundingBoxShader::getInstance()->setUniforms(m_suncam->getViewMatrix(), shadowSplit[1], shadowSplit[2], shadowSplit[3], shadowSplit[4]);
    glDispatchCompute((int)width / 64, (int)height / 64, 1);

    glMemoryBarrier(GL_SHADER_STORAGE_BARRIER_BIT);

    glBindBuffer(GL_SHADER_STORAGE_BUFFER, tempShadowMatssbo);
    glBufferData(GL_SHADER_STORAGE_BUFFER, 4 * 16 * sizeof(float), 0, GL_STATIC_COPY);
    glBindBufferBase(GL_SHADER_STORAGE_BUFFER, 1, tempShadowMatssbo);

    glUseProgram(FullScreenShader::ShadowMatrixesGenerationShader::getInstance()->Program);
    FullScreenShader::ShadowMatrixesGenerationShader::getInstance()->setUniforms(m_suncam->getViewMatrix());
    glDispatchCompute(4, 1, 1);

    glMemoryBarrier(GL_SHADER_STORAGE_BARRIER_BIT);
    glBindBuffer(GL_COPY_READ_BUFFER, tempShadowMatssbo);
    glBindBuffer(GL_COPY_WRITE_BUFFER, SharedObject::ViewProjectionMatrixesUBO);
    glCopyBufferSubData(GL_COPY_READ_BUFFER, GL_COPY_WRITE_BUFFER, 0, 80 * sizeof(float), 4 * 16 * sizeof(float));
}

/** Generate View, Projection, Inverse View, Inverse Projection, ViewProjection and InverseProjection matrixes
and matrixes and cameras for the four shadow cascade and RSM.
*   \param camnode point of view used
*   \param width of the rendering viewport
*   \param height of the rendering viewport
*/
void IrrDriver::computeMatrixesAndCameras(scene::ICameraSceneNode * const camnode, size_t width, size_t height)
{
    if (CVS->isSDSMEnabled())
        UpdateSplitAndLightcoordRangeFromComputeShaders(width, height);
    static_cast<scene::CSceneManager *>(m_scene_manager)->OnAnimate(os::Timer::getTime());
    camnode->render();
    irr_driver->setProjMatrix(irr_driver->getVideoDriver()->getTransform(video::ETS_PROJECTION));
    irr_driver->setViewMatrix(irr_driver->getVideoDriver()->getTransform(video::ETS_VIEW));
    irr_driver->genProjViewMatrix();

    m_current_screen_size = core::vector2df(float(width), float(height));

    const float oldfar = camnode->getFarValue();
    const float oldnear = camnode->getNearValue();
    float FarValues[] =
    {
        shadowSplit[1],
        shadowSplit[2],
        shadowSplit[3],
        shadowSplit[4],
    };
    float NearValues[] =
    {
        shadowSplit[0],
        shadowSplit[1],
        shadowSplit[2],
        shadowSplit[3]
    };

    float tmp[16 * 9 + 2];
    memcpy(tmp, irr_driver->getViewMatrix().pointer(), 16 * sizeof(float));
    memcpy(&tmp[16], irr_driver->getProjMatrix().pointer(), 16 * sizeof(float));
    memcpy(&tmp[32], irr_driver->getInvViewMatrix().pointer(), 16 * sizeof(float));
    memcpy(&tmp[48], irr_driver->getInvProjMatrix().pointer(), 16 * sizeof(float));
    memcpy(&tmp[64], irr_driver->getProjViewMatrix().pointer(), 16 * sizeof(float));

    m_suncam->render();
    for (unsigned i = 0; i < 4; i++)
    {
        if (m_shadow_camnodes[i])
            delete m_shadow_camnodes[i];
        m_shadow_camnodes[i] = (scene::ICameraSceneNode *) m_suncam->clone();
    }
    sun_ortho_matrix.clear();
    const core::matrix4 &SunCamViewMatrix = m_suncam->getViewMatrix();

    if (World::getWorld() && World::getWorld()->getTrack())
    {
        // Compute track extent
        btVector3 btmin, btmax;
        if (World::getWorld()->getTrack()->getPtrTriangleMesh())
        {
            World::getWorld()->getTrack()->getTriangleMesh().getCollisionShape().getAabb(btTransform::getIdentity(), btmin, btmax);
        }
        const Vec3 vmin = btmin, vmax = btmax;
        core::aabbox3df trackbox(vmin.toIrrVector(), vmax.toIrrVector() -
            core::vector3df(0, 30, 0));

        // Shadow Matrixes and cameras
        for (unsigned i = 0; i < 4; i++)
        {
            core::matrix4 tmp_matrix;

            camnode->setFarValue(FarValues[i]);
            camnode->setNearValue(NearValues[i]);
            camnode->render();
            const scene::SViewFrustum *frustrum = camnode->getViewFrustum();
            float tmp[24] = {
                frustrum->getFarLeftDown().X,
                frustrum->getFarLeftDown().Y,
                frustrum->getFarLeftDown().Z,
                frustrum->getFarLeftUp().X,
                frustrum->getFarLeftUp().Y,
                frustrum->getFarLeftUp().Z,
                frustrum->getFarRightDown().X,
                frustrum->getFarRightDown().Y,
                frustrum->getFarRightDown().Z,
                frustrum->getFarRightUp().X,
                frustrum->getFarRightUp().Y,
                frustrum->getFarRightUp().Z,
                frustrum->getNearLeftDown().X,
                frustrum->getNearLeftDown().Y,
                frustrum->getNearLeftDown().Z,
                frustrum->getNearLeftUp().X,
                frustrum->getNearLeftUp().Y,
                frustrum->getNearLeftUp().Z,
                frustrum->getNearRightDown().X,
                frustrum->getNearRightDown().Y,
                frustrum->getNearRightDown().Z,
                frustrum->getNearRightUp().X,
                frustrum->getNearRightUp().Y,
                frustrum->getNearRightUp().Z,
            };
            memcpy(m_shadows_cam[i], tmp, 24 * sizeof(float));

            std::vector<vector3df> vectors = getFrustrumVertex(*frustrum);
            tmp_matrix = getTighestFitOrthoProj(SunCamViewMatrix, vectors, m_shadow_scales[i]);


            m_shadow_camnodes[i]->setProjectionMatrix(tmp_matrix, true);
            m_shadow_camnodes[i]->render();

            sun_ortho_matrix.push_back(getVideoDriver()->getTransform(video::ETS_PROJECTION) * getVideoDriver()->getTransform(video::ETS_VIEW));
        }

        // Rsm Matrix and camera
        if (!m_rsm_matrix_initialized)
        {
            if (trackbox.MinEdge.X != trackbox.MaxEdge.X &&
                trackbox.MinEdge.Y != trackbox.MaxEdge.Y &&
                // Cover the case where SunCamViewMatrix is null
                SunCamViewMatrix.getScale() != core::vector3df(0., 0., 0.))
            {
                SunCamViewMatrix.transformBoxEx(trackbox);
                core::matrix4 tmp_matrix;
                tmp_matrix.buildProjectionMatrixOrthoLH(trackbox.MinEdge.X, trackbox.MaxEdge.X,
                    trackbox.MaxEdge.Y, trackbox.MinEdge.Y,
                    30, trackbox.MaxEdge.Z);
                m_suncam->setProjectionMatrix(tmp_matrix, true);
                m_suncam->render();
            }
            rsm_matrix = getVideoDriver()->getTransform(video::ETS_PROJECTION) * getVideoDriver()->getTransform(video::ETS_VIEW);
            m_rsm_matrix_initialized = true;
            m_rsm_map_available = false;
        }
        rh_extend = core::vector3df(128, 64, 128);
        core::vector3df campos = camnode->getAbsolutePosition();
        core::vector3df translation(8 * floor(campos.X / 8), 8 * floor(campos.Y / 8), 8 * floor(campos.Z / 8));
        rh_matrix.setTranslation(translation);


        assert(sun_ortho_matrix.size() == 4);
        // reset normal camera
        camnode->setNearValue(oldnear);
        camnode->setFarValue(oldfar);
        camnode->render();

        size_t size = irr_driver->getShadowViewProj().size();
        for (unsigned i = 0; i < size; i++)
            memcpy(&tmp[16 * i + 80], irr_driver->getShadowViewProj()[i].pointer(), 16 * sizeof(float));
    }

    tmp[144] = float(width);
    tmp[145] = float(height);
    glBindBuffer(GL_UNIFORM_BUFFER, SharedObject::ViewProjectionMatrixesUBO);
    if (CVS->isSDSMEnabled())
    {
        glBufferSubData(GL_UNIFORM_BUFFER, 0, (16 * 5) * sizeof(float), tmp);
        glBufferSubData(GL_UNIFORM_BUFFER, (16 * 9) * sizeof(float), 2 * sizeof(float), &tmp[144]);
    }
    else
        glBufferSubData(GL_UNIFORM_BUFFER, 0, (16 * 9 + 2) * sizeof(float), tmp);
}

<|MERGE_RESOLUTION|>--- conflicted
+++ resolved
@@ -108,38 +108,9 @@
 void IrrDriver::UpdateSplitAndLightcoordRangeFromComputeShaders(size_t width, size_t height)
 {
     // Value that should be kept between multiple calls
-<<<<<<< HEAD
-    static GLuint ssbo[2];
-    static GLsync LightcoordBBFence = 0;
-    static float tmpshadowSplit[5] = { 1., 5., 20., 50., 150. };
-    // Currently unused code, that will be used later so please DON'T remove
-    //static Histogram *Hist[2];
-    //static size_t currentHist = 0;
-    //static GLuint ssboSplit[2];
-
-    if (!LightcoordBBFence)
-    {
-        glGenBuffers(2, ssbo);
-        glBindBuffer(GL_SHADER_STORAGE_BUFFER, ssbo[0]);
-        glBufferStorage(GL_SHADER_STORAGE_BUFFER, 4 * sizeof(CascadeBoundingBox), 0, GL_MAP_PERSISTENT_BIT | GL_MAP_COHERENT_BIT | GL_MAP_READ_BIT | GL_MAP_WRITE_BIT);
-        CBB[0] = (CascadeBoundingBox *)glMapBufferRange(GL_SHADER_STORAGE_BUFFER, 0, 4 * sizeof(CascadeBoundingBox), GL_MAP_PERSISTENT_BIT | GL_MAP_COHERENT_BIT | GL_MAP_READ_BIT | GL_MAP_WRITE_BIT);
-        glBindBuffer(GL_SHADER_STORAGE_BUFFER, ssbo[1]);
-        glBufferStorage(GL_SHADER_STORAGE_BUFFER, 4 * sizeof(CascadeBoundingBox), 0, GL_MAP_PERSISTENT_BIT | GL_MAP_COHERENT_BIT | GL_MAP_READ_BIT | GL_MAP_WRITE_BIT);
-        CBB[1] = (CascadeBoundingBox *)glMapBufferRange(GL_SHADER_STORAGE_BUFFER, 0, 4 * sizeof(CascadeBoundingBox), GL_MAP_PERSISTENT_BIT | GL_MAP_COHERENT_BIT | GL_MAP_READ_BIT | GL_MAP_WRITE_BIT);
-
-        /*        glGenBuffers(2, ssboSplit);
-        glBindBuffer(GL_SHADER_STORAGE_BUFFER, ssboSplit[0]);
-        glBufferStorage(GL_SHADER_STORAGE_BUFFER, sizeof(Histogram), 0, GL_MAP_PERSISTENT_BIT | GL_MAP_COHERENT_BIT | GL_MAP_READ_BIT | GL_MAP_WRITE_BIT);
-        Hist[0] = (Histogram *)glMapBufferRange(GL_SHADER_STORAGE_BUFFER, 0, sizeof(Histogram), GL_MAP_PERSISTENT_BIT | GL_MAP_COHERENT_BIT | GL_MAP_READ_BIT | GL_MAP_WRITE_BIT);
-        glBindBuffer(GL_SHADER_STORAGE_BUFFER, ssboSplit[1]);
-        glBufferStorage(GL_SHADER_STORAGE_BUFFER, sizeof(Histogram), 0, GL_MAP_PERSISTENT_BIT | GL_MAP_COHERENT_BIT | GL_MAP_READ_BIT | GL_MAP_WRITE_BIT);
-        Hist[1] = (Histogram *)glMapBufferRange(GL_SHADER_STORAGE_BUFFER, 0, sizeof(Histogram), GL_MAP_PERSISTENT_BIT | GL_MAP_COHERENT_BIT | GL_MAP_READ_BIT | GL_MAP_WRITE_BIT);*/
-    }
-=======
     static bool ssboInit = false;
     static GLuint CBBssbo, tempShadowMatssbo;
     CascadeBoundingBox InitialCBB[4];
->>>>>>> 33feb60d
 
     for (unsigned i = 0; i < 4; i++)
     {
