--- conflicted
+++ resolved
@@ -99,15 +99,11 @@
     }
 #endif
 
-<<<<<<< HEAD
-    m_slipstream_ticks = 0;
-=======
     m_slipstream_time      = 0.0f;
     m_bonus_time           = 0.0f;
     m_bonus_active         = false;
     m_current_target_id    = -1;//should not match a real possible kart ID
     m_previous_target_id   = -1;
->>>>>>> be8ae4dc
 
     //The kart starts at 0 speed anyway
     float length = 0.0f;
@@ -212,14 +208,9 @@
 /** Called at re-start of a race. */
 void SlipStream::reset()
 {
-<<<<<<< HEAD
-    m_slipstream_mode  = SS_NONE;
-    m_slipstream_ticks = 0;
-=======
     m_slipstream_mode = SS_NONE;
     m_slipstream_time = 0;
-    m_bonus_time = 0;
->>>>>>> be8ae4dc
+    m_bonus_time      = 0;
 
     // Reset a potential max speed increase
     m_kart->increaseMaxSpeed(MaxSpeed::MS_INCREASE_SLIPSTREAM, 0, 0, 0, 0);
@@ -294,14 +285,6 @@
     const float         f              = 2*M_PI/float(num_segments);
     SP::SPMeshBuffer* buffer           = new SP::SPMeshBuffer();
 
-<<<<<<< HEAD
-    static_cast<SP::SPPerObjectUniform*>(buffer)->addAssignerFunction
-        ("custom_alpha", [this](SP::SPUniformAssigner* ua)->void
-        {
-            // In sp shader it's assigned reverse by 1.0 - custom_alpha
-            ua->setValue(1.0f - stk_config->ticks2Time(m_slipstream_ticks));
-        });
-=======
     if(!bonus_mesh)
     {
         static_cast<SP::SPPerObjectUniform*>(buffer)->addAssignerFunction
@@ -320,7 +303,6 @@
                 ua->setValue(1.0f - m_bonus_time);
             });
     }
->>>>>>> be8ae4dc
 
     std::vector<uint16_t> indices;
     std::vector<video::S3DVertexSkinnedMesh> vertices;
@@ -457,39 +439,11 @@
 */
 bool SlipStream::isSlipstreamReady() const
 {
-<<<<<<< HEAD
-    return m_slipstream_ticks>
-        m_kart->getKartProperties()->getSlipstreamCollectTicks();
-}   // isSlipstreamReady
-
-//-----------------------------------------------------------------------------
-/** Returns the additional force being applied to the kart because of
- *  slipstreaming.
- */
-void SlipStream::updateSlipstreamPower()
-{
-    // See if we are currently using accumulated slipstream credits:
-    // -------------------------------------------------------------
-    if(m_slipstream_mode==SS_USE)
-    {
-        setIntensity(2.0f, NULL);
-        const KartProperties *kp = m_kart->getKartProperties();
-        m_kart->increaseMaxSpeed(MaxSpeed::MS_INCREASE_SLIPSTREAM,
-                                kp->getSlipstreamMaxSpeedIncrease(),
-                                kp->getSlipstreamAddPower(),
-                                kp->getSlipstreamDuration(),
-                                kp->getSlipstreamFadeOutTicks());
-    }
-}   // upateSlipstreamPower
-
-//-----------------------------------------------------------------------------
-=======
     return m_slipstream_time>
         m_kart->getKartProperties()->getSlipstreamMinCollectTime();
 }   // isSlipstreamReady
 
 //-----------------------------------------------------------------------------
->>>>>>> be8ae4dc
 /** Sets the color of the debug mesh (which shows the area in which slipstream
  *  can be accumulated).
  *  Color codes:
@@ -667,28 +621,20 @@
         || m_kart->isGhostKart())
         return;
 
-<<<<<<< HEAD
-    MovingTexture::update(stk_config->ticks2Time(ticks));
-=======
     //there is no slipstreaming at low speed
     //and the quad may do weird things if going in reverse
     if(m_kart->getSpeed() > 1.0f)
     {
         updateQuad();
     }
->>>>>>> be8ae4dc
-
+
+    float dt = stk_config->ticks2Time(ticks);
 #ifndef SERVER_ONLY
     if (CVS->isGLSL())
     {
-<<<<<<< HEAD
-        m_slipstream_ticks -= ticks;
-        if(m_slipstream_ticks<0) m_slipstream_mode=SS_NONE;
-=======
         m_moving->update(dt);
         m_moving_fast->update(dt);
         m_moving_bonus->update(dt);
->>>>>>> be8ae4dc
     }
 #endif
 
@@ -786,7 +732,7 @@
         // (additional target_kart_length because that kart's center
         // is not the center of rotation of the slipstreaming quad)
         Vec3 delta = m_kart->getXYZ() - m_target_kart->getXYZ();
-        float l    = kp_target->getSlipstreamLength()*1.1;//Outer quad margin
+        float l    = kp_target->getSlipstreamLength()*1.1f;//Outer quad margin
         float speed_factor = m_target_kart->getSpeed()
                             /kp_target->getSlipstreamBaseSpeed();
         l = l*speed_factor + m_target_kart->getKartLength()
@@ -876,12 +822,13 @@
 
         m_slipstream_time = 0.0f;
         m_bonus_active = true;
+        int fade_out = kp->getSlipstreamFadeOutTicks();
         m_kart->instantSpeedIncrease(MaxSpeed::MS_INCREASE_SLIPSTREAM,
                                 kp->getSlipstreamMaxSpeedIncrease(),
                                 kp->getSlipstreamMaxSpeedIncrease(),
                                 kp->getSlipstreamAddPower(),
                                 m_bonus_time,
-                                kp->getSlipstreamFadeOutTime());
+                                stk_config->ticks2Time(fade_out)      );
     }
 
     if(!is_sstreaming)
@@ -895,24 +842,6 @@
             m_target_kart->getSlipstream()
                          ->setDebugColor(video::SColor(255, 0, 255, 0),true);
 
-<<<<<<< HEAD
-        if(isSlipstreamReady())
-        {
-            // The first time slipstream is ready after collecting
-            // and you are leaving the slipstream area, you get a
-            // zipper bonus.
-            if(m_slipstream_mode==SS_COLLECT)
-            {
-                m_slipstream_mode = SS_USE;
-                m_kart->handleZipper();
-                m_slipstream_ticks = kp->getSlipstreamCollectTicks();
-                return;
-            }
-        }
-        m_slipstream_ticks -= ticks;
-        if(m_slipstream_ticks<0) m_slipstream_mode = SS_NONE;
-        setIntensity(0, NULL);
-=======
         }
         //Reduces the easiness of reusing most of the accumulated time with another kart
         if(is_outer_sstreaming)
@@ -927,29 +856,11 @@
             updateBonusTexture();
         }
 #endif
->>>>>>> be8ae4dc
         return;
     }   // if !is_sstreaming
 
     if(UserConfigParams::m_slipstream_debug &&
         m_kart->getController()->isLocalPlayerController())
-<<<<<<< HEAD
-        m_target_kart->getSlipstream()
-                     ->setDebugColor(video::SColor(255, 0, 255, 0));
-    // Accumulate slipstream credits now
-    
-    if (m_slipstream_mode == SS_NONE)
-        m_slipstream_ticks = ticks;
-    else
-        m_slipstream_ticks += ticks;
-
-    if(isSlipstreamReady())
-        m_kart->setSlipstreamEffect(9.0f);
-    setIntensity(stk_config->ticks2Time(m_slipstream_ticks), m_target_kart);
-
-    m_slipstream_mode = SS_COLLECT;
-    if (m_slipstream_ticks > kp->getSlipstreamCollectTicks())
-=======
         m_target_kart->getSlipstream()->setDebugColor(video::SColor(255, 128, 255, 0),false);
 
     // Accumulate slipstream credits now
@@ -975,7 +886,6 @@
         m_kart->setSlipstreamEffect(9.0f);
 #ifndef SERVER_ONLY
     if (CVS->isGLSL())
->>>>>>> be8ae4dc
     {
         updateSlipstreamingTextures(m_slipstream_time, m_target_kart);
         updateBonusTexture();
