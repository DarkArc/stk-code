--- conflicted
+++ resolved
@@ -169,11 +169,10 @@
     {
         GLMesh *mesh = MeshSolidMaterial[MAT_GRASS][i];
         ListInstancedMatGrass::getInstance()->push_back(STK::make_tuple(mesh, instance_pos.size() / 9, windDir, cb->getPosition()));
-<<<<<<< HEAD
     }
-=======
 
-    for (auto mesh : MeshSolidMaterial[MAT_NORMAL_MAP])
+    for(unsigned i = 0; i < MeshSolidMaterial[MAT_NORMAL_MAP].size(); i++)
+    {
+        GLMesh *mesh = MeshSolidMaterial[MAT_NORMAL_MAP][i];
         ListInstancedMatNormalMap::getInstance()->push_back(STK::make_tuple(mesh, instance_pos.size() / 9));
->>>>>>> 5f78f268
-}+    }