--- conflicted
+++ resolved
@@ -306,15 +306,9 @@
       glTexParameteri(GL_TEXTURE_CUBE_MAP, GL_TEXTURE_MIN_FILTER, GL_LINEAR);
   }
 
-<<<<<<< HEAD
-  MeshShader::SphereMapShader
-            ::setUniforms(ModelViewProjectionMatrix, irr_driver->getViewMatrix().getTransposed(),
-                          TransposeInverseModelView, irr_driver->getInvProjMatrix(),
-                          core::vector2df(float(UserConfigParams::m_width), float(UserConfigParams::m_height)));
-=======
-  MeshShader::SphereMapShader::setUniforms(ModelMatrix, InverseModelMatrix, core::vector2df(UserConfigParams::m_width, UserConfigParams::m_height));
->>>>>>> cbc677fe
-
+  MeshShader::SphereMapShader::setUniforms(ModelMatrix, InverseModelMatrix, 
+                                           core::vector2df(float(UserConfigParams::m_width), 
+                                                           float(UserConfigParams::m_height)));
   assert(mesh.vao_second_pass);
   glBindVertexArray(mesh.vao_second_pass);
   glDrawElements(ptype, count, itype, 0);
