--- conflicted
+++ resolved
@@ -1199,15 +1199,11 @@
                 ModalDialog::getCurrent()->onUpdate(dt);
                 dialog_opened = true;
             }
-<<<<<<< HEAD
-            else if(getCurrentScreen())
-=======
             
             Screen* screen = getCurrentScreen();
 
             if (screen != NULL && 
                 (!dialog_opened || screen->getUpdateInBackground()))
->>>>>>> 8f55f249
             {
                 screen->onUpdate(elapsed_time);
             }
