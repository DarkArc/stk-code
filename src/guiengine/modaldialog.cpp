--- conflicted
+++ resolved
@@ -187,14 +187,8 @@
 {
     if(modalWindow != NULL) delete modalWindow;
     modalWindow = NULL;
-<<<<<<< HEAD
-    GUIEngine::Screen* scr = GUIEngine::getCurrentScreen();
-    if (scr)
-        scr->onDialogClose();
-=======
     if(GUIEngine::getCurrentScreen() != NULL)
         GUIEngine::getCurrentScreen()->onDialogClose();
->>>>>>> 8c1d84ce
 }
 
 // ----------------------------------------------------------------------------
