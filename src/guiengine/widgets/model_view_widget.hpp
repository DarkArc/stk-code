//  SuperTuxKart - a fun racing game with go-kart
//  Copyright (C) 2009-2015 Marianne Gagnon
//
//  This program is free software; you can redistribute it and/or
//  modify it under the terms of the GNU General Public License
//  as published by the Free Software Foundation; either version 3
//  of the License, or (at your option) any later version.
//
//  This program is distributed in the hope that it will be useful,
//  but WITHOUT ANY WARRANTY; without even the implied warranty of
//  MERCHANTABILITY or FITNESS FOR A PARTICULAR PURPOSE.  See the
//  GNU General Public License for more details.
//
//  You should have received a copy of the GNU General Public License
//  along with this program; if not, write to the Free Software
//  Foundation, Inc., 59 Temple Place - Suite 330, Boston, MA  02111-1307, USA.



#ifndef HEADER_MODELVIEW_HPP
#define HEADER_MODELVIEW_HPP

#include <IMesh.h>

#include "graphics/irr_driver.hpp"
#include "graphics/render_info.hpp"
#include "guiengine/widgets/icon_button_widget.hpp"
#include "utils/aligned_array.hpp"
#include "utils/leak_check.hpp"
#include "utils/ptr_vector.hpp"

namespace GUIEngine
{
    /** \brief A model view widget.
      * \ingroup widgetsgroup
      */
    class ModelViewWidget : public IconButtonWidget
    {
        enum RotationMode
        {
            ROTATE_OFF,
            ROTATE_CONTINUOUSLY,
            ROTATE_TO
        };
        RotationMode m_rotation_mode;
        float m_rotation_speed;
        float m_rotation_target;

        PtrVector<scene::IMesh, REF> m_models;
        AlignedArray<Vec3> m_model_location;
        AlignedArray<Vec3> m_model_scale;
        std::vector<int> m_model_frames;
<<<<<<< HEAD
        
        std::unique_ptr<RenderTarget> m_render_target;
        
=======
        std::vector<bool> m_model_render_info_affected;

        RTT* m_rtt_provider;
        IrrDriver::RTTProvider* m_old_rtt_provider;

>>>>>>> 5b4d8e1f
        float angle;

        bool m_rtt_unsupported;

        scene::ISceneNode          *m_rtt_main_node;

        scene::ICameraSceneNode    *m_camera;

        scene::ISceneNode          *m_light;

<<<<<<< HEAD
=======
        FrameBuffer                *m_frame_buffer;
        video::ITexture            *m_texture;

        RenderInfo                 m_render_info;

>>>>>>> 5b4d8e1f
    public:

        LEAK_CHECK()

        ModelViewWidget();
        virtual ~ModelViewWidget();

        void add();
        void clearModels();
        void addModel(irr::scene::IMesh* mesh,
                      const Vec3& location = Vec3(0,0,0),
                      const Vec3& scale = Vec3(1,1,1),
                      const int frame=-1,
                      bool all_parts_colorized = false);

        void update(float delta);

        virtual void elementRemoved();

        /** Disables any model rotation */
        void setRotateOff();

        /** Makes the model rotate at given speed (in degrees per second) */
        void setRotateContinuously(float speed);

        /** Rotate to 'targetAngle' in degrees at given speed (in degrees per second) */
        void setRotateTo(float targetAngle, float speed);

        /** Returns information if currently kart is rotating */
        bool isRotating();

        void clearRttProvider();

        void setupRTTScene();

<<<<<<< HEAD
        void drawRTTScene(const irr::core::rect<s32>& dest_rect) const;

=======
        FrameBuffer* getFrameBuffer()       { return m_frame_buffer; }
        video::ITexture* getTexture()            { return m_texture; }
        RenderInfo& getModelViewRenderInfo() { return m_render_info; }
>>>>>>> 5b4d8e1f
    };

}

#endif<|MERGE_RESOLUTION|>--- conflicted
+++ resolved
@@ -49,18 +49,11 @@
         PtrVector<scene::IMesh, REF> m_models;
         AlignedArray<Vec3> m_model_location;
         AlignedArray<Vec3> m_model_scale;
-        std::vector<int> m_model_frames;
-<<<<<<< HEAD
-        
+        std::vector<int> m_model_frames;  
+        std::vector<bool> m_model_render_info_affected;
+              
         std::unique_ptr<RenderTarget> m_render_target;
         
-=======
-        std::vector<bool> m_model_render_info_affected;
-
-        RTT* m_rtt_provider;
-        IrrDriver::RTTProvider* m_old_rtt_provider;
-
->>>>>>> 5b4d8e1f
         float angle;
 
         bool m_rtt_unsupported;
@@ -71,14 +64,8 @@
 
         scene::ISceneNode          *m_light;
 
-<<<<<<< HEAD
-=======
-        FrameBuffer                *m_frame_buffer;
-        video::ITexture            *m_texture;
-
         RenderInfo                 m_render_info;
 
->>>>>>> 5b4d8e1f
     public:
 
         LEAK_CHECK()
@@ -114,14 +101,9 @@
 
         void setupRTTScene();
 
-<<<<<<< HEAD
         void drawRTTScene(const irr::core::rect<s32>& dest_rect) const;
 
-=======
-        FrameBuffer* getFrameBuffer()       { return m_frame_buffer; }
-        video::ITexture* getTexture()            { return m_texture; }
         RenderInfo& getModelViewRenderInfo() { return m_render_info; }
->>>>>>> 5b4d8e1f
     };
 
 }
