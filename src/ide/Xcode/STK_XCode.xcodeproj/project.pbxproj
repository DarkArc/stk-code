// !$*UTF8*$!
{
	archiveVersion = 1;
	classes = {
	};
	objectVersion = 42;
	objects = {

/* Begin PBXBuildFile section */
		3E0B8BE813CD220D00116B18 /* fribidi.framework in Frameworks */ = {isa = PBXBuildFile; fileRef = 3E0B8BE413CD220A00116B18 /* fribidi.framework */; };
		3E0B8BE913CD220D00116B18 /* IrrFramework.framework in Frameworks */ = {isa = PBXBuildFile; fileRef = 3E0B8BE513CD220C00116B18 /* IrrFramework.framework */; };
		3E0B8BEA13CD220D00116B18 /* Ogg.framework in Frameworks */ = {isa = PBXBuildFile; fileRef = 3E0B8BE613CD220C00116B18 /* Ogg.framework */; };
		3E0B8BEB13CD220D00116B18 /* Vorbis.framework in Frameworks */ = {isa = PBXBuildFile; fileRef = 3E0B8BE713CD220D00116B18 /* Vorbis.framework */; };
		95017B41124698C400C90D56 /* help_screen_4.cpp in Sources */ = {isa = PBXBuildFile; fileRef = 95017B3F124698C400C90D56 /* help_screen_4.cpp */; };
		9507E9B70FC1CCE900BD2B92 /* stk.icns in Resources */ = {isa = PBXBuildFile; fileRef = 9507E9B60FC1CCE900BD2B92 /* stk.icns */; };
		9507E9D20FC1CDCE00BD2B92 /* OpenAL.framework in Copy frameworks */ = {isa = PBXBuildFile; fileRef = 9551C7FA0FC1B63C00DB481B /* OpenAL.framework */; };
		950D448C118DEE3C006CFC41 /* CGUISpriteBank.cpp in Sources */ = {isa = PBXBuildFile; fileRef = 950D448A118DEE3C006CFC41 /* CGUISpriteBank.cpp */; };
		950D45D1118E040E006CFC41 /* options_screen_input2.cpp in Sources */ = {isa = PBXBuildFile; fileRef = 950D45CF118E040E006CFC41 /* options_screen_input2.cpp */; };
		9516B07E12629C4E005F9493 /* sfx_buffer.cpp in Sources */ = {isa = PBXBuildFile; fileRef = 9516B07C12629C4E005F9493 /* sfx_buffer.cpp */; };
		951B50AE12C9698B004F6993 /* xml_writer.cpp in Sources */ = {isa = PBXBuildFile; fileRef = 951B50AD12C9698B004F6993 /* xml_writer.cpp */; };
		951BC65E0FFAF290006B5FF1 /* ipo.cpp in Sources */ = {isa = PBXBuildFile; fileRef = 951BC65C0FFAF290006B5FF1 /* ipo.cpp */; };
		9522F125107948AD0067ECF5 /* main_menu_screen.cpp in Sources */ = {isa = PBXBuildFile; fileRef = 9522F124107948AD0067ECF5 /* main_menu_screen.cpp */; };
		9522F15B107949780067ECF5 /* race_setup_screen.cpp in Sources */ = {isa = PBXBuildFile; fileRef = 9522F15A107949780067ECF5 /* race_setup_screen.cpp */; };
		9522F15E10794A350067ECF5 /* tracks_screen.cpp in Sources */ = {isa = PBXBuildFile; fileRef = 9522F15C10794A350067ECF5 /* tracks_screen.cpp */; };
		9522F1E010795E8A0067ECF5 /* help_screen_1.cpp in Sources */ = {isa = PBXBuildFile; fileRef = 9522F1DE10795E8A0067ECF5 /* help_screen_1.cpp */; };
		9522F1E510795EFF0067ECF5 /* help_screen_2.cpp in Sources */ = {isa = PBXBuildFile; fileRef = 9522F1E210795EFF0067ECF5 /* help_screen_2.cpp */; };
		9522F1E610795EFF0067ECF5 /* help_screen_3.cpp in Sources */ = {isa = PBXBuildFile; fileRef = 9522F1E410795EFF0067ECF5 /* help_screen_3.cpp */; };
		9522F1F0107961560067ECF5 /* options_screen_input.cpp in Sources */ = {isa = PBXBuildFile; fileRef = 9522F1EB107961560067ECF5 /* options_screen_input.cpp */; };
		9522F1F1107961560067ECF5 /* options_screen_players.cpp in Sources */ = {isa = PBXBuildFile; fileRef = 9522F1ED107961560067ECF5 /* options_screen_players.cpp */; };
		9524739610497C75000C197E /* dynamic_ribbon_widget.cpp in Sources */ = {isa = PBXBuildFile; fileRef = 9524739510497C75000C197E /* dynamic_ribbon_widget.cpp */; };
		95251F3D12554AB200505BA5 /* check_lap.cpp in Sources */ = {isa = PBXBuildFile; fileRef = 95251F3B12554AB200505BA5 /* check_lap.cpp */; };
		9525B71411C851D30094BD96 /* CBatchingMesh.cpp in Sources */ = {isa = PBXBuildFile; fileRef = 9525B71211C851D30094BD96 /* CBatchingMesh.cpp */; };
		95263DEC0FD7471900CF5F92 /* grand_prix_data.cpp in Sources */ = {isa = PBXBuildFile; fileRef = 95263DE00FD7471900CF5F92 /* grand_prix_data.cpp */; };
		95263DED0FD7471900CF5F92 /* grand_prix_manager.cpp in Sources */ = {isa = PBXBuildFile; fileRef = 95263DE20FD7471900CF5F92 /* grand_prix_manager.cpp */; };
		95263DEE0FD7471900CF5F92 /* highscore_manager.cpp in Sources */ = {isa = PBXBuildFile; fileRef = 95263DE40FD7471900CF5F92 /* highscore_manager.cpp */; };
		95263DEF0FD7471900CF5F92 /* highscores.cpp in Sources */ = {isa = PBXBuildFile; fileRef = 95263DE60FD7471900CF5F92 /* highscores.cpp */; };
		95263DF00FD7471900CF5F92 /* history.cpp in Sources */ = {isa = PBXBuildFile; fileRef = 95263DE80FD7471900CF5F92 /* history.cpp */; };
		95263DF10FD7471900CF5F92 /* race_manager.cpp in Sources */ = {isa = PBXBuildFile; fileRef = 95263DEA0FD7471900CF5F92 /* race_manager.cpp */; };
		9527AA4513CFC345009188DB /* IrrFramework.framework in Copy frameworks */ = {isa = PBXBuildFile; fileRef = 9538E2E812C2682B00172896 /* IrrFramework.framework */; };
		9528C71612D69494006E9167 /* particle_kind_manager.cpp in Sources */ = {isa = PBXBuildFile; fileRef = 9528C71412D69494006E9167 /* particle_kind_manager.cpp */; };
		9528CC241291E7A10078A5EF /* binding.cpp in Sources */ = {isa = PBXBuildFile; fileRef = 9528CC221291E7A10078A5EF /* binding.cpp */; };
		952997C715B205DE0028301A /* cutscene_world.cpp in Sources */ = {isa = PBXBuildFile; fileRef = 952997BF15B205DE0028301A /* cutscene_world.cpp */; };
		952997C815B205DE0028301A /* demo_world.cpp in Sources */ = {isa = PBXBuildFile; fileRef = 952997C115B205DE0028301A /* demo_world.cpp */; };
		952997C915B205DE0028301A /* game_tutorial.cpp in Sources */ = {isa = PBXBuildFile; fileRef = 952997C315B205DE0028301A /* game_tutorial.cpp */; };
		952997ED15B206890028301A /* skidding_ai.cpp in Sources */ = {isa = PBXBuildFile; fileRef = 952997EA15B206890028301A /* skidding_ai.cpp */; };
		952997FB15B206D90028301A /* abstract_kart_animation.cpp in Sources */ = {isa = PBXBuildFile; fileRef = 952997F315B206D90028301A /* abstract_kart_animation.cpp */; };
		952997FC15B206D90028301A /* cannon_animation.cpp in Sources */ = {isa = PBXBuildFile; fileRef = 952997F515B206D90028301A /* cannon_animation.cpp */; };
		952997FD15B206D90028301A /* explosion_animation.cpp in Sources */ = {isa = PBXBuildFile; fileRef = 952997F715B206D90028301A /* explosion_animation.cpp */; };
		952997FE15B206D90028301A /* rescue_animation.cpp in Sources */ = {isa = PBXBuildFile; fileRef = 952997F915B206D90028301A /* rescue_animation.cpp */; };
		9529980315B2070C0028301A /* cutscene_gui.cpp in Sources */ = {isa = PBXBuildFile; fileRef = 9529980115B2070C0028301A /* cutscene_gui.cpp */; };
		9529980715B2072E0028301A /* player.cpp in Sources */ = {isa = PBXBuildFile; fileRef = 9529980615B2072E0028301A /* player.cpp */; };
		9529980C15B207450028301A /* check_cannon.cpp in Sources */ = {isa = PBXBuildFile; fileRef = 9529980A15B207450028301A /* check_cannon.cpp */; };
		9529981115B207740028301A /* show_curve.cpp in Sources */ = {isa = PBXBuildFile; fileRef = 9529980F15B207740028301A /* show_curve.cpp */; };
		952A1545103F66D600B1895D /* camera.cpp in Sources */ = {isa = PBXBuildFile; fileRef = 952A152D103F66D600B1895D /* camera.cpp */; };
		952A1546103F66D600B1895D /* explosion.cpp in Sources */ = {isa = PBXBuildFile; fileRef = 952A152F103F66D600B1895D /* explosion.cpp */; };
		952A1547103F66D600B1895D /* irr_driver.cpp in Sources */ = {isa = PBXBuildFile; fileRef = 952A1531103F66D600B1895D /* irr_driver.cpp */; };
		952A1548103F66D600B1895D /* material.cpp in Sources */ = {isa = PBXBuildFile; fileRef = 952A1533103F66D600B1895D /* material.cpp */; };
		952A1549103F66D600B1895D /* material_manager.cpp in Sources */ = {isa = PBXBuildFile; fileRef = 952A1535103F66D600B1895D /* material_manager.cpp */; };
		952A154A103F66D600B1895D /* mesh_tools.cpp in Sources */ = {isa = PBXBuildFile; fileRef = 952A1537103F66D600B1895D /* mesh_tools.cpp */; };
		952A154B103F66D600B1895D /* moving_texture.cpp in Sources */ = {isa = PBXBuildFile; fileRef = 952A1539103F66D600B1895D /* moving_texture.cpp */; };
		952A154D103F66D600B1895D /* shadow.cpp in Sources */ = {isa = PBXBuildFile; fileRef = 952A153D103F66D600B1895D /* shadow.cpp */; };
		952A154E103F66D600B1895D /* skid_marks.cpp in Sources */ = {isa = PBXBuildFile; fileRef = 952A153F103F66D600B1895D /* skid_marks.cpp */; };
		952A1554103F68D000B1895D /* profile_world.cpp in Sources */ = {isa = PBXBuildFile; fileRef = 952A1552103F68D000B1895D /* profile_world.cpp */; };
		95376CAF1320784100C842A4 /* lod_node.cpp in Sources */ = {isa = PBXBuildFile; fileRef = 95376CAD1320784100C842A4 /* lod_node.cpp */; };
		953789730FC7829100DD1F8E /* graph_node.cpp in Sources */ = {isa = PBXBuildFile; fileRef = 953789720FC7829100DD1F8E /* graph_node.cpp */; };
		953789820FC7831400DD1F8E /* quad.cpp in Sources */ = {isa = PBXBuildFile; fileRef = 953789810FC7831400DD1F8E /* quad.cpp */; };
		9538A56012CD094200CE3220 /* addon.cpp in Sources */ = {isa = PBXBuildFile; fileRef = 9538A55E12CD094200CE3220 /* addon.cpp */; };
		9538E2B912C25D6800172896 /* addons_manager.cpp in Sources */ = {isa = PBXBuildFile; fileRef = 9538E2B512C25D6800172896 /* addons_manager.cpp */; };
		9538E2BA12C25D6800172896 /* network_http.cpp in Sources */ = {isa = PBXBuildFile; fileRef = 9538E2B712C25D6800172896 /* network_http.cpp */; };
		95395A77129DFE130079BCE7 /* message_dialog.cpp in Sources */ = {isa = PBXBuildFile; fileRef = 95395A75129DFE130079BCE7 /* message_dialog.cpp */; };
		953A959D13367D6E00D86B4D /* options_screen_ui.cpp in Sources */ = {isa = PBXBuildFile; fileRef = 953A959B13367D6E00D86B4D /* options_screen_ui.cpp */; };
		953F8B2111F7C13C00205E66 /* scalable_font.cpp in Sources */ = {isa = PBXBuildFile; fileRef = 953F8B1F11F7C13C00205E66 /* scalable_font.cpp */; };
		9542FC7712D3BDB000C00366 /* particle_emitter.cpp in Sources */ = {isa = PBXBuildFile; fileRef = 9542FC7512D3BDB000C00366 /* particle_emitter.cpp */; };
		9542FD4C12D3E0D700C00366 /* particle_kind.cpp in Sources */ = {isa = PBXBuildFile; fileRef = 9542FD4A12D3E0D700C00366 /* particle_kind.cpp */; };
		9543D58F14D36EE3000B0888 /* kart_gfx.cpp in Sources */ = {isa = PBXBuildFile; fileRef = 9543D58D14D36EE3000B0888 /* kart_gfx.cpp */; };
		9543D59E14D38831000B0888 /* select_challenge.cpp in Sources */ = {isa = PBXBuildFile; fileRef = 9543D59D14D38831000B0888 /* select_challenge.cpp */; };
		9545ABCA11E3E38300D3C37A /* progress_bar_widget.cpp in Sources */ = {isa = PBXBuildFile; fileRef = 9545ABC811E3E38300D3C37A /* progress_bar_widget.cpp */; };
		954E4C2D0FF98B6F0047FE3E /* animation_base.cpp in Sources */ = {isa = PBXBuildFile; fileRef = 954E4C250FF98B6E0047FE3E /* animation_base.cpp */; };
		954E4C2F0FF98B6F0047FE3E /* billboard_animation.cpp in Sources */ = {isa = PBXBuildFile; fileRef = 954E4C290FF98B6E0047FE3E /* billboard_animation.cpp */; };
		954E4C300FF98B6F0047FE3E /* three_d_animation.cpp in Sources */ = {isa = PBXBuildFile; fileRef = 954E4C2B0FF98B6E0047FE3E /* three_d_animation.cpp */; };
		9551B27111DC0D4D002DD140 /* addons_screen.cpp in Sources */ = {isa = PBXBuildFile; fileRef = 9551B26D11DC0D4D002DD140 /* addons_screen.cpp */; };
		9551B27C11DC0D6A002DD140 /* zip.cpp in Sources */ = {isa = PBXBuildFile; fileRef = 9551B27811DC0D6A002DD140 /* zip.cpp */; };
		9551C8270FC1B72500DB481B /* music_information.cpp in Sources */ = {isa = PBXBuildFile; fileRef = 95C2AC280F296540000D3E5D /* music_information.cpp */; };
		9551C8280FC1B72500DB481B /* music_ogg.cpp in Sources */ = {isa = PBXBuildFile; fileRef = 95C2AC2A0F296540000D3E5D /* music_ogg.cpp */; };
		9551C8290FC1B72500DB481B /* sfx_manager.cpp in Sources */ = {isa = PBXBuildFile; fileRef = 95C2AC2D0F296540000D3E5D /* sfx_manager.cpp */; };
		9551C82A0FC1B72500DB481B /* sfx_openal.cpp in Sources */ = {isa = PBXBuildFile; fileRef = 95C2AC2F0F296540000D3E5D /* sfx_openal.cpp */; };
		9551C8900FC1B72500DB481B /* challenge.cpp in Sources */ = {isa = PBXBuildFile; fileRef = 95C2AE260F296541000D3E5D /* challenge.cpp */; };
		9551C8910FC1B72500DB481B /* challenge_data.cpp in Sources */ = {isa = PBXBuildFile; fileRef = 95C2AE280F296541000D3E5D /* challenge_data.cpp */; };
		9551C8920FC1B72500DB481B /* unlock_manager.cpp in Sources */ = {isa = PBXBuildFile; fileRef = 95C2AE2A0F296541000D3E5D /* unlock_manager.cpp */; };
		9551C8A20FC1B72500DB481B /* attachment.cpp in Sources */ = {isa = PBXBuildFile; fileRef = 95C2B0F60F296545000D3E5D /* attachment.cpp */; };
		9551C8A30FC1B72500DB481B /* attachment_manager.cpp in Sources */ = {isa = PBXBuildFile; fileRef = 95C2B0F80F296545000D3E5D /* attachment_manager.cpp */; };
		9551C8A40FC1B72500DB481B /* bowling.cpp in Sources */ = {isa = PBXBuildFile; fileRef = 95C2B0FA0F296545000D3E5D /* bowling.cpp */; };
		9551C8A60FC1B72500DB481B /* cake.cpp in Sources */ = {isa = PBXBuildFile; fileRef = 95C2B0FE0F296545000D3E5D /* cake.cpp */; };
		9551C8A70FC1B72500DB481B /* flyable.cpp in Sources */ = {isa = PBXBuildFile; fileRef = 95C2B1000F296545000D3E5D /* flyable.cpp */; };
		9551C8A80FC1B72500DB481B /* item.cpp in Sources */ = {isa = PBXBuildFile; fileRef = 95C2B1020F296545000D3E5D /* item.cpp */; };
		9551C8A90FC1B72500DB481B /* item_manager.cpp in Sources */ = {isa = PBXBuildFile; fileRef = 95C2B1040F296545000D3E5D /* item_manager.cpp */; };
		9551C8AA0FC1B72500DB481B /* plunger.cpp in Sources */ = {isa = PBXBuildFile; fileRef = 95C2B1060F296545000D3E5D /* plunger.cpp */; };
		9551C8AB0FC1B72500DB481B /* powerup.cpp in Sources */ = {isa = PBXBuildFile; fileRef = 95C2B1080F296545000D3E5D /* powerup.cpp */; };
		9551C8AC0FC1B72500DB481B /* powerup_manager.cpp in Sources */ = {isa = PBXBuildFile; fileRef = 95C2B10A0F296545000D3E5D /* powerup_manager.cpp */; };
		9551C8AD0FC1B72500DB481B /* projectile_manager.cpp in Sources */ = {isa = PBXBuildFile; fileRef = 95C2B10C0F296545000D3E5D /* projectile_manager.cpp */; };
		9551C8AE0FC1B72500DB481B /* rubber_band.cpp in Sources */ = {isa = PBXBuildFile; fileRef = 95C2B10E0F296545000D3E5D /* rubber_band.cpp */; };
		9551C8AF0FC1B72500DB481B /* kart.cpp in Sources */ = {isa = PBXBuildFile; fileRef = 95C2B1180F296545000D3E5D /* kart.cpp */; };
		9551C8B00FC1B72500DB481B /* kart_model.cpp in Sources */ = {isa = PBXBuildFile; fileRef = 95C2B11B0F296545000D3E5D /* kart_model.cpp */; };
		9551C8B10FC1B72500DB481B /* kart_properties.cpp in Sources */ = {isa = PBXBuildFile; fileRef = 95C2B11D0F296545000D3E5D /* kart_properties.cpp */; };
		9551C8B20FC1B72500DB481B /* kart_properties_manager.cpp in Sources */ = {isa = PBXBuildFile; fileRef = 95C2B11F0F296545000D3E5D /* kart_properties_manager.cpp */; };
		9551C8B30FC1B72500DB481B /* moveable.cpp in Sources */ = {isa = PBXBuildFile; fileRef = 95C2B1210F296545000D3E5D /* moveable.cpp */; };
		9551C8B90FC1B72500DB481B /* main.cpp in Sources */ = {isa = PBXBuildFile; fileRef = 95C2B1360F296545000D3E5D /* main.cpp */; };
		9551C8BA0FC1B72500DB481B /* main_loop.cpp in Sources */ = {isa = PBXBuildFile; fileRef = 95C2B1380F296545000D3E5D /* main_loop.cpp */; };
		9551C8BE0FC1B72500DB481B /* follow_the_leader.cpp in Sources */ = {isa = PBXBuildFile; fileRef = 95C2B14A0F296545000D3E5D /* follow_the_leader.cpp */; };
		9551C8BF0FC1B72500DB481B /* linear_world.cpp in Sources */ = {isa = PBXBuildFile; fileRef = 95C2B14C0F296545000D3E5D /* linear_world.cpp */; };
		9551C8C00FC1B72500DB481B /* standard_race.cpp in Sources */ = {isa = PBXBuildFile; fileRef = 95C2B14E0F296545000D3E5D /* standard_race.cpp */; };
		9551C8C10FC1B72500DB481B /* three_strikes_battle.cpp in Sources */ = {isa = PBXBuildFile; fileRef = 95C2B1500F296545000D3E5D /* three_strikes_battle.cpp */; };
		9551C8C20FC1B72500DB481B /* world.cpp in Sources */ = {isa = PBXBuildFile; fileRef = 95C2B1520F296545000D3E5D /* world.cpp */; };
		9551C8C30FC1B72500DB481B /* connect_message.cpp in Sources */ = {isa = PBXBuildFile; fileRef = 95C2B15D0F296545000D3E5D /* connect_message.cpp */; };
		9551C8C40FC1B72500DB481B /* kart_control_message.cpp in Sources */ = {isa = PBXBuildFile; fileRef = 95C2B1610F296545000D3E5D /* kart_control_message.cpp */; };
		9551C8C50FC1B72500DB481B /* kart_update_message.cpp in Sources */ = {isa = PBXBuildFile; fileRef = 95C2B1630F296545000D3E5D /* kart_update_message.cpp */; };
		9551C8C60FC1B72500DB481B /* message.cpp in Sources */ = {isa = PBXBuildFile; fileRef = 95C2B1650F296545000D3E5D /* message.cpp */; };
		9551C8C70FC1B72500DB481B /* network_kart.cpp in Sources */ = {isa = PBXBuildFile; fileRef = 95C2B1670F296545000D3E5D /* network_kart.cpp */; };
		9551C8C80FC1B72500DB481B /* network_manager.cpp in Sources */ = {isa = PBXBuildFile; fileRef = 95C2B1690F296545000D3E5D /* network_manager.cpp */; };
		9551C8C90FC1B72500DB481B /* race_info_message.cpp in Sources */ = {isa = PBXBuildFile; fileRef = 95C2B16C0F296545000D3E5D /* race_info_message.cpp */; };
		9551C8CA0FC1B72500DB481B /* race_result_message.cpp in Sources */ = {isa = PBXBuildFile; fileRef = 95C2B16F0F296545000D3E5D /* race_result_message.cpp */; };
		9551C8CB0FC1B72500DB481B /* race_state.cpp in Sources */ = {isa = PBXBuildFile; fileRef = 95C2B1720F296545000D3E5D /* race_state.cpp */; };
		9551C8CC0FC1B72500DB481B /* btKart.cpp in Sources */ = {isa = PBXBuildFile; fileRef = 95C2B1800F296545000D3E5D /* btKart.cpp */; };
		9551C8CD0FC1B72500DB481B /* btUprightConstraint.cpp in Sources */ = {isa = PBXBuildFile; fileRef = 95C2B1820F296545000D3E5D /* btUprightConstraint.cpp */; };
		9551C8CE0FC1B72500DB481B /* physics.cpp in Sources */ = {isa = PBXBuildFile; fileRef = 95C2B1870F296545000D3E5D /* physics.cpp */; };
		9551C8D70FC1B72500DB481B /* track.cpp in Sources */ = {isa = PBXBuildFile; fileRef = 95C2B1CF0F296545000D3E5D /* track.cpp */; };
		9551C8D80FC1B72500DB481B /* track_manager.cpp in Sources */ = {isa = PBXBuildFile; fileRef = 95C2B1D10F296545000D3E5D /* track_manager.cpp */; };
		9551C8DA0FC1B72500DB481B /* random_generator.cpp in Sources */ = {isa = PBXBuildFile; fileRef = 95C2B1E20F296546000D3E5D /* random_generator.cpp */; };
		9551C8DC0FC1B72500DB481B /* string_utils.cpp in Sources */ = {isa = PBXBuildFile; fileRef = 95C2B1E60F296546000D3E5D /* string_utils.cpp */; };
		9551C8DD0FC1B72500DB481B /* vec3.cpp in Sources */ = {isa = PBXBuildFile; fileRef = 95C2B1E80F296546000D3E5D /* vec3.cpp */; };
		9551C8DE0FC1B72500DB481B /* terrain_info.cpp in Sources */ = {isa = PBXBuildFile; fileRef = 953EAAAE0F30A4220000D57D /* terrain_info.cpp */; };
		9551C8DF0FC1B72500DB481B /* triangle_mesh.cpp in Sources */ = {isa = PBXBuildFile; fileRef = 953EAAB10F30A4410000D57D /* triangle_mesh.cpp */; };
		9551C8E00FC1B72500DB481B /* translation.cpp in Sources */ = {isa = PBXBuildFile; fileRef = 953EAAB50F30A4650000D57D /* translation.cpp */; };
		9551C8E10FC1B72500DB481B /* xml_node.cpp in Sources */ = {isa = PBXBuildFile; fileRef = 95C65D760F532F7D00BE7BA7 /* xml_node.cpp */; };
		9551C8EC0FC1B72500DB481B /* file_manager.cpp in Sources */ = {isa = PBXBuildFile; fileRef = 9505570E0F6963790056E88C /* file_manager.cpp */; };
		9551C8F60FC1B72500DB481B /* input_manager.cpp in Sources */ = {isa = PBXBuildFile; fileRef = 95A1182A0F77EA3100B18B3D /* input_manager.cpp */; };
		9551C8F70FC1B72500DB481B /* input_device.cpp in Sources */ = {isa = PBXBuildFile; fileRef = 95A1184A0F77FC3900B18B3D /* input_device.cpp */; };
		9551C8F80FC1B72500DB481B /* device_manager.cpp in Sources */ = {isa = PBXBuildFile; fileRef = 95A1187A0F78024E00B18B3D /* device_manager.cpp */; };
		9551C8F90FC1B72500DB481B /* physical_object.cpp in Sources */ = {isa = PBXBuildFile; fileRef = 95CA59F70F82FCB7003323DB /* physical_object.cpp */; };
		9551C8FA0FC1B72500DB481B /* quad_set.cpp in Sources */ = {isa = PBXBuildFile; fileRef = 951C357E0FC05BF400A48379 /* quad_set.cpp */; };
		9551C8FB0FC1B72500DB481B /* quad_graph.cpp in Sources */ = {isa = PBXBuildFile; fileRef = 951C35800FC05BF400A48379 /* quad_graph.cpp */; };
		9551C9F20FC1B7EE00DB481B /* OpenAL.framework in Frameworks */ = {isa = PBXBuildFile; fileRef = 9551C7FA0FC1B63C00DB481B /* OpenAL.framework */; };
		9551CBD10FC1BB7600DB481B /* IOKit.framework in Frameworks */ = {isa = PBXBuildFile; fileRef = 950557640F6968BE0056E88C /* IOKit.framework */; };
		9551CBD20FC1BB7600DB481B /* QuickTime.framework in Frameworks */ = {isa = PBXBuildFile; fileRef = 9505575F0F6968A50056E88C /* QuickTime.framework */; };
		9551CBD30FC1BB7600DB481B /* Carbon.framework in Frameworks */ = {isa = PBXBuildFile; fileRef = 950557570F6968860056E88C /* Carbon.framework */; };
		9551CBD40FC1BB7600DB481B /* AudioUnit.framework in Frameworks */ = {isa = PBXBuildFile; fileRef = 9505574E0F69684D0056E88C /* AudioUnit.framework */; };
		9551CBD50FC1BB7600DB481B /* GLUT.framework in Frameworks */ = {isa = PBXBuildFile; fileRef = 95F423400E26E65B00692113 /* GLUT.framework */; };
		9551CBD60FC1BB7600DB481B /* Cocoa.framework in Frameworks */ = {isa = PBXBuildFile; fileRef = 95F4231E0E26E44800692113 /* Cocoa.framework */; };
		9551CBD70FC1BB7600DB481B /* OpenGL.framework in Frameworks */ = {isa = PBXBuildFile; fileRef = 95F423120E26E3DC00692113 /* OpenGL.framework */; };
		9551CBDA0FC1BB9200DB481B /* AGL.framework in Frameworks */ = {isa = PBXBuildFile; fileRef = 9551CBD90FC1BB9200DB481B /* AGL.framework */; };
		9552C1FB1231249000347B6C /* world_with_rank.cpp in Sources */ = {isa = PBXBuildFile; fileRef = 9552C1F91231249000347B6C /* world_with_rank.cpp */; };
		9553823A10FD4FEC00737979 /* constants.cpp in Sources */ = {isa = PBXBuildFile; fileRef = 9553823910FD4FEC00737979 /* constants.cpp */; };
		9554C4A611F1188000906416 /* race_result_gui.cpp in Sources */ = {isa = PBXBuildFile; fileRef = 9554C4A411F1188000906416 /* race_result_gui.cpp */; };
		9556A880119EF976009C558F /* options_screen_audio.cpp in Sources */ = {isa = PBXBuildFile; fileRef = 9556A87C119EF976009C558F /* options_screen_audio.cpp */; };
		9556A881119EF976009C558F /* options_screen_video.cpp in Sources */ = {isa = PBXBuildFile; fileRef = 9556A87E119EF976009C558F /* options_screen_video.cpp */; };
		955764E612FB67EF005CE479 /* btKartRaycast.cpp in Sources */ = {isa = PBXBuildFile; fileRef = 955764E412FB67EF005CE479 /* btKartRaycast.cpp */; };
		9559DE7F12FF777600350DE8 /* rain.cpp in Sources */ = {isa = PBXBuildFile; fileRef = 9559DE7E12FF777600350DE8 /* rain.cpp */; };
		955DE88310042701006A4F3C /* check_manager.cpp in Sources */ = {isa = PBXBuildFile; fileRef = 955DE88110042701006A4F3C /* check_manager.cpp */; };
		955DE88C1004273B006A4F3C /* check_structure.cpp in Sources */ = {isa = PBXBuildFile; fileRef = 955DE8871004273B006A4F3C /* check_structure.cpp */; };
		9560368C12187EFB00EB96C4 /* layout_manager.cpp in Sources */ = {isa = PBXBuildFile; fileRef = 9560368A12187EFB00EB96C4 /* layout_manager.cpp */; };
		956039BA1218C09E00EB96C4 /* abstract_top_level_container.cpp in Sources */ = {isa = PBXBuildFile; fileRef = 956039B81218C09E00EB96C4 /* abstract_top_level_container.cpp */; };
		95634EF21126272C009C145D /* gp_info_dialog.cpp in Sources */ = {isa = PBXBuildFile; fileRef = 95634EF01126272C009C145D /* gp_info_dialog.cpp */; };
		956541BB10DD5F0A00C83E99 /* arenas_screen.cpp in Sources */ = {isa = PBXBuildFile; fileRef = 956541B910DD5F0A00C83E99 /* arenas_screen.cpp */; };
		956541E110DD628C00C83E99 /* add_device_dialog.cpp in Sources */ = {isa = PBXBuildFile; fileRef = 956541DF10DD628C00C83E99 /* add_device_dialog.cpp */; };
		956830E01132EC9E00088D14 /* irr_debug_drawer.cpp in Sources */ = {isa = PBXBuildFile; fileRef = 956830DE1132EC9E00088D14 /* irr_debug_drawer.cpp */; };
		956B0A9F1232D2E900767CCD /* bubble_widget.cpp in Sources */ = {isa = PBXBuildFile; fileRef = 956B0A9E1232D2E900767CCD /* bubble_widget.cpp */; };
		956C6ED31128D3FB004336C8 /* controller.cpp in Sources */ = {isa = PBXBuildFile; fileRef = 956C6EC81128D3FB004336C8 /* controller.cpp */; };
		956C6ED51128D3FB004336C8 /* end_controller.cpp in Sources */ = {isa = PBXBuildFile; fileRef = 956C6ECC1128D3FB004336C8 /* end_controller.cpp */; };
		956C6ED71128D3FB004336C8 /* player_controller.cpp in Sources */ = {isa = PBXBuildFile; fileRef = 956C6ED11128D3FB004336C8 /* player_controller.cpp */; };
		956F557513527E4B005C291D /* race_gui_base.cpp in Sources */ = {isa = PBXBuildFile; fileRef = 956F557313527E4B005C291D /* race_gui_base.cpp */; };
		9574F17C11206881008D202E /* world_status.cpp in Sources */ = {isa = PBXBuildFile; fileRef = 9574F17A11206881008D202E /* world_status.cpp */; };
		95757211134F5B890037747B /* CGUIEditBox.cpp in Sources */ = {isa = PBXBuildFile; fileRef = 9575720F134F5B890037747B /* CGUIEditBox.cpp */; };
		957817DC142142C500AD07B2 /* referee.cpp in Sources */ = {isa = PBXBuildFile; fileRef = 957817DA142142C500AD07B2 /* referee.cpp */; };
		957899B813C8E05F007AA5A3 /* profiler.cpp in Sources */ = {isa = PBXBuildFile; fileRef = 957899B613C8E05F007AA5A3 /* profiler.cpp */; };
		957957A214A3CA3900E72497 /* custom_video_settings.cpp in Sources */ = {isa = PBXBuildFile; fileRef = 957957A014A3CA3900E72497 /* custom_video_settings.cpp */; };
		957A2D291405E21D00F45B22 /* hit_sfx.cpp in Sources */ = {isa = PBXBuildFile; fileRef = 957A2D271405E21D00F45B22 /* hit_sfx.cpp */; };
		957ED4801163FF18002AB42C /* ai_base_controller.cpp in Sources */ = {isa = PBXBuildFile; fileRef = 957ED47E1163FF18002AB42C /* ai_base_controller.cpp */; };
		958330CC10122B4A00C5137E /* engine.cpp in Sources */ = {isa = PBXBuildFile; fileRef = 958330B210122B4A00C5137E /* engine.cpp */; };
		958330CD10122B4A00C5137E /* event_handler.cpp in Sources */ = {isa = PBXBuildFile; fileRef = 958330B410122B4A00C5137E /* event_handler.cpp */; };
		958330CE10122B4A00C5137E /* modaldialog.cpp in Sources */ = {isa = PBXBuildFile; fileRef = 958330B610122B4A00C5137E /* modaldialog.cpp */; };
		958330D010122B4A00C5137E /* screen.cpp in Sources */ = {isa = PBXBuildFile; fileRef = 958330BA10122B4A00C5137E /* screen.cpp */; };
		958330D110122B4A00C5137E /* screen_loader.cpp in Sources */ = {isa = PBXBuildFile; fileRef = 958330BC10122B4A00C5137E /* screen_loader.cpp */; };
		958330D210122B4A00C5137E /* skin.cpp in Sources */ = {isa = PBXBuildFile; fileRef = 958330BD10122B4A00C5137E /* skin.cpp */; };
		958330D310122B4A00C5137E /* widget.cpp in Sources */ = {isa = PBXBuildFile; fileRef = 958330BF10122B4A00C5137E /* widget.cpp */; };
		958330D410122B4A00C5137E /* credits.cpp in Sources */ = {isa = PBXBuildFile; fileRef = 958330C210122B4A00C5137E /* credits.cpp */; };
		958330D510122B4A00C5137E /* kart_selection.cpp in Sources */ = {isa = PBXBuildFile; fileRef = 958330C410122B4A00C5137E /* kart_selection.cpp */; };
		958330D710122B4A00C5137E /* race_gui.cpp in Sources */ = {isa = PBXBuildFile; fileRef = 958330C810122B4A00C5137E /* race_gui.cpp */; };
		958330D810122B4A00C5137E /* state_manager.cpp in Sources */ = {isa = PBXBuildFile; fileRef = 958330CA10122B4A00C5137E /* state_manager.cpp */; };
		9583319910123B0200C5137E /* abstract_state_manager.cpp in Sources */ = {isa = PBXBuildFile; fileRef = 9583319810123B0200C5137E /* abstract_state_manager.cpp */; };
		9583323F101243ED00C5137E /* enter_player_name_dialog.cpp in Sources */ = {isa = PBXBuildFile; fileRef = 95833237101243ED00C5137E /* enter_player_name_dialog.cpp */; };
		95833240101243ED00C5137E /* player_info_dialog.cpp in Sources */ = {isa = PBXBuildFile; fileRef = 95833239101243ED00C5137E /* player_info_dialog.cpp */; };
		95833241101243ED00C5137E /* press_a_key_dialog.cpp in Sources */ = {isa = PBXBuildFile; fileRef = 9583323B101243ED00C5137E /* press_a_key_dialog.cpp */; };
		95833242101243ED00C5137E /* track_info_dialog.cpp in Sources */ = {isa = PBXBuildFile; fileRef = 9583323D101243ED00C5137E /* track_info_dialog.cpp */; };
		9584449E1330F89100CEA60A /* dictionary.cpp in Sources */ = {isa = PBXBuildFile; fileRef = 9584448A1330F89100CEA60A /* dictionary.cpp */; };
		9584449F1330F89100CEA60A /* dictionary_manager.cpp in Sources */ = {isa = PBXBuildFile; fileRef = 9584448C1330F89100CEA60A /* dictionary_manager.cpp */; };
		958444A01330F89100CEA60A /* iconv.cpp in Sources */ = {isa = PBXBuildFile; fileRef = 9584448F1330F89100CEA60A /* iconv.cpp */; };
		958444A11330F89100CEA60A /* language.cpp in Sources */ = {isa = PBXBuildFile; fileRef = 958444911330F89100CEA60A /* language.cpp */; };
		958444A31330F89100CEA60A /* plural_forms.cpp in Sources */ = {isa = PBXBuildFile; fileRef = 958444961330F89100CEA60A /* plural_forms.cpp */; };
		958444A41330F89100CEA60A /* po_parser.cpp in Sources */ = {isa = PBXBuildFile; fileRef = 958444981330F89100CEA60A /* po_parser.cpp */; };
		958444A51330F89100CEA60A /* stk_file_system.cpp in Sources */ = {isa = PBXBuildFile; fileRef = 9584449A1330F89100CEA60A /* stk_file_system.cpp */; };
		958444A61330F89100CEA60A /* tinygettext.cpp in Sources */ = {isa = PBXBuildFile; fileRef = 9584449C1330F89100CEA60A /* tinygettext.cpp */; };
		9584B30D137CAC12008565D7 /* news_manager.cpp in Sources */ = {isa = PBXBuildFile; fileRef = 9584B309137CAC12008565D7 /* news_manager.cpp */; };
		9584B30E137CAC12008565D7 /* request.cpp in Sources */ = {isa = PBXBuildFile; fileRef = 9584B30B137CAC12008565D7 /* request.cpp */; };
		9586318411B1EC9F00B8B4AF /* grand_prix_lose.cpp in Sources */ = {isa = PBXBuildFile; fileRef = 9586318011B1EC9F00B8B4AF /* grand_prix_lose.cpp */; };
		9586318511B1EC9F00B8B4AF /* grand_prix_win.cpp in Sources */ = {isa = PBXBuildFile; fileRef = 9586318211B1EC9F00B8B4AF /* grand_prix_win.cpp */; };
		958806E913EB675F005F90FE /* track_sector.cpp in Sources */ = {isa = PBXBuildFile; fileRef = 958806E713EB675F005F90FE /* track_sector.cpp */; };
		958949A9163F52FB00957345 /* inetwork_http.cpp in Sources */ = {isa = PBXBuildFile; fileRef = 958949A8163F52FB00957345 /* inetwork_http.cpp */; };
		958BD770117F6AE90095B483 /* music_manager.cpp in Sources */ = {isa = PBXBuildFile; fileRef = 958BD76E117F6AE90095B483 /* music_manager.cpp */; };
		958D8C54104F523000A81934 /* race_paused_dialog.cpp in Sources */ = {isa = PBXBuildFile; fileRef = 958D8C53104F523000A81934 /* race_paused_dialog.cpp */; };
		958D924213DA48A70097BC82 /* post_processing.cpp in Sources */ = {isa = PBXBuildFile; fileRef = 958D924013DA48A70097BC82 /* post_processing.cpp */; };
		9592DC6D13021B350039DBC8 /* minimal_race_gui.cpp in Sources */ = {isa = PBXBuildFile; fileRef = 9592DC6B13021B350039DBC8 /* minimal_race_gui.cpp */; };
		9593366B149EC9B10031FD41 /* overworld.cpp in Sources */ = {isa = PBXBuildFile; fileRef = 95933669149EC9B10031FD41 /* overworld.cpp */; };
		9593A2551609386100AB5EEB /* btAxisSweep3.cpp in Sources */ = {isa = PBXBuildFile; fileRef = 9593A11C1609386100AB5EEB /* btAxisSweep3.cpp */; };
		9593A2561609386100AB5EEB /* btBroadphaseProxy.cpp in Sources */ = {isa = PBXBuildFile; fileRef = 9593A11F1609386100AB5EEB /* btBroadphaseProxy.cpp */; };
		9593A2571609386100AB5EEB /* btCollisionAlgorithm.cpp in Sources */ = {isa = PBXBuildFile; fileRef = 9593A1211609386100AB5EEB /* btCollisionAlgorithm.cpp */; };
		9593A2581609386100AB5EEB /* btDbvt.cpp in Sources */ = {isa = PBXBuildFile; fileRef = 9593A1231609386100AB5EEB /* btDbvt.cpp */; };
		9593A2591609386100AB5EEB /* btDbvtBroadphase.cpp in Sources */ = {isa = PBXBuildFile; fileRef = 9593A1251609386100AB5EEB /* btDbvtBroadphase.cpp */; };
		9593A25A1609386100AB5EEB /* btDispatcher.cpp in Sources */ = {isa = PBXBuildFile; fileRef = 9593A1271609386100AB5EEB /* btDispatcher.cpp */; };
		9593A25B1609386100AB5EEB /* btMultiSapBroadphase.cpp in Sources */ = {isa = PBXBuildFile; fileRef = 9593A1291609386100AB5EEB /* btMultiSapBroadphase.cpp */; };
		9593A25C1609386100AB5EEB /* btOverlappingPairCache.cpp in Sources */ = {isa = PBXBuildFile; fileRef = 9593A12B1609386100AB5EEB /* btOverlappingPairCache.cpp */; };
		9593A25D1609386100AB5EEB /* btQuantizedBvh.cpp in Sources */ = {isa = PBXBuildFile; fileRef = 9593A12E1609386100AB5EEB /* btQuantizedBvh.cpp */; };
		9593A25E1609386100AB5EEB /* btSimpleBroadphase.cpp in Sources */ = {isa = PBXBuildFile; fileRef = 9593A1301609386100AB5EEB /* btSimpleBroadphase.cpp */; };
		9593A25F1609386100AB5EEB /* btActivatingCollisionAlgorithm.cpp in Sources */ = {isa = PBXBuildFile; fileRef = 9593A1331609386100AB5EEB /* btActivatingCollisionAlgorithm.cpp */; };
		9593A2601609386100AB5EEB /* btBox2dBox2dCollisionAlgorithm.cpp in Sources */ = {isa = PBXBuildFile; fileRef = 9593A1351609386100AB5EEB /* btBox2dBox2dCollisionAlgorithm.cpp */; };
		9593A2611609386100AB5EEB /* btBoxBoxCollisionAlgorithm.cpp in Sources */ = {isa = PBXBuildFile; fileRef = 9593A1371609386100AB5EEB /* btBoxBoxCollisionAlgorithm.cpp */; };
		9593A2621609386100AB5EEB /* btBoxBoxDetector.cpp in Sources */ = {isa = PBXBuildFile; fileRef = 9593A1391609386100AB5EEB /* btBoxBoxDetector.cpp */; };
		9593A2631609386100AB5EEB /* btCollisionDispatcher.cpp in Sources */ = {isa = PBXBuildFile; fileRef = 9593A13D1609386100AB5EEB /* btCollisionDispatcher.cpp */; };
		9593A2641609386100AB5EEB /* btCollisionObject.cpp in Sources */ = {isa = PBXBuildFile; fileRef = 9593A13F1609386100AB5EEB /* btCollisionObject.cpp */; };
		9593A2651609386100AB5EEB /* btCollisionWorld.cpp in Sources */ = {isa = PBXBuildFile; fileRef = 9593A1411609386100AB5EEB /* btCollisionWorld.cpp */; };
		9593A2661609386100AB5EEB /* btCompoundCollisionAlgorithm.cpp in Sources */ = {isa = PBXBuildFile; fileRef = 9593A1431609386100AB5EEB /* btCompoundCollisionAlgorithm.cpp */; };
		9593A2671609386100AB5EEB /* btConvex2dConvex2dAlgorithm.cpp in Sources */ = {isa = PBXBuildFile; fileRef = 9593A1451609386100AB5EEB /* btConvex2dConvex2dAlgorithm.cpp */; };
		9593A2681609386100AB5EEB /* btConvexConcaveCollisionAlgorithm.cpp in Sources */ = {isa = PBXBuildFile; fileRef = 9593A1471609386100AB5EEB /* btConvexConcaveCollisionAlgorithm.cpp */; };
		9593A2691609386100AB5EEB /* btConvexConvexAlgorithm.cpp in Sources */ = {isa = PBXBuildFile; fileRef = 9593A1491609386100AB5EEB /* btConvexConvexAlgorithm.cpp */; };
		9593A26A1609386100AB5EEB /* btConvexPlaneCollisionAlgorithm.cpp in Sources */ = {isa = PBXBuildFile; fileRef = 9593A14B1609386100AB5EEB /* btConvexPlaneCollisionAlgorithm.cpp */; };
		9593A26B1609386100AB5EEB /* btDefaultCollisionConfiguration.cpp in Sources */ = {isa = PBXBuildFile; fileRef = 9593A14D1609386100AB5EEB /* btDefaultCollisionConfiguration.cpp */; };
		9593A26C1609386100AB5EEB /* btEmptyCollisionAlgorithm.cpp in Sources */ = {isa = PBXBuildFile; fileRef = 9593A14F1609386100AB5EEB /* btEmptyCollisionAlgorithm.cpp */; };
		9593A26D1609386100AB5EEB /* btGhostObject.cpp in Sources */ = {isa = PBXBuildFile; fileRef = 9593A1511609386100AB5EEB /* btGhostObject.cpp */; };
		9593A26E1609386100AB5EEB /* btInternalEdgeUtility.cpp in Sources */ = {isa = PBXBuildFile; fileRef = 9593A1531609386100AB5EEB /* btInternalEdgeUtility.cpp */; };
		9593A26F1609386100AB5EEB /* btManifoldResult.cpp in Sources */ = {isa = PBXBuildFile; fileRef = 9593A1551609386100AB5EEB /* btManifoldResult.cpp */; };
		9593A2701609386100AB5EEB /* btSimulationIslandManager.cpp in Sources */ = {isa = PBXBuildFile; fileRef = 9593A1571609386100AB5EEB /* btSimulationIslandManager.cpp */; };
		9593A2711609386100AB5EEB /* btSphereBoxCollisionAlgorithm.cpp in Sources */ = {isa = PBXBuildFile; fileRef = 9593A1591609386100AB5EEB /* btSphereBoxCollisionAlgorithm.cpp */; };
		9593A2721609386100AB5EEB /* btSphereSphereCollisionAlgorithm.cpp in Sources */ = {isa = PBXBuildFile; fileRef = 9593A15B1609386100AB5EEB /* btSphereSphereCollisionAlgorithm.cpp */; };
		9593A2731609386100AB5EEB /* btSphereTriangleCollisionAlgorithm.cpp in Sources */ = {isa = PBXBuildFile; fileRef = 9593A15D1609386100AB5EEB /* btSphereTriangleCollisionAlgorithm.cpp */; };
		9593A2741609386100AB5EEB /* btUnionFind.cpp in Sources */ = {isa = PBXBuildFile; fileRef = 9593A15F1609386100AB5EEB /* btUnionFind.cpp */; };
		9593A2751609386100AB5EEB /* SphereTriangleDetector.cpp in Sources */ = {isa = PBXBuildFile; fileRef = 9593A1611609386100AB5EEB /* SphereTriangleDetector.cpp */; };
		9593A2761609386100AB5EEB /* btBox2dShape.cpp in Sources */ = {isa = PBXBuildFile; fileRef = 9593A1641609386100AB5EEB /* btBox2dShape.cpp */; };
		9593A2771609386100AB5EEB /* btBoxShape.cpp in Sources */ = {isa = PBXBuildFile; fileRef = 9593A1661609386100AB5EEB /* btBoxShape.cpp */; };
		9593A2781609386100AB5EEB /* btBvhTriangleMeshShape.cpp in Sources */ = {isa = PBXBuildFile; fileRef = 9593A1681609386100AB5EEB /* btBvhTriangleMeshShape.cpp */; };
		9593A2791609386100AB5EEB /* btCapsuleShape.cpp in Sources */ = {isa = PBXBuildFile; fileRef = 9593A16A1609386100AB5EEB /* btCapsuleShape.cpp */; };
		9593A27A1609386100AB5EEB /* btCollisionShape.cpp in Sources */ = {isa = PBXBuildFile; fileRef = 9593A16D1609386100AB5EEB /* btCollisionShape.cpp */; };
		9593A27B1609386100AB5EEB /* btCompoundShape.cpp in Sources */ = {isa = PBXBuildFile; fileRef = 9593A16F1609386100AB5EEB /* btCompoundShape.cpp */; };
		9593A27C1609386100AB5EEB /* btConcaveShape.cpp in Sources */ = {isa = PBXBuildFile; fileRef = 9593A1711609386100AB5EEB /* btConcaveShape.cpp */; };
		9593A27D1609386100AB5EEB /* btConeShape.cpp in Sources */ = {isa = PBXBuildFile; fileRef = 9593A1731609386100AB5EEB /* btConeShape.cpp */; };
		9593A27E1609386100AB5EEB /* btConvex2dShape.cpp in Sources */ = {isa = PBXBuildFile; fileRef = 9593A1751609386100AB5EEB /* btConvex2dShape.cpp */; };
		9593A27F1609386100AB5EEB /* btConvexHullShape.cpp in Sources */ = {isa = PBXBuildFile; fileRef = 9593A1771609386100AB5EEB /* btConvexHullShape.cpp */; };
		9593A2801609386100AB5EEB /* btConvexInternalShape.cpp in Sources */ = {isa = PBXBuildFile; fileRef = 9593A1791609386100AB5EEB /* btConvexInternalShape.cpp */; };
		9593A2811609386100AB5EEB /* btConvexPointCloudShape.cpp in Sources */ = {isa = PBXBuildFile; fileRef = 9593A17B1609386100AB5EEB /* btConvexPointCloudShape.cpp */; };
		9593A2821609386100AB5EEB /* btConvexPolyhedron.cpp in Sources */ = {isa = PBXBuildFile; fileRef = 9593A17D1609386100AB5EEB /* btConvexPolyhedron.cpp */; };
		9593A2831609386100AB5EEB /* btConvexShape.cpp in Sources */ = {isa = PBXBuildFile; fileRef = 9593A17F1609386100AB5EEB /* btConvexShape.cpp */; };
		9593A2841609386100AB5EEB /* btConvexTriangleMeshShape.cpp in Sources */ = {isa = PBXBuildFile; fileRef = 9593A1811609386100AB5EEB /* btConvexTriangleMeshShape.cpp */; };
		9593A2851609386100AB5EEB /* btCylinderShape.cpp in Sources */ = {isa = PBXBuildFile; fileRef = 9593A1831609386100AB5EEB /* btCylinderShape.cpp */; };
		9593A2861609386100AB5EEB /* btEmptyShape.cpp in Sources */ = {isa = PBXBuildFile; fileRef = 9593A1851609386100AB5EEB /* btEmptyShape.cpp */; };
		9593A2871609386100AB5EEB /* btHeightfieldTerrainShape.cpp in Sources */ = {isa = PBXBuildFile; fileRef = 9593A1871609386100AB5EEB /* btHeightfieldTerrainShape.cpp */; };
		9593A2881609386100AB5EEB /* btMinkowskiSumShape.cpp in Sources */ = {isa = PBXBuildFile; fileRef = 9593A18A1609386100AB5EEB /* btMinkowskiSumShape.cpp */; };
		9593A2891609386100AB5EEB /* btMultimaterialTriangleMeshShape.cpp in Sources */ = {isa = PBXBuildFile; fileRef = 9593A18C1609386100AB5EEB /* btMultimaterialTriangleMeshShape.cpp */; };
		9593A28A1609386100AB5EEB /* btMultiSphereShape.cpp in Sources */ = {isa = PBXBuildFile; fileRef = 9593A18E1609386100AB5EEB /* btMultiSphereShape.cpp */; };
		9593A28B1609386100AB5EEB /* btOptimizedBvh.cpp in Sources */ = {isa = PBXBuildFile; fileRef = 9593A1901609386100AB5EEB /* btOptimizedBvh.cpp */; };
		9593A28C1609386100AB5EEB /* btPolyhedralConvexShape.cpp in Sources */ = {isa = PBXBuildFile; fileRef = 9593A1921609386100AB5EEB /* btPolyhedralConvexShape.cpp */; };
		9593A28D1609386100AB5EEB /* btScaledBvhTriangleMeshShape.cpp in Sources */ = {isa = PBXBuildFile; fileRef = 9593A1941609386100AB5EEB /* btScaledBvhTriangleMeshShape.cpp */; };
		9593A28E1609386100AB5EEB /* btShapeHull.cpp in Sources */ = {isa = PBXBuildFile; fileRef = 9593A1961609386100AB5EEB /* btShapeHull.cpp */; };
		9593A28F1609386100AB5EEB /* btSphereShape.cpp in Sources */ = {isa = PBXBuildFile; fileRef = 9593A1981609386100AB5EEB /* btSphereShape.cpp */; };
		9593A2901609386100AB5EEB /* btStaticPlaneShape.cpp in Sources */ = {isa = PBXBuildFile; fileRef = 9593A19A1609386100AB5EEB /* btStaticPlaneShape.cpp */; };
		9593A2911609386100AB5EEB /* btStridingMeshInterface.cpp in Sources */ = {isa = PBXBuildFile; fileRef = 9593A19C1609386100AB5EEB /* btStridingMeshInterface.cpp */; };
		9593A2921609386100AB5EEB /* btTetrahedronShape.cpp in Sources */ = {isa = PBXBuildFile; fileRef = 9593A19E1609386100AB5EEB /* btTetrahedronShape.cpp */; };
		9593A2931609386100AB5EEB /* btTriangleBuffer.cpp in Sources */ = {isa = PBXBuildFile; fileRef = 9593A1A01609386100AB5EEB /* btTriangleBuffer.cpp */; };
		9593A2941609386100AB5EEB /* btTriangleCallback.cpp in Sources */ = {isa = PBXBuildFile; fileRef = 9593A1A21609386100AB5EEB /* btTriangleCallback.cpp */; };
		9593A2951609386100AB5EEB /* btTriangleIndexVertexArray.cpp in Sources */ = {isa = PBXBuildFile; fileRef = 9593A1A41609386100AB5EEB /* btTriangleIndexVertexArray.cpp */; };
		9593A2961609386100AB5EEB /* btTriangleIndexVertexMaterialArray.cpp in Sources */ = {isa = PBXBuildFile; fileRef = 9593A1A61609386100AB5EEB /* btTriangleIndexVertexMaterialArray.cpp */; };
		9593A2971609386100AB5EEB /* btTriangleMesh.cpp in Sources */ = {isa = PBXBuildFile; fileRef = 9593A1A91609386100AB5EEB /* btTriangleMesh.cpp */; };
		9593A2981609386100AB5EEB /* btTriangleMeshShape.cpp in Sources */ = {isa = PBXBuildFile; fileRef = 9593A1AB1609386100AB5EEB /* btTriangleMeshShape.cpp */; };
		9593A2991609386100AB5EEB /* btUniformScalingShape.cpp in Sources */ = {isa = PBXBuildFile; fileRef = 9593A1AE1609386100AB5EEB /* btUniformScalingShape.cpp */; };
		9593A29A1609386100AB5EEB /* btContactProcessing.cpp in Sources */ = {isa = PBXBuildFile; fileRef = 9593A1B31609386100AB5EEB /* btContactProcessing.cpp */; };
		9593A29B1609386100AB5EEB /* btGenericPoolAllocator.cpp in Sources */ = {isa = PBXBuildFile; fileRef = 9593A1B51609386100AB5EEB /* btGenericPoolAllocator.cpp */; };
		9593A29C1609386100AB5EEB /* btGImpactBvh.cpp in Sources */ = {isa = PBXBuildFile; fileRef = 9593A1B81609386100AB5EEB /* btGImpactBvh.cpp */; };
		9593A29D1609386100AB5EEB /* btGImpactCollisionAlgorithm.cpp in Sources */ = {isa = PBXBuildFile; fileRef = 9593A1BA1609386100AB5EEB /* btGImpactCollisionAlgorithm.cpp */; };
		9593A29E1609386100AB5EEB /* btGImpactQuantizedBvh.cpp in Sources */ = {isa = PBXBuildFile; fileRef = 9593A1BD1609386100AB5EEB /* btGImpactQuantizedBvh.cpp */; };
		9593A29F1609386100AB5EEB /* btGImpactShape.cpp in Sources */ = {isa = PBXBuildFile; fileRef = 9593A1BF1609386100AB5EEB /* btGImpactShape.cpp */; };
		9593A2A01609386100AB5EEB /* btTriangleShapeEx.cpp in Sources */ = {isa = PBXBuildFile; fileRef = 9593A1C21609386100AB5EEB /* btTriangleShapeEx.cpp */; };
		9593A2A11609386100AB5EEB /* gim_box_set.cpp in Sources */ = {isa = PBXBuildFile; fileRef = 9593A1C81609386100AB5EEB /* gim_box_set.cpp */; };
		9593A2A21609386100AB5EEB /* gim_contact.cpp in Sources */ = {isa = PBXBuildFile; fileRef = 9593A1CB1609386100AB5EEB /* gim_contact.cpp */; };
		9593A2A31609386100AB5EEB /* gim_memory.cpp in Sources */ = {isa = PBXBuildFile; fileRef = 9593A1D21609386100AB5EEB /* gim_memory.cpp */; };
		9593A2A41609386100AB5EEB /* gim_tri_collision.cpp in Sources */ = {isa = PBXBuildFile; fileRef = 9593A1D51609386100AB5EEB /* gim_tri_collision.cpp */; };
		9593A2A51609386100AB5EEB /* btContinuousConvexCollision.cpp in Sources */ = {isa = PBXBuildFile; fileRef = 9593A1D81609386100AB5EEB /* btContinuousConvexCollision.cpp */; };
		9593A2A61609386100AB5EEB /* btConvexCast.cpp in Sources */ = {isa = PBXBuildFile; fileRef = 9593A1DA1609386100AB5EEB /* btConvexCast.cpp */; };
		9593A2A71609386100AB5EEB /* btGjkConvexCast.cpp in Sources */ = {isa = PBXBuildFile; fileRef = 9593A1DE1609386100AB5EEB /* btGjkConvexCast.cpp */; };
		9593A2A81609386100AB5EEB /* btGjkEpa2.cpp in Sources */ = {isa = PBXBuildFile; fileRef = 9593A1E01609386100AB5EEB /* btGjkEpa2.cpp */; };
		9593A2A91609386100AB5EEB /* btGjkEpaPenetrationDepthSolver.cpp in Sources */ = {isa = PBXBuildFile; fileRef = 9593A1E21609386100AB5EEB /* btGjkEpaPenetrationDepthSolver.cpp */; };
		9593A2AA1609386100AB5EEB /* btGjkPairDetector.cpp in Sources */ = {isa = PBXBuildFile; fileRef = 9593A1E41609386100AB5EEB /* btGjkPairDetector.cpp */; };
		9593A2AB1609386100AB5EEB /* btMinkowskiPenetrationDepthSolver.cpp in Sources */ = {isa = PBXBuildFile; fileRef = 9593A1E71609386100AB5EEB /* btMinkowskiPenetrationDepthSolver.cpp */; };
		9593A2AC1609386100AB5EEB /* btPersistentManifold.cpp in Sources */ = {isa = PBXBuildFile; fileRef = 9593A1E91609386100AB5EEB /* btPersistentManifold.cpp */; };
		9593A2AD1609386100AB5EEB /* btPolyhedralContactClipping.cpp in Sources */ = {isa = PBXBuildFile; fileRef = 9593A1EC1609386100AB5EEB /* btPolyhedralContactClipping.cpp */; };
		9593A2AE1609386100AB5EEB /* btRaycastCallback.cpp in Sources */ = {isa = PBXBuildFile; fileRef = 9593A1EE1609386100AB5EEB /* btRaycastCallback.cpp */; };
		9593A2AF1609386100AB5EEB /* btSubSimplexConvexCast.cpp in Sources */ = {isa = PBXBuildFile; fileRef = 9593A1F11609386100AB5EEB /* btSubSimplexConvexCast.cpp */; };
		9593A2B01609386100AB5EEB /* btVoronoiSimplexSolver.cpp in Sources */ = {isa = PBXBuildFile; fileRef = 9593A1F31609386100AB5EEB /* btVoronoiSimplexSolver.cpp */; };
		9593A2B11609386100AB5EEB /* btKinematicCharacterController.cpp in Sources */ = {isa = PBXBuildFile; fileRef = 9593A1F81609386100AB5EEB /* btKinematicCharacterController.cpp */; };
		9593A2B21609386100AB5EEB /* btConeTwistConstraint.cpp in Sources */ = {isa = PBXBuildFile; fileRef = 9593A1FB1609386100AB5EEB /* btConeTwistConstraint.cpp */; };
		9593A2B31609386100AB5EEB /* btContactConstraint.cpp in Sources */ = {isa = PBXBuildFile; fileRef = 9593A1FE1609386100AB5EEB /* btContactConstraint.cpp */; };
		9593A2B41609386100AB5EEB /* btGeneric6DofConstraint.cpp in Sources */ = {isa = PBXBuildFile; fileRef = 9593A2011609386100AB5EEB /* btGeneric6DofConstraint.cpp */; };
		9593A2B51609386100AB5EEB /* btGeneric6DofSpringConstraint.cpp in Sources */ = {isa = PBXBuildFile; fileRef = 9593A2031609386100AB5EEB /* btGeneric6DofSpringConstraint.cpp */; };
		9593A2B61609386100AB5EEB /* btHinge2Constraint.cpp in Sources */ = {isa = PBXBuildFile; fileRef = 9593A2051609386100AB5EEB /* btHinge2Constraint.cpp */; };
		9593A2B71609386100AB5EEB /* btHingeConstraint.cpp in Sources */ = {isa = PBXBuildFile; fileRef = 9593A2071609386100AB5EEB /* btHingeConstraint.cpp */; };
		9593A2B81609386100AB5EEB /* btPoint2PointConstraint.cpp in Sources */ = {isa = PBXBuildFile; fileRef = 9593A20A1609386100AB5EEB /* btPoint2PointConstraint.cpp */; };
		9593A2B91609386100AB5EEB /* btSequentialImpulseConstraintSolver.cpp in Sources */ = {isa = PBXBuildFile; fileRef = 9593A20C1609386100AB5EEB /* btSequentialImpulseConstraintSolver.cpp */; };
		9593A2BA1609386100AB5EEB /* btSliderConstraint.cpp in Sources */ = {isa = PBXBuildFile; fileRef = 9593A20E1609386100AB5EEB /* btSliderConstraint.cpp */; };
		9593A2BB1609386100AB5EEB /* btSolve2LinearConstraint.cpp in Sources */ = {isa = PBXBuildFile; fileRef = 9593A2101609386100AB5EEB /* btSolve2LinearConstraint.cpp */; };
		9593A2BC1609386100AB5EEB /* btTypedConstraint.cpp in Sources */ = {isa = PBXBuildFile; fileRef = 9593A2141609386100AB5EEB /* btTypedConstraint.cpp */; };
		9593A2BD1609386100AB5EEB /* btUniversalConstraint.cpp in Sources */ = {isa = PBXBuildFile; fileRef = 9593A2161609386100AB5EEB /* btUniversalConstraint.cpp */; };
		9593A2BE1609386100AB5EEB /* btContinuousDynamicsWorld.cpp in Sources */ = {isa = PBXBuildFile; fileRef = 9593A21A1609386100AB5EEB /* btContinuousDynamicsWorld.cpp */; };
		9593A2BF1609386100AB5EEB /* btDiscreteDynamicsWorld.cpp in Sources */ = {isa = PBXBuildFile; fileRef = 9593A21C1609386100AB5EEB /* btDiscreteDynamicsWorld.cpp */; };
		9593A2C01609386100AB5EEB /* btRigidBody.cpp in Sources */ = {isa = PBXBuildFile; fileRef = 9593A21F1609386100AB5EEB /* btRigidBody.cpp */; };
		9593A2C11609386100AB5EEB /* btSimpleDynamicsWorld.cpp in Sources */ = {isa = PBXBuildFile; fileRef = 9593A2211609386100AB5EEB /* btSimpleDynamicsWorld.cpp */; };
		9593A2C21609386100AB5EEB /* Bullet-C-API.cpp in Sources */ = {isa = PBXBuildFile; fileRef = 9593A2231609386100AB5EEB /* Bullet-C-API.cpp */; };
		9593A2C31609386100AB5EEB /* btRaycastVehicle.cpp in Sources */ = {isa = PBXBuildFile; fileRef = 9593A2251609386100AB5EEB /* btRaycastVehicle.cpp */; };
		9593A2C41609386100AB5EEB /* btWheelInfo.cpp in Sources */ = {isa = PBXBuildFile; fileRef = 9593A2281609386100AB5EEB /* btWheelInfo.cpp */; };
		9593A2C51609386100AB5EEB /* btAlignedAllocator.cpp in Sources */ = {isa = PBXBuildFile; fileRef = 9593A22C1609386100AB5EEB /* btAlignedAllocator.cpp */; };
		9593A2C61609386100AB5EEB /* btConvexHull.cpp in Sources */ = {isa = PBXBuildFile; fileRef = 9593A22F1609386100AB5EEB /* btConvexHull.cpp */; };
		9593A2C71609386100AB5EEB /* btConvexHullComputer.cpp in Sources */ = {isa = PBXBuildFile; fileRef = 9593A2311609386100AB5EEB /* btConvexHullComputer.cpp */; };
		9593A2C81609386100AB5EEB /* btGeometryUtil.cpp in Sources */ = {isa = PBXBuildFile; fileRef = 9593A2341609386100AB5EEB /* btGeometryUtil.cpp */; };
		9593A2C91609386100AB5EEB /* btQuickprof.cpp in Sources */ = {isa = PBXBuildFile; fileRef = 9593A2401609386100AB5EEB /* btQuickprof.cpp */; };
		9593A2CA1609386100AB5EEB /* btSerializer.cpp in Sources */ = {isa = PBXBuildFile; fileRef = 9593A2441609386100AB5EEB /* btSerializer.cpp */; };
		9593A2CB1609386100AB5EEB /* Makefile.am in Resources */ = {isa = PBXBuildFile; fileRef = 9593A24A1609386100AB5EEB /* Makefile.am */; };
		9593A2F91609388C00AB5EEB /* aclocal.m4 in Resources */ = {isa = PBXBuildFile; fileRef = 9593A2CF1609388C00AB5EEB /* aclocal.m4 */; };
		9593A2FA1609388C00AB5EEB /* callbacks.c in Sources */ = {isa = PBXBuildFile; fileRef = 9593A2D01609388C00AB5EEB /* callbacks.c */; };
		9593A2FB1609388C00AB5EEB /* ChangeLog in Resources */ = {isa = PBXBuildFile; fileRef = 9593A2D11609388C00AB5EEB /* ChangeLog */; };
		9593A2FC1609388C00AB5EEB /* CMakeLists.txt in Resources */ = {isa = PBXBuildFile; fileRef = 9593A2D21609388C00AB5EEB /* CMakeLists.txt */; };
		9593A2FD1609388C00AB5EEB /* compress.c in Sources */ = {isa = PBXBuildFile; fileRef = 9593A2D31609388C00AB5EEB /* compress.c */; };
		9593A2FE1609388C00AB5EEB /* configure in Resources */ = {isa = PBXBuildFile; fileRef = 9593A2D41609388C00AB5EEB /* configure */; };
		9593A2FF1609388C00AB5EEB /* configure.in in Resources */ = {isa = PBXBuildFile; fileRef = 9593A2D51609388C00AB5EEB /* configure.in */; };
		9593A3001609388C00AB5EEB /* depcomp in Resources */ = {isa = PBXBuildFile; fileRef = 9593A2D61609388C00AB5EEB /* depcomp */; };
		9593A3011609388C00AB5EEB /* design.txt in Resources */ = {isa = PBXBuildFile; fileRef = 9593A2D71609388C00AB5EEB /* design.txt */; };
		9593A3081609388C00AB5EEB /* Doxyfile in Resources */ = {isa = PBXBuildFile; fileRef = 9593A2DF1609388C00AB5EEB /* Doxyfile */; };
		9593A3091609388C00AB5EEB /* enet.dsp in Resources */ = {isa = PBXBuildFile; fileRef = 9593A2E01609388C00AB5EEB /* enet.dsp */; };
		9593A30A1609388C00AB5EEB /* host.c in Sources */ = {isa = PBXBuildFile; fileRef = 9593A2E11609388C00AB5EEB /* host.c */; };
		9593A30B1609388C00AB5EEB /* install-sh in Resources */ = {isa = PBXBuildFile; fileRef = 9593A2ED1609388C00AB5EEB /* install-sh */; };
		9593A30C1609388C00AB5EEB /* LICENSE in Resources */ = {isa = PBXBuildFile; fileRef = 9593A2EE1609388C00AB5EEB /* LICENSE */; };
		9593A30D1609388C00AB5EEB /* list.c in Sources */ = {isa = PBXBuildFile; fileRef = 9593A2EF1609388C00AB5EEB /* list.c */; };
		9593A30E1609388C00AB5EEB /* Makefile.am in Resources */ = {isa = PBXBuildFile; fileRef = 9593A2F01609388C00AB5EEB /* Makefile.am */; };
		9593A30F1609388C00AB5EEB /* missing in Resources */ = {isa = PBXBuildFile; fileRef = 9593A2F11609388C00AB5EEB /* missing */; };
		9593A3101609388C00AB5EEB /* packet.c in Sources */ = {isa = PBXBuildFile; fileRef = 9593A2F21609388C00AB5EEB /* packet.c */; };
		9593A3111609388C00AB5EEB /* peer.c in Sources */ = {isa = PBXBuildFile; fileRef = 9593A2F31609388C00AB5EEB /* peer.c */; };
		9593A3121609388C00AB5EEB /* protocol.c in Sources */ = {isa = PBXBuildFile; fileRef = 9593A2F41609388C00AB5EEB /* protocol.c */; };
		9593A3131609388C00AB5EEB /* README in Resources */ = {isa = PBXBuildFile; fileRef = 9593A2F51609388C00AB5EEB /* README */; };
		9593A3141609388C00AB5EEB /* tutorial.txt in Resources */ = {isa = PBXBuildFile; fileRef = 9593A2F61609388C00AB5EEB /* tutorial.txt */; };
		9593A3151609388C00AB5EEB /* unix.c in Sources */ = {isa = PBXBuildFile; fileRef = 9593A2F71609388C00AB5EEB /* unix.c */; };
		9593A3161609388C00AB5EEB /* win32.c in Sources */ = {isa = PBXBuildFile; fileRef = 9593A2F81609388C00AB5EEB /* win32.c */; };
		9593A32016093A7300AB5EEB /* ai_properties.cpp in Sources */ = {isa = PBXBuildFile; fileRef = 9593A31E16093A7300AB5EEB /* ai_properties.cpp */; };
		959482D310EBC0790031BADF /* track_object_manager.cpp in Sources */ = {isa = PBXBuildFile; fileRef = 959482CF10EBC0790031BADF /* track_object_manager.cpp */; };
		959482D410EBC0790031BADF /* track_object.cpp in Sources */ = {isa = PBXBuildFile; fileRef = 959482D110EBC0790031BADF /* track_object.cpp */; };
		9598A5B613CFBA83000B83EA /* hardware_skinning.cpp in Sources */ = {isa = PBXBuildFile; fileRef = 9598A5B413CFBA83000B83EA /* hardware_skinning.cpp */; };
		959DE0C613C297B90068ED78 /* swatter.cpp in Sources */ = {isa = PBXBuildFile; fileRef = 959DE0C413C297B90068ED78 /* swatter.cpp */; };
		95A0BA2413E63F6700620EA6 /* kart_with_stats.cpp in Sources */ = {isa = PBXBuildFile; fileRef = 95A0BA2213E63F6700620EA6 /* kart_with_stats.cpp */; };
		95A1966214FC422D0074B892 /* ghost_kart.cpp in Sources */ = {isa = PBXBuildFile; fileRef = 95A1966014FC422D0074B892 /* ghost_kart.cpp */; };
		95A1978E1502E5020074B892 /* replay_base.cpp in Sources */ = {isa = PBXBuildFile; fileRef = 95A197881502E5020074B892 /* replay_base.cpp */; };
		95A1978F1502E5020074B892 /* replay_play.cpp in Sources */ = {isa = PBXBuildFile; fileRef = 95A1978A1502E5020074B892 /* replay_play.cpp */; };
		95A197901502E5020074B892 /* replay_recorder.cpp in Sources */ = {isa = PBXBuildFile; fileRef = 95A1978C1502E5020074B892 /* replay_recorder.cpp */; };
		95A197951502E5320074B892 /* skidding.cpp in Sources */ = {isa = PBXBuildFile; fileRef = 95A197931502E5320074B892 /* skidding.cpp */; };
		95AA4C67148AF2CC0053771D /* lod_node_loader.cpp in Sources */ = {isa = PBXBuildFile; fileRef = 95AA4C65148AF2CC0053771D /* lod_node_loader.cpp */; };
		95B0E8A816A4DC060037391C /* log.cpp in Sources */ = {isa = PBXBuildFile; fileRef = 95B0E8A616A4DC060037391C /* log.cpp */; };
		95B0E8B016A4DC390037391C /* tgt_log.cpp in Sources */ = {isa = PBXBuildFile; fileRef = 95B0E8AE16A4DC390037391C /* tgt_log.cpp */; };
		95B0E8B716A4DC9E0037391C /* easter_egg_hunt.cpp in Sources */ = {isa = PBXBuildFile; fileRef = 95B0E8B316A4DC9E0037391C /* easter_egg_hunt.cpp */; };
		95B0E8B816A4DC9E0037391C /* tutorial_world.cpp in Sources */ = {isa = PBXBuildFile; fileRef = 95B0E8B516A4DC9E0037391C /* tutorial_world.cpp */; };
		95B5CD14102DE08F00EF2001 /* device_config.cpp in Sources */ = {isa = PBXBuildFile; fileRef = 95B5CD13102DE08F00EF2001 /* device_config.cpp */; };
		95BF1E68127513A100F78AE7 /* max_speed.cpp in Sources */ = {isa = PBXBuildFile; fileRef = 95BF1E66127513A100F78AE7 /* max_speed.cpp */; };
		95C631A4142AC79500416D47 /* leak_check.cpp in Sources */ = {isa = PBXBuildFile; fileRef = 95C631A3142AC79500416D47 /* leak_check.cpp */; };
		95C77D631069589B0080838E /* ambient_light_sphere.cpp in Sources */ = {isa = PBXBuildFile; fileRef = 95C77D621069589B0080838E /* ambient_light_sphere.cpp */; };
		95C77D66106958A50080838E /* check_line.cpp in Sources */ = {isa = PBXBuildFile; fileRef = 95C77D65106958A50080838E /* check_line.cpp */; };
		95C77D6F106958E10080838E /* check_sphere.cpp in Sources */ = {isa = PBXBuildFile; fileRef = 95C77D6D106958E10080838E /* check_sphere.cpp */; };
		95C9C97210E93456005A418D /* stars.cpp in Sources */ = {isa = PBXBuildFile; fileRef = 95C9C97010E93456005A418D /* stars.cpp */; };
		95CB476C0FF30EF400413BAE /* bezier_curve.cpp in Sources */ = {isa = PBXBuildFile; fileRef = 95CB476B0FF30EF400413BAE /* bezier_curve.cpp */; };
		95D2343F1078227A00625256 /* feature_unlocked.cpp in Sources */ = {isa = PBXBuildFile; fileRef = 95D2343E1078227A00625256 /* feature_unlocked.cpp */; };
		95D2C43013D6605600E84032 /* rubber_ball.cpp in Sources */ = {isa = PBXBuildFile; fileRef = 95D2C42E13D6605600E84032 /* rubber_ball.cpp */; };
		95D69A7415226E4700D598D8 /* abstract_kart.cpp in Sources */ = {isa = PBXBuildFile; fileRef = 95D69A7215226E4700D598D8 /* abstract_kart.cpp */; };
		95D71F8B16BF380900C0F691 /* classic.c in Sources */ = {isa = PBXBuildFile; fileRef = 95D71F6416BF380900C0F691 /* classic.c */; };
		95D71F8C16BF380900C0F691 /* CMakeLists.txt in Resources */ = {isa = PBXBuildFile; fileRef = 95D71F6616BF380900C0F691 /* CMakeLists.txt */; };
		95D71F8D16BF380900C0F691 /* dynamics.c in Sources */ = {isa = PBXBuildFile; fileRef = 95D71F6916BF380900C0F691 /* dynamics.c */; };
		95D71F8E16BF380900C0F691 /* events.c in Sources */ = {isa = PBXBuildFile; fileRef = 95D71F6B16BF380900C0F691 /* events.c */; };
		95D71F8F16BF380900C0F691 /* guitar_hero_3.c in Sources */ = {isa = PBXBuildFile; fileRef = 95D71F6D16BF380900C0F691 /* guitar_hero_3.c */; };
		95D71F9016BF380900C0F691 /* io.c in Sources */ = {isa = PBXBuildFile; fileRef = 95D71F6F16BF380900C0F691 /* io.c */; };
		95D71F9216BF380900C0F691 /* io_win.c in Sources */ = {isa = PBXBuildFile; fileRef = 95D71F7216BF380900C0F691 /* io_win.c */; };
		95D71F9316BF380900C0F691 /* ir.c in Sources */ = {isa = PBXBuildFile; fileRef = 95D71F7316BF380900C0F691 /* ir.c */; };
		95D71F9416BF380900C0F691 /* motion_plus.c in Sources */ = {isa = PBXBuildFile; fileRef = 95D71F7516BF380900C0F691 /* motion_plus.c */; };
		95D71F9516BF380900C0F691 /* nunchuk.c in Sources */ = {isa = PBXBuildFile; fileRef = 95D71F7716BF380900C0F691 /* nunchuk.c */; };
		95D71F9616BF380900C0F691 /* os_mac.m in Sources */ = {isa = PBXBuildFile; fileRef = 95D71F7C16BF380900C0F691 /* os_mac.m */; };
		95D71F9716BF380900C0F691 /* os_mac_find.m in Sources */ = {isa = PBXBuildFile; fileRef = 95D71F7D16BF380900C0F691 /* os_mac_find.m */; };
		95D71F9816BF380900C0F691 /* os_mac_interface.m in Sources */ = {isa = PBXBuildFile; fileRef = 95D71F7E16BF380900C0F691 /* os_mac_interface.m */; };
		95D71F9916BF380900C0F691 /* os_nix.c in Sources */ = {isa = PBXBuildFile; fileRef = 95D71F7F16BF380900C0F691 /* os_nix.c */; };
		95D71F9A16BF380900C0F691 /* os_win.c in Sources */ = {isa = PBXBuildFile; fileRef = 95D71F8016BF380900C0F691 /* os_win.c */; };
		95D71F9B16BF380900C0F691 /* README in Resources */ = {isa = PBXBuildFile; fileRef = 95D71F8116BF380900C0F691 /* README */; };
		95D71F9C16BF380900C0F691 /* util.c in Sources */ = {isa = PBXBuildFile; fileRef = 95D71F8216BF380900C0F691 /* util.c */; };
		95D71F9D16BF380900C0F691 /* wiiboard.c in Sources */ = {isa = PBXBuildFile; fileRef = 95D71F8316BF380900C0F691 /* wiiboard.c */; };
		95D71F9E16BF380900C0F691 /* wiiuse.vcproj in Resources */ = {isa = PBXBuildFile; fileRef = 95D71F8616BF380900C0F691 /* wiiuse.vcproj */; };
		95D71F9F16BF380900C0F691 /* wiiuse.c in Sources */ = {isa = PBXBuildFile; fileRef = 95D71F8716BF380900C0F691 /* wiiuse.c */; };
		95D71FA916BF3A4F00C0F691 /* IOBluetooth.framework in Frameworks */ = {isa = PBXBuildFile; fileRef = 95D71FA816BF3A4F00C0F691 /* IOBluetooth.framework */; };
		95D71FB216BF3A9E00C0F691 /* wiimote_manager.cpp in Sources */ = {isa = PBXBuildFile; fileRef = 95D71FB016BF3A9E00C0F691 /* wiimote_manager.cpp */; };
		95D71FB716BF3C7800C0F691 /* tutorial_message_dialog.cpp in Sources */ = {isa = PBXBuildFile; fileRef = 95D71FB516BF3C7800C0F691 /* tutorial_message_dialog.cpp */; };
		95D950D20FE473CA002E10AD /* stk_config.cpp in Sources */ = {isa = PBXBuildFile; fileRef = 95D950CE0FE473CA002E10AD /* stk_config.cpp */; };
		95D950D30FE473CA002E10AD /* user_config.cpp in Sources */ = {isa = PBXBuildFile; fileRef = 95D950D00FE473CA002E10AD /* user_config.cpp */; };
		95DFC5021106933B00A043A9 /* slip_stream.cpp in Sources */ = {isa = PBXBuildFile; fileRef = 95DFC5001106933B00A043A9 /* slip_stream.cpp */; };
		95E1FCDF130369EB004D83CC /* per_camera_node.cpp in Sources */ = {isa = PBXBuildFile; fileRef = 95E1FCDD130369EB004D83CC /* per_camera_node.cpp */; };
		95E246BE111A2959000C965D /* confirm_resolution_dialog.cpp in Sources */ = {isa = PBXBuildFile; fileRef = 95E246BC111A2959000C965D /* confirm_resolution_dialog.cpp */; };
		95E5C318148C17E500AD3FCC /* story_mode_lobby.cpp in Sources */ = {isa = PBXBuildFile; fileRef = 95E5C316148C17E500AD3FCC /* story_mode_lobby.cpp */; };
		95E5C335148C19F500AD3FCC /* story_mode_new.cpp in Sources */ = {isa = PBXBuildFile; fileRef = 95E5C333148C19F500AD3FCC /* story_mode_new.cpp */; };
		95E5C3C2148C418100AD3FCC /* game_slot.cpp in Sources */ = {isa = PBXBuildFile; fileRef = 95E5C3C0148C418100AD3FCC /* game_slot.cpp */; };
		95E6A0C011DCF37800AE088A /* addons_loading.cpp in Sources */ = {isa = PBXBuildFile; fileRef = 95E6A0BE11DCF37800AE088A /* addons_loading.cpp */; };
		95ECA10010124C5000D47C5F /* button_widget.cpp in Sources */ = {isa = PBXBuildFile; fileRef = 95ECA0EC10124C5000D47C5F /* button_widget.cpp */; };
		95ECA10110124C5000D47C5F /* check_box_widget.cpp in Sources */ = {isa = PBXBuildFile; fileRef = 95ECA0EE10124C5000D47C5F /* check_box_widget.cpp */; };
		95ECA10210124C5000D47C5F /* icon_button_widget.cpp in Sources */ = {isa = PBXBuildFile; fileRef = 95ECA0F010124C5000D47C5F /* icon_button_widget.cpp */; };
		95ECA10310124C5000D47C5F /* label_widget.cpp in Sources */ = {isa = PBXBuildFile; fileRef = 95ECA0F210124C5000D47C5F /* label_widget.cpp */; };
		95ECA10410124C5000D47C5F /* list_widget.cpp in Sources */ = {isa = PBXBuildFile; fileRef = 95ECA0F410124C5000D47C5F /* list_widget.cpp */; };
		95ECA10510124C5000D47C5F /* model_view_widget.cpp in Sources */ = {isa = PBXBuildFile; fileRef = 95ECA0F610124C5000D47C5F /* model_view_widget.cpp */; };
		95ECA10710124C5000D47C5F /* ribbon_widget.cpp in Sources */ = {isa = PBXBuildFile; fileRef = 95ECA0FA10124C5000D47C5F /* ribbon_widget.cpp */; };
		95ECA10810124C5000D47C5F /* spinner_widget.cpp in Sources */ = {isa = PBXBuildFile; fileRef = 95ECA0FC10124C5000D47C5F /* spinner_widget.cpp */; };
		95ECA10910124C5000D47C5F /* text_box_widget.cpp in Sources */ = {isa = PBXBuildFile; fileRef = 95ECA0FE10124C5000D47C5F /* text_box_widget.cpp */; };
		95EF178E14AFBC91005FFEEB /* race_gui_overworld.cpp in Sources */ = {isa = PBXBuildFile; fileRef = 95EF178C14AFBC91005FFEEB /* race_gui_overworld.cpp */; };
		95EF1E0A1506D6CF0041AC79 /* skidding_properties.cpp in Sources */ = {isa = PBXBuildFile; fileRef = 95EF1E081506D6CF0041AC79 /* skidding_properties.cpp */; };
/* End PBXBuildFile section */

/* Begin PBXCopyFilesBuildPhase section */
		9507E9E70FC1CDDF00BD2B92 /* Copy frameworks */ = {
			isa = PBXCopyFilesBuildPhase;
			buildActionMask = 2147483647;
			dstPath = "";
			dstSubfolderSpec = 10;
			files = (
				9507E9D20FC1CDCE00BD2B92 /* OpenAL.framework in Copy frameworks */,
				9527AA4513CFC345009188DB /* IrrFramework.framework in Copy frameworks */,
			);
			name = "Copy frameworks";
			runOnlyForDeploymentPostprocessing = 0;
		};
/* End PBXCopyFilesBuildPhase section */

/* Begin PBXFileReference section */
		3E0B8BE413CD220A00116B18 /* fribidi.framework */ = {isa = PBXFileReference; lastKnownFileType = wrapper.framework; path = fribidi.framework; sourceTree = "<group>"; };
		3E0B8BE513CD220C00116B18 /* IrrFramework.framework */ = {isa = PBXFileReference; lastKnownFileType = wrapper.framework; path = IrrFramework.framework; sourceTree = "<group>"; };
		3E0B8BE613CD220C00116B18 /* Ogg.framework */ = {isa = PBXFileReference; lastKnownFileType = wrapper.framework; path = Ogg.framework; sourceTree = "<group>"; };
		3E0B8BE713CD220D00116B18 /* Vorbis.framework */ = {isa = PBXFileReference; lastKnownFileType = wrapper.framework; path = Vorbis.framework; sourceTree = "<group>"; };
		95017B3F124698C400C90D56 /* help_screen_4.cpp */ = {isa = PBXFileReference; fileEncoding = 4; lastKnownFileType = sourcecode.cpp.cpp; name = help_screen_4.cpp; path = ../../states_screens/help_screen_4.cpp; sourceTree = SOURCE_ROOT; };
		95017B40124698C400C90D56 /* help_screen_4.hpp */ = {isa = PBXFileReference; fileEncoding = 4; lastKnownFileType = sourcecode.cpp.h; name = help_screen_4.hpp; path = ../../states_screens/help_screen_4.hpp; sourceTree = SOURCE_ROOT; };
		9505570E0F6963790056E88C /* file_manager.cpp */ = {isa = PBXFileReference; fileEncoding = 4; lastKnownFileType = sourcecode.cpp.cpp; name = file_manager.cpp; path = ../../io/file_manager.cpp; sourceTree = SOURCE_ROOT; };
		9505570F0F6963790056E88C /* file_manager.hpp */ = {isa = PBXFileReference; fileEncoding = 4; lastKnownFileType = sourcecode.cpp.h; name = file_manager.hpp; path = ../../io/file_manager.hpp; sourceTree = SOURCE_ROOT; };
		9505574E0F69684D0056E88C /* AudioUnit.framework */ = {isa = PBXFileReference; lastKnownFileType = wrapper.framework; name = AudioUnit.framework; path = /System/Library/Frameworks/AudioUnit.framework; sourceTree = "<absolute>"; };
		950557570F6968860056E88C /* Carbon.framework */ = {isa = PBXFileReference; lastKnownFileType = wrapper.framework; name = Carbon.framework; path = /System/Library/Frameworks/Carbon.framework; sourceTree = "<absolute>"; };
		9505575F0F6968A50056E88C /* QuickTime.framework */ = {isa = PBXFileReference; lastKnownFileType = wrapper.framework; name = QuickTime.framework; path = /System/Library/Frameworks/QuickTime.framework; sourceTree = "<absolute>"; };
		950557640F6968BE0056E88C /* IOKit.framework */ = {isa = PBXFileReference; lastKnownFileType = wrapper.framework; name = IOKit.framework; path = /System/Library/Frameworks/IOKit.framework; sourceTree = "<absolute>"; };
		9507E9B60FC1CCE900BD2B92 /* stk.icns */ = {isa = PBXFileReference; lastKnownFileType = image.icns; path = stk.icns; sourceTree = SOURCE_ROOT; };
		950D448A118DEE3C006CFC41 /* CGUISpriteBank.cpp */ = {isa = PBXFileReference; fileEncoding = 4; lastKnownFileType = sourcecode.cpp.cpp; name = CGUISpriteBank.cpp; path = ../../guiengine/CGUISpriteBank.cpp; sourceTree = SOURCE_ROOT; };
		950D448B118DEE3C006CFC41 /* CGUISpriteBank.h */ = {isa = PBXFileReference; fileEncoding = 4; lastKnownFileType = sourcecode.c.h; name = CGUISpriteBank.h; path = ../../guiengine/CGUISpriteBank.h; sourceTree = SOURCE_ROOT; };
		950D45CF118E040E006CFC41 /* options_screen_input2.cpp */ = {isa = PBXFileReference; fileEncoding = 4; lastKnownFileType = sourcecode.cpp.cpp; name = options_screen_input2.cpp; path = ../../states_screens/options_screen_input2.cpp; sourceTree = SOURCE_ROOT; };
		950D45D0118E040E006CFC41 /* options_screen_input2.hpp */ = {isa = PBXFileReference; fileEncoding = 4; lastKnownFileType = sourcecode.cpp.h; name = options_screen_input2.hpp; path = ../../states_screens/options_screen_input2.hpp; sourceTree = SOURCE_ROOT; };
		9516B07C12629C4E005F9493 /* sfx_buffer.cpp */ = {isa = PBXFileReference; fileEncoding = 4; lastKnownFileType = sourcecode.cpp.cpp; name = sfx_buffer.cpp; path = ../../audio/sfx_buffer.cpp; sourceTree = SOURCE_ROOT; };
		9516B07D12629C4E005F9493 /* sfx_buffer.hpp */ = {isa = PBXFileReference; fileEncoding = 4; lastKnownFileType = sourcecode.cpp.h; name = sfx_buffer.hpp; path = ../../audio/sfx_buffer.hpp; sourceTree = SOURCE_ROOT; };
		951B50AD12C9698B004F6993 /* xml_writer.cpp */ = {isa = PBXFileReference; fileEncoding = 4; lastKnownFileType = sourcecode.cpp.cpp; name = xml_writer.cpp; path = ../../io/xml_writer.cpp; sourceTree = SOURCE_ROOT; };
		951B50AF12C96A13004F6993 /* xml_writer.hpp */ = {isa = PBXFileReference; fileEncoding = 4; lastKnownFileType = sourcecode.cpp.h; name = xml_writer.hpp; path = ../../io/xml_writer.hpp; sourceTree = SOURCE_ROOT; };
		951BC65C0FFAF290006B5FF1 /* ipo.cpp */ = {isa = PBXFileReference; fileEncoding = 4; lastKnownFileType = sourcecode.cpp.cpp; name = ipo.cpp; path = ../../animations/ipo.cpp; sourceTree = SOURCE_ROOT; };
		951BC65D0FFAF290006B5FF1 /* ipo.hpp */ = {isa = PBXFileReference; fileEncoding = 4; lastKnownFileType = sourcecode.cpp.h; name = ipo.hpp; path = ../../animations/ipo.hpp; sourceTree = SOURCE_ROOT; };
		951C357D0FC05BF400A48379 /* quad_set.hpp */ = {isa = PBXFileReference; fileEncoding = 4; lastKnownFileType = sourcecode.cpp.h; name = quad_set.hpp; path = ../../tracks/quad_set.hpp; sourceTree = SOURCE_ROOT; };
		951C357E0FC05BF400A48379 /* quad_set.cpp */ = {isa = PBXFileReference; fileEncoding = 4; lastKnownFileType = sourcecode.cpp.cpp; name = quad_set.cpp; path = ../../tracks/quad_set.cpp; sourceTree = SOURCE_ROOT; };
		951C357F0FC05BF400A48379 /* quad_graph.hpp */ = {isa = PBXFileReference; fileEncoding = 4; lastKnownFileType = sourcecode.cpp.h; name = quad_graph.hpp; path = ../../tracks/quad_graph.hpp; sourceTree = SOURCE_ROOT; };
		951C35800FC05BF400A48379 /* quad_graph.cpp */ = {isa = PBXFileReference; fileEncoding = 4; lastKnownFileType = sourcecode.cpp.cpp; name = quad_graph.cpp; path = ../../tracks/quad_graph.cpp; sourceTree = SOURCE_ROOT; };
		9522F123107948AD0067ECF5 /* main_menu_screen.hpp */ = {isa = PBXFileReference; fileEncoding = 4; lastKnownFileType = sourcecode.cpp.h; name = main_menu_screen.hpp; path = ../../states_screens/main_menu_screen.hpp; sourceTree = SOURCE_ROOT; };
		9522F124107948AD0067ECF5 /* main_menu_screen.cpp */ = {isa = PBXFileReference; fileEncoding = 4; lastKnownFileType = sourcecode.cpp.cpp; name = main_menu_screen.cpp; path = ../../states_screens/main_menu_screen.cpp; sourceTree = SOURCE_ROOT; };
		9522F159107949780067ECF5 /* race_setup_screen.hpp */ = {isa = PBXFileReference; fileEncoding = 4; lastKnownFileType = sourcecode.cpp.h; name = race_setup_screen.hpp; path = ../../states_screens/race_setup_screen.hpp; sourceTree = SOURCE_ROOT; };
		9522F15A107949780067ECF5 /* race_setup_screen.cpp */ = {isa = PBXFileReference; fileEncoding = 4; lastKnownFileType = sourcecode.cpp.cpp; name = race_setup_screen.cpp; path = ../../states_screens/race_setup_screen.cpp; sourceTree = SOURCE_ROOT; };
		9522F15C10794A350067ECF5 /* tracks_screen.cpp */ = {isa = PBXFileReference; fileEncoding = 4; lastKnownFileType = sourcecode.cpp.cpp; name = tracks_screen.cpp; path = ../../states_screens/tracks_screen.cpp; sourceTree = SOURCE_ROOT; };
		9522F15D10794A350067ECF5 /* tracks_screen.hpp */ = {isa = PBXFileReference; fileEncoding = 4; lastKnownFileType = sourcecode.cpp.h; name = tracks_screen.hpp; path = ../../states_screens/tracks_screen.hpp; sourceTree = SOURCE_ROOT; };
		9522F1DE10795E8A0067ECF5 /* help_screen_1.cpp */ = {isa = PBXFileReference; fileEncoding = 4; lastKnownFileType = sourcecode.cpp.cpp; name = help_screen_1.cpp; path = ../../states_screens/help_screen_1.cpp; sourceTree = SOURCE_ROOT; };
		9522F1DF10795E8A0067ECF5 /* help_screen_1.hpp */ = {isa = PBXFileReference; fileEncoding = 4; lastKnownFileType = sourcecode.cpp.h; name = help_screen_1.hpp; path = ../../states_screens/help_screen_1.hpp; sourceTree = SOURCE_ROOT; };
		9522F1E110795EFF0067ECF5 /* help_screen_2.hpp */ = {isa = PBXFileReference; fileEncoding = 4; lastKnownFileType = sourcecode.cpp.h; name = help_screen_2.hpp; path = ../../states_screens/help_screen_2.hpp; sourceTree = SOURCE_ROOT; };
		9522F1E210795EFF0067ECF5 /* help_screen_2.cpp */ = {isa = PBXFileReference; fileEncoding = 4; lastKnownFileType = sourcecode.cpp.cpp; name = help_screen_2.cpp; path = ../../states_screens/help_screen_2.cpp; sourceTree = SOURCE_ROOT; };
		9522F1E310795EFF0067ECF5 /* help_screen_3.hpp */ = {isa = PBXFileReference; fileEncoding = 4; lastKnownFileType = sourcecode.cpp.h; name = help_screen_3.hpp; path = ../../states_screens/help_screen_3.hpp; sourceTree = SOURCE_ROOT; };
		9522F1E410795EFF0067ECF5 /* help_screen_3.cpp */ = {isa = PBXFileReference; fileEncoding = 4; lastKnownFileType = sourcecode.cpp.cpp; name = help_screen_3.cpp; path = ../../states_screens/help_screen_3.cpp; sourceTree = SOURCE_ROOT; };
		9522F1EB107961560067ECF5 /* options_screen_input.cpp */ = {isa = PBXFileReference; fileEncoding = 4; lastKnownFileType = sourcecode.cpp.cpp; name = options_screen_input.cpp; path = ../../states_screens/options_screen_input.cpp; sourceTree = SOURCE_ROOT; };
		9522F1EC107961560067ECF5 /* options_screen_players.hpp */ = {isa = PBXFileReference; fileEncoding = 4; lastKnownFileType = sourcecode.cpp.h; name = options_screen_players.hpp; path = ../../states_screens/options_screen_players.hpp; sourceTree = SOURCE_ROOT; };
		9522F1ED107961560067ECF5 /* options_screen_players.cpp */ = {isa = PBXFileReference; fileEncoding = 4; lastKnownFileType = sourcecode.cpp.cpp; name = options_screen_players.cpp; path = ../../states_screens/options_screen_players.cpp; sourceTree = SOURCE_ROOT; };
		9522F1EE107961560067ECF5 /* options_screen_input.hpp */ = {isa = PBXFileReference; fileEncoding = 4; lastKnownFileType = sourcecode.cpp.h; name = options_screen_input.hpp; path = ../../states_screens/options_screen_input.hpp; sourceTree = SOURCE_ROOT; };
		9524739410497C75000C197E /* dynamic_ribbon_widget.hpp */ = {isa = PBXFileReference; fileEncoding = 4; lastKnownFileType = sourcecode.cpp.h; name = dynamic_ribbon_widget.hpp; path = ../../guiengine/widgets/dynamic_ribbon_widget.hpp; sourceTree = SOURCE_ROOT; };
		9524739510497C75000C197E /* dynamic_ribbon_widget.cpp */ = {isa = PBXFileReference; fileEncoding = 4; lastKnownFileType = sourcecode.cpp.cpp; name = dynamic_ribbon_widget.cpp; path = ../../guiengine/widgets/dynamic_ribbon_widget.cpp; sourceTree = SOURCE_ROOT; };
		95251F3B12554AB200505BA5 /* check_lap.cpp */ = {isa = PBXFileReference; fileEncoding = 4; lastKnownFileType = sourcecode.cpp.cpp; name = check_lap.cpp; path = ../../tracks/check_lap.cpp; sourceTree = SOURCE_ROOT; };
		95251F3C12554AB200505BA5 /* check_lap.hpp */ = {isa = PBXFileReference; fileEncoding = 4; lastKnownFileType = sourcecode.cpp.h; name = check_lap.hpp; path = ../../tracks/check_lap.hpp; sourceTree = SOURCE_ROOT; };
		9525B71211C851D30094BD96 /* CBatchingMesh.cpp */ = {isa = PBXFileReference; fileEncoding = 4; lastKnownFileType = sourcecode.cpp.cpp; name = CBatchingMesh.cpp; path = ../../graphics/CBatchingMesh.cpp; sourceTree = SOURCE_ROOT; };
		9525B71311C851D30094BD96 /* CBatchingMesh.hpp */ = {isa = PBXFileReference; fileEncoding = 4; lastKnownFileType = sourcecode.cpp.h; name = CBatchingMesh.hpp; path = ../../graphics/CBatchingMesh.hpp; sourceTree = SOURCE_ROOT; };
		95263DE00FD7471900CF5F92 /* grand_prix_data.cpp */ = {isa = PBXFileReference; fileEncoding = 4; lastKnownFileType = sourcecode.cpp.cpp; name = grand_prix_data.cpp; path = ../../race/grand_prix_data.cpp; sourceTree = SOURCE_ROOT; };
		95263DE10FD7471900CF5F92 /* grand_prix_data.hpp */ = {isa = PBXFileReference; fileEncoding = 4; lastKnownFileType = sourcecode.cpp.h; name = grand_prix_data.hpp; path = ../../race/grand_prix_data.hpp; sourceTree = SOURCE_ROOT; };
		95263DE20FD7471900CF5F92 /* grand_prix_manager.cpp */ = {isa = PBXFileReference; fileEncoding = 4; lastKnownFileType = sourcecode.cpp.cpp; name = grand_prix_manager.cpp; path = ../../race/grand_prix_manager.cpp; sourceTree = SOURCE_ROOT; };
		95263DE30FD7471900CF5F92 /* grand_prix_manager.hpp */ = {isa = PBXFileReference; fileEncoding = 4; lastKnownFileType = sourcecode.cpp.h; name = grand_prix_manager.hpp; path = ../../race/grand_prix_manager.hpp; sourceTree = SOURCE_ROOT; };
		95263DE40FD7471900CF5F92 /* highscore_manager.cpp */ = {isa = PBXFileReference; fileEncoding = 4; lastKnownFileType = sourcecode.cpp.cpp; name = highscore_manager.cpp; path = ../../race/highscore_manager.cpp; sourceTree = SOURCE_ROOT; };
		95263DE50FD7471900CF5F92 /* highscore_manager.hpp */ = {isa = PBXFileReference; fileEncoding = 4; lastKnownFileType = sourcecode.cpp.h; name = highscore_manager.hpp; path = ../../race/highscore_manager.hpp; sourceTree = SOURCE_ROOT; };
		95263DE60FD7471900CF5F92 /* highscores.cpp */ = {isa = PBXFileReference; fileEncoding = 4; lastKnownFileType = sourcecode.cpp.cpp; name = highscores.cpp; path = ../../race/highscores.cpp; sourceTree = SOURCE_ROOT; };
		95263DE70FD7471900CF5F92 /* highscores.hpp */ = {isa = PBXFileReference; fileEncoding = 4; lastKnownFileType = sourcecode.cpp.h; name = highscores.hpp; path = ../../race/highscores.hpp; sourceTree = SOURCE_ROOT; };
		95263DE80FD7471900CF5F92 /* history.cpp */ = {isa = PBXFileReference; fileEncoding = 4; lastKnownFileType = sourcecode.cpp.cpp; name = history.cpp; path = ../../race/history.cpp; sourceTree = SOURCE_ROOT; };
		95263DE90FD7471900CF5F92 /* history.hpp */ = {isa = PBXFileReference; fileEncoding = 4; lastKnownFileType = sourcecode.cpp.h; name = history.hpp; path = ../../race/history.hpp; sourceTree = SOURCE_ROOT; };
		95263DEA0FD7471900CF5F92 /* race_manager.cpp */ = {isa = PBXFileReference; fileEncoding = 4; lastKnownFileType = sourcecode.cpp.cpp; name = race_manager.cpp; path = ../../race/race_manager.cpp; sourceTree = SOURCE_ROOT; };
		95263DEB0FD7471900CF5F92 /* race_manager.hpp */ = {isa = PBXFileReference; fileEncoding = 4; lastKnownFileType = sourcecode.cpp.h; name = race_manager.hpp; path = ../../race/race_manager.hpp; sourceTree = SOURCE_ROOT; };
		9528C71412D69494006E9167 /* particle_kind_manager.cpp */ = {isa = PBXFileReference; fileEncoding = 4; lastKnownFileType = sourcecode.cpp.cpp; name = particle_kind_manager.cpp; path = ../../graphics/particle_kind_manager.cpp; sourceTree = SOURCE_ROOT; };
		9528C71512D69494006E9167 /* particle_kind_manager.hpp */ = {isa = PBXFileReference; fileEncoding = 4; lastKnownFileType = sourcecode.cpp.h; name = particle_kind_manager.hpp; path = ../../graphics/particle_kind_manager.hpp; sourceTree = SOURCE_ROOT; };
		9528CC221291E7A10078A5EF /* binding.cpp */ = {isa = PBXFileReference; fileEncoding = 4; lastKnownFileType = sourcecode.cpp.cpp; name = binding.cpp; path = ../../input/binding.cpp; sourceTree = SOURCE_ROOT; };
		9528CC231291E7A10078A5EF /* binding.hpp */ = {isa = PBXFileReference; fileEncoding = 4; lastKnownFileType = sourcecode.cpp.h; name = binding.hpp; path = ../../input/binding.hpp; sourceTree = SOURCE_ROOT; };
		952997BF15B205DE0028301A /* cutscene_world.cpp */ = {isa = PBXFileReference; fileEncoding = 4; lastKnownFileType = sourcecode.cpp.cpp; name = cutscene_world.cpp; path = ../../modes/cutscene_world.cpp; sourceTree = SOURCE_ROOT; };
		952997C015B205DE0028301A /* cutscene_world.hpp */ = {isa = PBXFileReference; fileEncoding = 4; lastKnownFileType = sourcecode.cpp.h; name = cutscene_world.hpp; path = ../../modes/cutscene_world.hpp; sourceTree = SOURCE_ROOT; };
		952997C115B205DE0028301A /* demo_world.cpp */ = {isa = PBXFileReference; fileEncoding = 4; lastKnownFileType = sourcecode.cpp.cpp; name = demo_world.cpp; path = ../../modes/demo_world.cpp; sourceTree = SOURCE_ROOT; };
		952997C215B205DE0028301A /* demo_world.hpp */ = {isa = PBXFileReference; fileEncoding = 4; lastKnownFileType = sourcecode.cpp.h; name = demo_world.hpp; path = ../../modes/demo_world.hpp; sourceTree = SOURCE_ROOT; };
		952997C315B205DE0028301A /* game_tutorial.cpp */ = {isa = PBXFileReference; fileEncoding = 4; lastKnownFileType = sourcecode.cpp.cpp; name = game_tutorial.cpp; path = ../../modes/game_tutorial.cpp; sourceTree = SOURCE_ROOT; };
		952997C415B205DE0028301A /* game_tutorial.hpp */ = {isa = PBXFileReference; fileEncoding = 4; lastKnownFileType = sourcecode.cpp.h; name = game_tutorial.hpp; path = ../../modes/game_tutorial.hpp; sourceTree = SOURCE_ROOT; };
		952997EA15B206890028301A /* skidding_ai.cpp */ = {isa = PBXFileReference; fileEncoding = 4; lastKnownFileType = sourcecode.cpp.cpp; name = skidding_ai.cpp; path = ../../karts/controller/skidding_ai.cpp; sourceTree = SOURCE_ROOT; };
		952997EB15B206890028301A /* skidding_ai.hpp */ = {isa = PBXFileReference; fileEncoding = 4; lastKnownFileType = sourcecode.cpp.h; name = skidding_ai.hpp; path = ../../karts/controller/skidding_ai.hpp; sourceTree = SOURCE_ROOT; };
		952997F315B206D90028301A /* abstract_kart_animation.cpp */ = {isa = PBXFileReference; fileEncoding = 4; lastKnownFileType = sourcecode.cpp.cpp; name = abstract_kart_animation.cpp; path = ../../karts/abstract_kart_animation.cpp; sourceTree = SOURCE_ROOT; };
		952997F415B206D90028301A /* abstract_kart_animation.hpp */ = {isa = PBXFileReference; fileEncoding = 4; lastKnownFileType = sourcecode.cpp.h; name = abstract_kart_animation.hpp; path = ../../karts/abstract_kart_animation.hpp; sourceTree = SOURCE_ROOT; };
		952997F515B206D90028301A /* cannon_animation.cpp */ = {isa = PBXFileReference; fileEncoding = 4; lastKnownFileType = sourcecode.cpp.cpp; name = cannon_animation.cpp; path = ../../karts/cannon_animation.cpp; sourceTree = SOURCE_ROOT; };
		952997F615B206D90028301A /* cannon_animation.hpp */ = {isa = PBXFileReference; fileEncoding = 4; lastKnownFileType = sourcecode.cpp.h; name = cannon_animation.hpp; path = ../../karts/cannon_animation.hpp; sourceTree = SOURCE_ROOT; };
		952997F715B206D90028301A /* explosion_animation.cpp */ = {isa = PBXFileReference; fileEncoding = 4; lastKnownFileType = sourcecode.cpp.cpp; name = explosion_animation.cpp; path = ../../karts/explosion_animation.cpp; sourceTree = SOURCE_ROOT; };
		952997F815B206D90028301A /* explosion_animation.hpp */ = {isa = PBXFileReference; fileEncoding = 4; lastKnownFileType = sourcecode.cpp.h; name = explosion_animation.hpp; path = ../../karts/explosion_animation.hpp; sourceTree = SOURCE_ROOT; };
		952997F915B206D90028301A /* rescue_animation.cpp */ = {isa = PBXFileReference; fileEncoding = 4; lastKnownFileType = sourcecode.cpp.cpp; name = rescue_animation.cpp; path = ../../karts/rescue_animation.cpp; sourceTree = SOURCE_ROOT; };
		952997FA15B206D90028301A /* rescue_animation.hpp */ = {isa = PBXFileReference; fileEncoding = 4; lastKnownFileType = sourcecode.cpp.h; name = rescue_animation.hpp; path = ../../karts/rescue_animation.hpp; sourceTree = SOURCE_ROOT; };
		9529980115B2070C0028301A /* cutscene_gui.cpp */ = {isa = PBXFileReference; fileEncoding = 4; lastKnownFileType = sourcecode.cpp.cpp; name = cutscene_gui.cpp; path = ../../states_screens/cutscene_gui.cpp; sourceTree = SOURCE_ROOT; };
		9529980215B2070C0028301A /* cutscene_gui.hpp */ = {isa = PBXFileReference; fileEncoding = 4; lastKnownFileType = sourcecode.cpp.h; name = cutscene_gui.hpp; path = ../../states_screens/cutscene_gui.hpp; sourceTree = SOURCE_ROOT; };
		9529980615B2072E0028301A /* player.cpp */ = {isa = PBXFileReference; fileEncoding = 4; lastKnownFileType = sourcecode.cpp.cpp; name = player.cpp; path = ../../config/player.cpp; sourceTree = SOURCE_ROOT; };
		9529980A15B207450028301A /* check_cannon.cpp */ = {isa = PBXFileReference; fileEncoding = 4; lastKnownFileType = sourcecode.cpp.cpp; name = check_cannon.cpp; path = ../../tracks/check_cannon.cpp; sourceTree = SOURCE_ROOT; };
		9529980B15B207450028301A /* check_cannon.hpp */ = {isa = PBXFileReference; fileEncoding = 4; lastKnownFileType = sourcecode.cpp.h; name = check_cannon.hpp; path = ../../tracks/check_cannon.hpp; sourceTree = SOURCE_ROOT; };
		9529980F15B207740028301A /* show_curve.cpp */ = {isa = PBXFileReference; fileEncoding = 4; lastKnownFileType = sourcecode.cpp.cpp; name = show_curve.cpp; path = ../../graphics/show_curve.cpp; sourceTree = SOURCE_ROOT; };
		9529981015B207740028301A /* show_curve.hpp */ = {isa = PBXFileReference; fileEncoding = 4; lastKnownFileType = sourcecode.cpp.h; name = show_curve.hpp; path = ../../graphics/show_curve.hpp; sourceTree = SOURCE_ROOT; };
		952A152D103F66D600B1895D /* camera.cpp */ = {isa = PBXFileReference; fileEncoding = 4; lastKnownFileType = sourcecode.cpp.cpp; name = camera.cpp; path = ../../graphics/camera.cpp; sourceTree = SOURCE_ROOT; };
		952A152E103F66D600B1895D /* camera.hpp */ = {isa = PBXFileReference; fileEncoding = 4; lastKnownFileType = sourcecode.cpp.h; name = camera.hpp; path = ../../graphics/camera.hpp; sourceTree = SOURCE_ROOT; };
		952A152F103F66D600B1895D /* explosion.cpp */ = {isa = PBXFileReference; fileEncoding = 4; lastKnownFileType = sourcecode.cpp.cpp; name = explosion.cpp; path = ../../graphics/explosion.cpp; sourceTree = SOURCE_ROOT; };
		952A1530103F66D600B1895D /* explosion.hpp */ = {isa = PBXFileReference; fileEncoding = 4; lastKnownFileType = sourcecode.cpp.h; name = explosion.hpp; path = ../../graphics/explosion.hpp; sourceTree = SOURCE_ROOT; };
		952A1531103F66D600B1895D /* irr_driver.cpp */ = {isa = PBXFileReference; fileEncoding = 4; lastKnownFileType = sourcecode.cpp.cpp; name = irr_driver.cpp; path = ../../graphics/irr_driver.cpp; sourceTree = SOURCE_ROOT; };
		952A1532103F66D600B1895D /* irr_driver.hpp */ = {isa = PBXFileReference; fileEncoding = 4; lastKnownFileType = sourcecode.cpp.h; name = irr_driver.hpp; path = ../../graphics/irr_driver.hpp; sourceTree = SOURCE_ROOT; };
		952A1533103F66D600B1895D /* material.cpp */ = {isa = PBXFileReference; fileEncoding = 4; lastKnownFileType = sourcecode.cpp.cpp; name = material.cpp; path = ../../graphics/material.cpp; sourceTree = SOURCE_ROOT; };
		952A1534103F66D600B1895D /* material.hpp */ = {isa = PBXFileReference; fileEncoding = 4; lastKnownFileType = sourcecode.cpp.h; name = material.hpp; path = ../../graphics/material.hpp; sourceTree = SOURCE_ROOT; };
		952A1535103F66D600B1895D /* material_manager.cpp */ = {isa = PBXFileReference; fileEncoding = 4; lastKnownFileType = sourcecode.cpp.cpp; name = material_manager.cpp; path = ../../graphics/material_manager.cpp; sourceTree = SOURCE_ROOT; };
		952A1536103F66D600B1895D /* material_manager.hpp */ = {isa = PBXFileReference; fileEncoding = 4; lastKnownFileType = sourcecode.cpp.h; name = material_manager.hpp; path = ../../graphics/material_manager.hpp; sourceTree = SOURCE_ROOT; };
		952A1537103F66D600B1895D /* mesh_tools.cpp */ = {isa = PBXFileReference; fileEncoding = 4; lastKnownFileType = sourcecode.cpp.cpp; name = mesh_tools.cpp; path = ../../graphics/mesh_tools.cpp; sourceTree = SOURCE_ROOT; };
		952A1538103F66D600B1895D /* mesh_tools.hpp */ = {isa = PBXFileReference; fileEncoding = 4; lastKnownFileType = sourcecode.cpp.h; name = mesh_tools.hpp; path = ../../graphics/mesh_tools.hpp; sourceTree = SOURCE_ROOT; };
		952A1539103F66D600B1895D /* moving_texture.cpp */ = {isa = PBXFileReference; fileEncoding = 4; lastKnownFileType = sourcecode.cpp.cpp; name = moving_texture.cpp; path = ../../graphics/moving_texture.cpp; sourceTree = SOURCE_ROOT; };
		952A153A103F66D600B1895D /* moving_texture.hpp */ = {isa = PBXFileReference; fileEncoding = 4; lastKnownFileType = sourcecode.cpp.h; name = moving_texture.hpp; path = ../../graphics/moving_texture.hpp; sourceTree = SOURCE_ROOT; };
		952A153D103F66D600B1895D /* shadow.cpp */ = {isa = PBXFileReference; fileEncoding = 4; lastKnownFileType = sourcecode.cpp.cpp; name = shadow.cpp; path = ../../graphics/shadow.cpp; sourceTree = SOURCE_ROOT; };
		952A153E103F66D600B1895D /* shadow.hpp */ = {isa = PBXFileReference; fileEncoding = 4; lastKnownFileType = sourcecode.cpp.h; name = shadow.hpp; path = ../../graphics/shadow.hpp; sourceTree = SOURCE_ROOT; };
		952A153F103F66D600B1895D /* skid_marks.cpp */ = {isa = PBXFileReference; fileEncoding = 4; lastKnownFileType = sourcecode.cpp.cpp; name = skid_marks.cpp; path = ../../graphics/skid_marks.cpp; sourceTree = SOURCE_ROOT; };
		952A1540103F66D600B1895D /* skid_marks.hpp */ = {isa = PBXFileReference; fileEncoding = 4; lastKnownFileType = sourcecode.cpp.h; name = skid_marks.hpp; path = ../../graphics/skid_marks.hpp; sourceTree = SOURCE_ROOT; };
		952A1552103F68D000B1895D /* profile_world.cpp */ = {isa = PBXFileReference; fileEncoding = 4; lastKnownFileType = sourcecode.cpp.cpp; name = profile_world.cpp; path = ../../modes/profile_world.cpp; sourceTree = SOURCE_ROOT; };
		952A1553103F68D000B1895D /* profile_world.hpp */ = {isa = PBXFileReference; fileEncoding = 4; lastKnownFileType = sourcecode.cpp.h; name = profile_world.hpp; path = ../../modes/profile_world.hpp; sourceTree = SOURCE_ROOT; };
		95376CAD1320784100C842A4 /* lod_node.cpp */ = {isa = PBXFileReference; fileEncoding = 4; lastKnownFileType = sourcecode.cpp.cpp; name = lod_node.cpp; path = ../../graphics/lod_node.cpp; sourceTree = SOURCE_ROOT; };
		95376CAE1320784100C842A4 /* lod_node.hpp */ = {isa = PBXFileReference; fileEncoding = 4; lastKnownFileType = sourcecode.cpp.h; name = lod_node.hpp; path = ../../graphics/lod_node.hpp; sourceTree = SOURCE_ROOT; };
		953789710FC7829100DD1F8E /* graph_node.hpp */ = {isa = PBXFileReference; fileEncoding = 4; lastKnownFileType = sourcecode.cpp.h; name = graph_node.hpp; path = ../../tracks/graph_node.hpp; sourceTree = SOURCE_ROOT; };
		953789720FC7829100DD1F8E /* graph_node.cpp */ = {isa = PBXFileReference; fileEncoding = 4; lastKnownFileType = sourcecode.cpp.cpp; name = graph_node.cpp; path = ../../tracks/graph_node.cpp; sourceTree = SOURCE_ROOT; };
		953789800FC7831400DD1F8E /* quad.hpp */ = {isa = PBXFileReference; fileEncoding = 4; lastKnownFileType = sourcecode.cpp.h; name = quad.hpp; path = ../../tracks/quad.hpp; sourceTree = SOURCE_ROOT; };
		953789810FC7831400DD1F8E /* quad.cpp */ = {isa = PBXFileReference; fileEncoding = 4; lastKnownFileType = sourcecode.cpp.cpp; name = quad.cpp; path = ../../tracks/quad.cpp; sourceTree = SOURCE_ROOT; };
		9538A55E12CD094200CE3220 /* addon.cpp */ = {isa = PBXFileReference; fileEncoding = 4; lastKnownFileType = sourcecode.cpp.cpp; name = addon.cpp; path = ../../addons/addon.cpp; sourceTree = SOURCE_ROOT; };
		9538A55F12CD094200CE3220 /* addon.hpp */ = {isa = PBXFileReference; fileEncoding = 4; lastKnownFileType = sourcecode.cpp.h; name = addon.hpp; path = ../../addons/addon.hpp; sourceTree = SOURCE_ROOT; };
		9538E2B512C25D6800172896 /* addons_manager.cpp */ = {isa = PBXFileReference; fileEncoding = 4; lastKnownFileType = sourcecode.cpp.cpp; name = addons_manager.cpp; path = ../../addons/addons_manager.cpp; sourceTree = SOURCE_ROOT; };
		9538E2B612C25D6800172896 /* addons_manager.hpp */ = {isa = PBXFileReference; fileEncoding = 4; lastKnownFileType = sourcecode.cpp.h; name = addons_manager.hpp; path = ../../addons/addons_manager.hpp; sourceTree = SOURCE_ROOT; };
		9538E2B712C25D6800172896 /* network_http.cpp */ = {isa = PBXFileReference; fileEncoding = 4; lastKnownFileType = sourcecode.cpp.cpp; name = network_http.cpp; path = ../../addons/network_http.cpp; sourceTree = SOURCE_ROOT; };
		9538E2B812C25D6800172896 /* network_http.hpp */ = {isa = PBXFileReference; fileEncoding = 4; lastKnownFileType = sourcecode.cpp.h; name = network_http.hpp; path = ../../addons/network_http.hpp; sourceTree = SOURCE_ROOT; };
		95395A75129DFE130079BCE7 /* message_dialog.cpp */ = {isa = PBXFileReference; fileEncoding = 4; lastKnownFileType = sourcecode.cpp.cpp; name = message_dialog.cpp; path = ../../states_screens/dialogs/message_dialog.cpp; sourceTree = SOURCE_ROOT; };
		95395A76129DFE130079BCE7 /* message_dialog.hpp */ = {isa = PBXFileReference; fileEncoding = 4; lastKnownFileType = sourcecode.cpp.h; name = message_dialog.hpp; path = ../../states_screens/dialogs/message_dialog.hpp; sourceTree = SOURCE_ROOT; };
		953A959B13367D6E00D86B4D /* options_screen_ui.cpp */ = {isa = PBXFileReference; fileEncoding = 4; lastKnownFileType = sourcecode.cpp.cpp; name = options_screen_ui.cpp; path = ../../states_screens/options_screen_ui.cpp; sourceTree = SOURCE_ROOT; };
		953A959C13367D6E00D86B4D /* options_screen_ui.hpp */ = {isa = PBXFileReference; fileEncoding = 4; lastKnownFileType = sourcecode.cpp.h; name = options_screen_ui.hpp; path = ../../states_screens/options_screen_ui.hpp; sourceTree = SOURCE_ROOT; };
		953EAAAD0F30A4220000D57D /* terrain_info.hpp */ = {isa = PBXFileReference; fileEncoding = 4; lastKnownFileType = sourcecode.cpp.h; name = terrain_info.hpp; path = ../../tracks/terrain_info.hpp; sourceTree = SOURCE_ROOT; };
		953EAAAE0F30A4220000D57D /* terrain_info.cpp */ = {isa = PBXFileReference; fileEncoding = 4; lastKnownFileType = sourcecode.cpp.cpp; name = terrain_info.cpp; path = ../../tracks/terrain_info.cpp; sourceTree = SOURCE_ROOT; };
		953EAAB00F30A4410000D57D /* triangle_mesh.hpp */ = {isa = PBXFileReference; fileEncoding = 4; lastKnownFileType = sourcecode.cpp.h; name = triangle_mesh.hpp; path = ../../physics/triangle_mesh.hpp; sourceTree = SOURCE_ROOT; };
		953EAAB10F30A4410000D57D /* triangle_mesh.cpp */ = {isa = PBXFileReference; fileEncoding = 4; lastKnownFileType = sourcecode.cpp.cpp; name = triangle_mesh.cpp; path = ../../physics/triangle_mesh.cpp; sourceTree = SOURCE_ROOT; };
		953EAAB40F30A4650000D57D /* translation.hpp */ = {isa = PBXFileReference; fileEncoding = 4; lastKnownFileType = sourcecode.cpp.h; name = translation.hpp; path = ../../utils/translation.hpp; sourceTree = SOURCE_ROOT; };
		953EAAB50F30A4650000D57D /* translation.cpp */ = {isa = PBXFileReference; fileEncoding = 4; lastKnownFileType = sourcecode.cpp.cpp; name = translation.cpp; path = ../../utils/translation.cpp; sourceTree = SOURCE_ROOT; };
		953F8B1F11F7C13C00205E66 /* scalable_font.cpp */ = {isa = PBXFileReference; fileEncoding = 4; lastKnownFileType = sourcecode.cpp.cpp; name = scalable_font.cpp; path = ../../guiengine/scalable_font.cpp; sourceTree = SOURCE_ROOT; };
		953F8B2011F7C13C00205E66 /* scalable_font.hpp */ = {isa = PBXFileReference; fileEncoding = 4; lastKnownFileType = sourcecode.cpp.h; name = scalable_font.hpp; path = ../../guiengine/scalable_font.hpp; sourceTree = SOURCE_ROOT; };
		9540E2560FD5F8FD002985B8 /* ptr_vector.hpp */ = {isa = PBXFileReference; fileEncoding = 4; lastKnownFileType = sourcecode.cpp.h; name = ptr_vector.hpp; path = ../../utils/ptr_vector.hpp; sourceTree = SOURCE_ROOT; };
		9540E2570FD5F8FD002985B8 /* no_copy.hpp */ = {isa = PBXFileReference; fileEncoding = 4; lastKnownFileType = sourcecode.cpp.h; name = no_copy.hpp; path = ../../utils/no_copy.hpp; sourceTree = SOURCE_ROOT; };
		9542FC7512D3BDB000C00366 /* particle_emitter.cpp */ = {isa = PBXFileReference; fileEncoding = 4; lastKnownFileType = sourcecode.cpp.cpp; name = particle_emitter.cpp; path = ../../graphics/particle_emitter.cpp; sourceTree = SOURCE_ROOT; };
		9542FC7612D3BDB000C00366 /* particle_emitter.hpp */ = {isa = PBXFileReference; fileEncoding = 4; lastKnownFileType = sourcecode.cpp.h; name = particle_emitter.hpp; path = ../../graphics/particle_emitter.hpp; sourceTree = SOURCE_ROOT; };
		9542FD4A12D3E0D700C00366 /* particle_kind.cpp */ = {isa = PBXFileReference; fileEncoding = 4; lastKnownFileType = sourcecode.cpp.cpp; name = particle_kind.cpp; path = ../../graphics/particle_kind.cpp; sourceTree = SOURCE_ROOT; };
		9542FD4B12D3E0D700C00366 /* particle_kind.hpp */ = {isa = PBXFileReference; fileEncoding = 4; lastKnownFileType = sourcecode.cpp.h; name = particle_kind.hpp; path = ../../graphics/particle_kind.hpp; sourceTree = SOURCE_ROOT; };
		9543D58D14D36EE3000B0888 /* kart_gfx.cpp */ = {isa = PBXFileReference; fileEncoding = 4; lastKnownFileType = sourcecode.cpp.cpp; name = kart_gfx.cpp; path = ../../karts/kart_gfx.cpp; sourceTree = SOURCE_ROOT; };
		9543D58E14D36EE3000B0888 /* kart_gfx.hpp */ = {isa = PBXFileReference; fileEncoding = 4; lastKnownFileType = sourcecode.cpp.h; name = kart_gfx.hpp; path = ../../karts/kart_gfx.hpp; sourceTree = SOURCE_ROOT; };
		9543D59D14D38831000B0888 /* select_challenge.cpp */ = {isa = PBXFileReference; fileEncoding = 4; lastKnownFileType = sourcecode.cpp.cpp; name = select_challenge.cpp; path = ../../states_screens/dialogs/select_challenge.cpp; sourceTree = SOURCE_ROOT; };
		9543D5A514D3885F000B0888 /* select_challenge.hpp */ = {isa = PBXFileReference; fileEncoding = 4; lastKnownFileType = sourcecode.cpp.h; name = select_challenge.hpp; path = ../../states_screens/dialogs/select_challenge.hpp; sourceTree = SOURCE_ROOT; };
		9545ABC811E3E38300D3C37A /* progress_bar_widget.cpp */ = {isa = PBXFileReference; fileEncoding = 4; lastKnownFileType = sourcecode.cpp.cpp; name = progress_bar_widget.cpp; path = ../../guiengine/widgets/progress_bar_widget.cpp; sourceTree = SOURCE_ROOT; };
		9545ABC911E3E38300D3C37A /* progress_bar_widget.hpp */ = {isa = PBXFileReference; fileEncoding = 4; lastKnownFileType = sourcecode.cpp.h; name = progress_bar_widget.hpp; path = ../../guiengine/widgets/progress_bar_widget.hpp; sourceTree = SOURCE_ROOT; };
		954E4C250FF98B6E0047FE3E /* animation_base.cpp */ = {isa = PBXFileReference; fileEncoding = 4; lastKnownFileType = sourcecode.cpp.cpp; name = animation_base.cpp; path = ../../animations/animation_base.cpp; sourceTree = SOURCE_ROOT; };
		954E4C260FF98B6E0047FE3E /* animation_base.hpp */ = {isa = PBXFileReference; fileEncoding = 4; lastKnownFileType = sourcecode.cpp.h; name = animation_base.hpp; path = ../../animations/animation_base.hpp; sourceTree = SOURCE_ROOT; };
		954E4C290FF98B6E0047FE3E /* billboard_animation.cpp */ = {isa = PBXFileReference; fileEncoding = 4; lastKnownFileType = sourcecode.cpp.cpp; name = billboard_animation.cpp; path = ../../animations/billboard_animation.cpp; sourceTree = SOURCE_ROOT; };
		954E4C2A0FF98B6E0047FE3E /* billboard_animation.hpp */ = {isa = PBXFileReference; fileEncoding = 4; lastKnownFileType = sourcecode.cpp.h; name = billboard_animation.hpp; path = ../../animations/billboard_animation.hpp; sourceTree = SOURCE_ROOT; };
		954E4C2B0FF98B6E0047FE3E /* three_d_animation.cpp */ = {isa = PBXFileReference; fileEncoding = 4; lastKnownFileType = sourcecode.cpp.cpp; name = three_d_animation.cpp; path = ../../animations/three_d_animation.cpp; sourceTree = SOURCE_ROOT; };
		954E4C2C0FF98B6E0047FE3E /* three_d_animation.hpp */ = {isa = PBXFileReference; fileEncoding = 4; lastKnownFileType = sourcecode.cpp.h; name = three_d_animation.hpp; path = ../../animations/three_d_animation.hpp; sourceTree = SOURCE_ROOT; };
		9551B26D11DC0D4D002DD140 /* addons_screen.cpp */ = {isa = PBXFileReference; fileEncoding = 4; lastKnownFileType = sourcecode.cpp.cpp; name = addons_screen.cpp; path = ../../states_screens/addons_screen.cpp; sourceTree = SOURCE_ROOT; };
		9551B26E11DC0D4D002DD140 /* addons_screen.hpp */ = {isa = PBXFileReference; fileEncoding = 4; lastKnownFileType = sourcecode.cpp.h; name = addons_screen.hpp; path = ../../states_screens/addons_screen.hpp; sourceTree = SOURCE_ROOT; };
		9551B27811DC0D6A002DD140 /* zip.cpp */ = {isa = PBXFileReference; fileEncoding = 4; lastKnownFileType = sourcecode.cpp.cpp; name = zip.cpp; path = ../../addons/zip.cpp; sourceTree = SOURCE_ROOT; };
		9551B27911DC0D6A002DD140 /* zip.hpp */ = {isa = PBXFileReference; fileEncoding = 4; lastKnownFileType = sourcecode.cpp.h; name = zip.hpp; path = ../../addons/zip.hpp; sourceTree = SOURCE_ROOT; };
		9551C7FA0FC1B63C00DB481B /* OpenAL.framework */ = {isa = PBXFileReference; lastKnownFileType = wrapper.framework; name = OpenAL.framework; path = /Library/Frameworks/OpenAL.framework; sourceTree = "<absolute>"; };
		9551C8210FC1B6FF00DB481B /* SuperTuxKart.app */ = {isa = PBXFileReference; explicitFileType = wrapper.application; includeInIndex = 0; path = SuperTuxKart.app; sourceTree = BUILT_PRODUCTS_DIR; };
		9551C9F80FC1B87600DB481B /* Config.xcconfig */ = {isa = PBXFileReference; fileEncoding = 4; lastKnownFileType = text.xcconfig; path = Config.xcconfig; sourceTree = SOURCE_ROOT; wrapsLines = 1; };
		9551CA100FC1BB6400DB481B /* SuperTuxKart-Info.plist */ = {isa = PBXFileReference; fileEncoding = 4; lastKnownFileType = text.plist.xml; path = "SuperTuxKart-Info.plist"; sourceTree = SOURCE_ROOT; };
		9551CBD90FC1BB9200DB481B /* AGL.framework */ = {isa = PBXFileReference; lastKnownFileType = wrapper.framework; name = AGL.framework; path = /System/Library/Frameworks/AGL.framework; sourceTree = "<absolute>"; };
		9552C1F91231249000347B6C /* world_with_rank.cpp */ = {isa = PBXFileReference; fileEncoding = 4; lastKnownFileType = sourcecode.cpp.cpp; name = world_with_rank.cpp; path = ../../modes/world_with_rank.cpp; sourceTree = SOURCE_ROOT; };
		9552C1FA1231249000347B6C /* world_with_rank.hpp */ = {isa = PBXFileReference; fileEncoding = 4; lastKnownFileType = sourcecode.cpp.h; name = world_with_rank.hpp; path = ../../modes/world_with_rank.hpp; sourceTree = SOURCE_ROOT; };
		9553823910FD4FEC00737979 /* constants.cpp */ = {isa = PBXFileReference; fileEncoding = 4; lastKnownFileType = sourcecode.cpp.cpp; name = constants.cpp; path = ../../utils/constants.cpp; sourceTree = SOURCE_ROOT; };
		9554C4A411F1188000906416 /* race_result_gui.cpp */ = {isa = PBXFileReference; fileEncoding = 4; lastKnownFileType = sourcecode.cpp.cpp; name = race_result_gui.cpp; path = ../../states_screens/race_result_gui.cpp; sourceTree = SOURCE_ROOT; };
		9554C4A511F1188000906416 /* race_result_gui.hpp */ = {isa = PBXFileReference; fileEncoding = 4; lastKnownFileType = sourcecode.cpp.h; name = race_result_gui.hpp; path = ../../states_screens/race_result_gui.hpp; sourceTree = SOURCE_ROOT; };
		9556A87C119EF976009C558F /* options_screen_audio.cpp */ = {isa = PBXFileReference; fileEncoding = 4; lastKnownFileType = sourcecode.cpp.cpp; name = options_screen_audio.cpp; path = ../../states_screens/options_screen_audio.cpp; sourceTree = SOURCE_ROOT; };
		9556A87D119EF976009C558F /* options_screen_audio.hpp */ = {isa = PBXFileReference; fileEncoding = 4; lastKnownFileType = sourcecode.cpp.h; name = options_screen_audio.hpp; path = ../../states_screens/options_screen_audio.hpp; sourceTree = SOURCE_ROOT; };
		9556A87E119EF976009C558F /* options_screen_video.cpp */ = {isa = PBXFileReference; fileEncoding = 4; lastKnownFileType = sourcecode.cpp.cpp; name = options_screen_video.cpp; path = ../../states_screens/options_screen_video.cpp; sourceTree = SOURCE_ROOT; };
		9556A87F119EF976009C558F /* options_screen_video.hpp */ = {isa = PBXFileReference; fileEncoding = 4; lastKnownFileType = sourcecode.cpp.h; name = options_screen_video.hpp; path = ../../states_screens/options_screen_video.hpp; sourceTree = SOURCE_ROOT; };
		955764E412FB67EF005CE479 /* btKartRaycast.cpp */ = {isa = PBXFileReference; fileEncoding = 4; lastKnownFileType = sourcecode.cpp.cpp; name = btKartRaycast.cpp; path = ../../physics/btKartRaycast.cpp; sourceTree = SOURCE_ROOT; };
		955764E512FB67EF005CE479 /* btKartRaycast.hpp */ = {isa = PBXFileReference; fileEncoding = 4; lastKnownFileType = sourcecode.cpp.h; name = btKartRaycast.hpp; path = ../../physics/btKartRaycast.hpp; sourceTree = SOURCE_ROOT; };
		9559DE7E12FF777600350DE8 /* rain.cpp */ = {isa = PBXFileReference; fileEncoding = 4; lastKnownFileType = sourcecode.cpp.cpp; name = rain.cpp; path = ../../graphics/rain.cpp; sourceTree = SOURCE_ROOT; };
		955DE88110042701006A4F3C /* check_manager.cpp */ = {isa = PBXFileReference; fileEncoding = 4; lastKnownFileType = sourcecode.cpp.cpp; name = check_manager.cpp; path = ../../tracks/check_manager.cpp; sourceTree = SOURCE_ROOT; };
		955DE88210042701006A4F3C /* check_manager.hpp */ = {isa = PBXFileReference; fileEncoding = 4; lastKnownFileType = sourcecode.cpp.h; name = check_manager.hpp; path = ../../tracks/check_manager.hpp; sourceTree = SOURCE_ROOT; };
		955DE8871004273B006A4F3C /* check_structure.cpp */ = {isa = PBXFileReference; fileEncoding = 4; lastKnownFileType = sourcecode.cpp.cpp; name = check_structure.cpp; path = ../../tracks/check_structure.cpp; sourceTree = SOURCE_ROOT; };
		955DE8881004273B006A4F3C /* check_structure.hpp */ = {isa = PBXFileReference; fileEncoding = 4; lastKnownFileType = sourcecode.cpp.h; name = check_structure.hpp; path = ../../tracks/check_structure.hpp; sourceTree = SOURCE_ROOT; };
		9560368A12187EFB00EB96C4 /* layout_manager.cpp */ = {isa = PBXFileReference; fileEncoding = 4; lastKnownFileType = sourcecode.cpp.cpp; name = layout_manager.cpp; path = ../../guiengine/layout_manager.cpp; sourceTree = SOURCE_ROOT; };
		9560368B12187EFB00EB96C4 /* layout_manager.hpp */ = {isa = PBXFileReference; fileEncoding = 4; lastKnownFileType = sourcecode.cpp.h; name = layout_manager.hpp; path = ../../guiengine/layout_manager.hpp; sourceTree = SOURCE_ROOT; };
		956039B81218C09E00EB96C4 /* abstract_top_level_container.cpp */ = {isa = PBXFileReference; fileEncoding = 4; lastKnownFileType = sourcecode.cpp.cpp; name = abstract_top_level_container.cpp; path = ../../guiengine/abstract_top_level_container.cpp; sourceTree = SOURCE_ROOT; };
		956039B91218C09E00EB96C4 /* abstract_top_level_container.hpp */ = {isa = PBXFileReference; fileEncoding = 4; lastKnownFileType = sourcecode.cpp.h; name = abstract_top_level_container.hpp; path = ../../guiengine/abstract_top_level_container.hpp; sourceTree = SOURCE_ROOT; };
		95634EF01126272C009C145D /* gp_info_dialog.cpp */ = {isa = PBXFileReference; fileEncoding = 4; lastKnownFileType = sourcecode.cpp.cpp; name = gp_info_dialog.cpp; path = ../../states_screens/dialogs/gp_info_dialog.cpp; sourceTree = SOURCE_ROOT; };
		95634EF11126272C009C145D /* gp_info_dialog.hpp */ = {isa = PBXFileReference; fileEncoding = 4; lastKnownFileType = sourcecode.cpp.h; name = gp_info_dialog.hpp; path = ../../states_screens/dialogs/gp_info_dialog.hpp; sourceTree = SOURCE_ROOT; };
		956541B910DD5F0A00C83E99 /* arenas_screen.cpp */ = {isa = PBXFileReference; fileEncoding = 4; lastKnownFileType = sourcecode.cpp.cpp; name = arenas_screen.cpp; path = ../../states_screens/arenas_screen.cpp; sourceTree = SOURCE_ROOT; };
		956541BA10DD5F0A00C83E99 /* arenas_screen.hpp */ = {isa = PBXFileReference; fileEncoding = 4; lastKnownFileType = sourcecode.cpp.h; name = arenas_screen.hpp; path = ../../states_screens/arenas_screen.hpp; sourceTree = SOURCE_ROOT; };
		956541DF10DD628C00C83E99 /* add_device_dialog.cpp */ = {isa = PBXFileReference; fileEncoding = 4; lastKnownFileType = sourcecode.cpp.cpp; name = add_device_dialog.cpp; path = ../../states_screens/dialogs/add_device_dialog.cpp; sourceTree = SOURCE_ROOT; };
		956541E010DD628C00C83E99 /* add_device_dialog.hpp */ = {isa = PBXFileReference; fileEncoding = 4; lastKnownFileType = sourcecode.cpp.h; name = add_device_dialog.hpp; path = ../../states_screens/dialogs/add_device_dialog.hpp; sourceTree = SOURCE_ROOT; };
		956830DE1132EC9E00088D14 /* irr_debug_drawer.cpp */ = {isa = PBXFileReference; fileEncoding = 4; lastKnownFileType = sourcecode.cpp.cpp; name = irr_debug_drawer.cpp; path = ../../physics/irr_debug_drawer.cpp; sourceTree = SOURCE_ROOT; };
		956830DF1132EC9E00088D14 /* irr_debug_drawer.hpp */ = {isa = PBXFileReference; fileEncoding = 4; lastKnownFileType = sourcecode.cpp.h; name = irr_debug_drawer.hpp; path = ../../physics/irr_debug_drawer.hpp; sourceTree = SOURCE_ROOT; };
		956B0A9E1232D2E900767CCD /* bubble_widget.cpp */ = {isa = PBXFileReference; fileEncoding = 4; lastKnownFileType = sourcecode.cpp.cpp; name = bubble_widget.cpp; path = ../../guiengine/widgets/bubble_widget.cpp; sourceTree = SOURCE_ROOT; };
		956B0AA21232D45D00767CCD /* bubble_widget.hpp */ = {isa = PBXFileReference; fileEncoding = 4; lastKnownFileType = sourcecode.cpp.h; name = bubble_widget.hpp; path = ../../guiengine/widgets/bubble_widget.hpp; sourceTree = SOURCE_ROOT; };
		956C6EC81128D3FB004336C8 /* controller.cpp */ = {isa = PBXFileReference; fileEncoding = 4; lastKnownFileType = sourcecode.cpp.cpp; name = controller.cpp; path = ../../karts/controller/controller.cpp; sourceTree = SOURCE_ROOT; };
		956C6EC91128D3FB004336C8 /* controller.hpp */ = {isa = PBXFileReference; fileEncoding = 4; lastKnownFileType = sourcecode.cpp.h; name = controller.hpp; path = ../../karts/controller/controller.hpp; sourceTree = SOURCE_ROOT; };
		956C6ECC1128D3FB004336C8 /* end_controller.cpp */ = {isa = PBXFileReference; fileEncoding = 4; lastKnownFileType = sourcecode.cpp.cpp; name = end_controller.cpp; path = ../../karts/controller/end_controller.cpp; sourceTree = SOURCE_ROOT; };
		956C6ECD1128D3FB004336C8 /* end_controller.hpp */ = {isa = PBXFileReference; fileEncoding = 4; lastKnownFileType = sourcecode.cpp.h; name = end_controller.hpp; path = ../../karts/controller/end_controller.hpp; sourceTree = SOURCE_ROOT; };
		956C6ECE1128D3FB004336C8 /* kart_control.hpp */ = {isa = PBXFileReference; fileEncoding = 4; lastKnownFileType = sourcecode.cpp.h; name = kart_control.hpp; path = ../../karts/controller/kart_control.hpp; sourceTree = SOURCE_ROOT; };
		956C6ED11128D3FB004336C8 /* player_controller.cpp */ = {isa = PBXFileReference; fileEncoding = 4; lastKnownFileType = sourcecode.cpp.cpp; name = player_controller.cpp; path = ../../karts/controller/player_controller.cpp; sourceTree = SOURCE_ROOT; };
		956C6ED21128D3FB004336C8 /* player_controller.hpp */ = {isa = PBXFileReference; fileEncoding = 4; lastKnownFileType = sourcecode.cpp.h; name = player_controller.hpp; path = ../../karts/controller/player_controller.hpp; sourceTree = SOURCE_ROOT; };
		956F557313527E4B005C291D /* race_gui_base.cpp */ = {isa = PBXFileReference; fileEncoding = 4; lastKnownFileType = sourcecode.cpp.cpp; name = race_gui_base.cpp; path = ../../states_screens/race_gui_base.cpp; sourceTree = SOURCE_ROOT; };
		956F557413527E4B005C291D /* race_gui_base.hpp */ = {isa = PBXFileReference; fileEncoding = 4; lastKnownFileType = sourcecode.cpp.h; name = race_gui_base.hpp; path = ../../states_screens/race_gui_base.hpp; sourceTree = SOURCE_ROOT; };
		95702AE51306076100EEC3A0 /* aabbox3d.h */ = {isa = PBXFileReference; fileEncoding = 4; lastKnownFileType = sourcecode.c.h; name = aabbox3d.h; path = ../../../../../../Library/Frameworks/IrrFramework.framework/Versions/A/Headers/aabbox3d.h; sourceTree = SOURCE_ROOT; };
		95702AE61306076100EEC3A0 /* CDynamicMeshBuffer.h */ = {isa = PBXFileReference; fileEncoding = 4; lastKnownFileType = sourcecode.c.h; name = CDynamicMeshBuffer.h; path = ../../../../../../Library/Frameworks/IrrFramework.framework/Versions/A/Headers/CDynamicMeshBuffer.h; sourceTree = SOURCE_ROOT; };
		95702AE71306076100EEC3A0 /* CIndexBuffer.h */ = {isa = PBXFileReference; fileEncoding = 4; lastKnownFileType = sourcecode.c.h; name = CIndexBuffer.h; path = ../../../../../../Library/Frameworks/IrrFramework.framework/Versions/A/Headers/CIndexBuffer.h; sourceTree = SOURCE_ROOT; };
		95702AE81306076100EEC3A0 /* CMeshBuffer.h */ = {isa = PBXFileReference; fileEncoding = 4; lastKnownFileType = sourcecode.c.h; name = CMeshBuffer.h; path = ../../../../../../Library/Frameworks/IrrFramework.framework/Versions/A/Headers/CMeshBuffer.h; sourceTree = SOURCE_ROOT; };
		95702AE91306076100EEC3A0 /* coreutil.h */ = {isa = PBXFileReference; fileEncoding = 4; lastKnownFileType = sourcecode.c.h; name = coreutil.h; path = ../../../../../../Library/Frameworks/IrrFramework.framework/Versions/A/Headers/coreutil.h; sourceTree = SOURCE_ROOT; };
		95702AEA1306076100EEC3A0 /* CVertexBuffer.h */ = {isa = PBXFileReference; fileEncoding = 4; lastKnownFileType = sourcecode.c.h; name = CVertexBuffer.h; path = ../../../../../../Library/Frameworks/IrrFramework.framework/Versions/A/Headers/CVertexBuffer.h; sourceTree = SOURCE_ROOT; };
		95702AEB1306076100EEC3A0 /* dimension2d.h */ = {isa = PBXFileReference; fileEncoding = 4; lastKnownFileType = sourcecode.c.h; name = dimension2d.h; path = ../../../../../../Library/Frameworks/IrrFramework.framework/Versions/A/Headers/dimension2d.h; sourceTree = SOURCE_ROOT; };
		95702AEC1306076100EEC3A0 /* driverChoice.h */ = {isa = PBXFileReference; fileEncoding = 4; lastKnownFileType = sourcecode.c.h; name = driverChoice.h; path = ../../../../../../Library/Frameworks/IrrFramework.framework/Versions/A/Headers/driverChoice.h; sourceTree = SOURCE_ROOT; };
		95702AED1306076100EEC3A0 /* EAttributes.h */ = {isa = PBXFileReference; fileEncoding = 4; lastKnownFileType = sourcecode.c.h; name = EAttributes.h; path = ../../../../../../Library/Frameworks/IrrFramework.framework/Versions/A/Headers/EAttributes.h; sourceTree = SOURCE_ROOT; };
		95702AEE1306076100EEC3A0 /* ECullingTypes.h */ = {isa = PBXFileReference; fileEncoding = 4; lastKnownFileType = sourcecode.c.h; name = ECullingTypes.h; path = ../../../../../../Library/Frameworks/IrrFramework.framework/Versions/A/Headers/ECullingTypes.h; sourceTree = SOURCE_ROOT; };
		95702AEF1306076100EEC3A0 /* EDebugSceneTypes.h */ = {isa = PBXFileReference; fileEncoding = 4; lastKnownFileType = sourcecode.c.h; name = EDebugSceneTypes.h; path = ../../../../../../Library/Frameworks/IrrFramework.framework/Versions/A/Headers/EDebugSceneTypes.h; sourceTree = SOURCE_ROOT; };
		95702AF01306076100EEC3A0 /* EDeviceTypes.h */ = {isa = PBXFileReference; fileEncoding = 4; lastKnownFileType = sourcecode.c.h; name = EDeviceTypes.h; path = ../../../../../../Library/Frameworks/IrrFramework.framework/Versions/A/Headers/EDeviceTypes.h; sourceTree = SOURCE_ROOT; };
		95702AF11306076100EEC3A0 /* EDriverFeatures.h */ = {isa = PBXFileReference; fileEncoding = 4; lastKnownFileType = sourcecode.c.h; name = EDriverFeatures.h; path = ../../../../../../Library/Frameworks/IrrFramework.framework/Versions/A/Headers/EDriverFeatures.h; sourceTree = SOURCE_ROOT; };
		95702AF21306076100EEC3A0 /* EDriverTypes.h */ = {isa = PBXFileReference; fileEncoding = 4; lastKnownFileType = sourcecode.c.h; name = EDriverTypes.h; path = ../../../../../../Library/Frameworks/IrrFramework.framework/Versions/A/Headers/EDriverTypes.h; sourceTree = SOURCE_ROOT; };
		95702AF31306076100EEC3A0 /* EGUIAlignment.h */ = {isa = PBXFileReference; fileEncoding = 4; lastKnownFileType = sourcecode.c.h; name = EGUIAlignment.h; path = ../../../../../../Library/Frameworks/IrrFramework.framework/Versions/A/Headers/EGUIAlignment.h; sourceTree = SOURCE_ROOT; };
		95702AF41306076100EEC3A0 /* EGUIElementTypes.h */ = {isa = PBXFileReference; fileEncoding = 4; lastKnownFileType = sourcecode.c.h; name = EGUIElementTypes.h; path = ../../../../../../Library/Frameworks/IrrFramework.framework/Versions/A/Headers/EGUIElementTypes.h; sourceTree = SOURCE_ROOT; };
		95702AF51306076100EEC3A0 /* EHardwareBufferFlags.h */ = {isa = PBXFileReference; fileEncoding = 4; lastKnownFileType = sourcecode.c.h; name = EHardwareBufferFlags.h; path = ../../../../../../Library/Frameworks/IrrFramework.framework/Versions/A/Headers/EHardwareBufferFlags.h; sourceTree = SOURCE_ROOT; };
		95702AF61306076100EEC3A0 /* EMaterialFlags.h */ = {isa = PBXFileReference; fileEncoding = 4; lastKnownFileType = sourcecode.c.h; name = EMaterialFlags.h; path = ../../../../../../Library/Frameworks/IrrFramework.framework/Versions/A/Headers/EMaterialFlags.h; sourceTree = SOURCE_ROOT; };
		95702AF71306076100EEC3A0 /* EMaterialTypes.h */ = {isa = PBXFileReference; fileEncoding = 4; lastKnownFileType = sourcecode.c.h; name = EMaterialTypes.h; path = ../../../../../../Library/Frameworks/IrrFramework.framework/Versions/A/Headers/EMaterialTypes.h; sourceTree = SOURCE_ROOT; };
		95702AF81306076100EEC3A0 /* EMeshWriterEnums.h */ = {isa = PBXFileReference; fileEncoding = 4; lastKnownFileType = sourcecode.c.h; name = EMeshWriterEnums.h; path = ../../../../../../Library/Frameworks/IrrFramework.framework/Versions/A/Headers/EMeshWriterEnums.h; sourceTree = SOURCE_ROOT; };
		95702AF91306076100EEC3A0 /* EMessageBoxFlags.h */ = {isa = PBXFileReference; fileEncoding = 4; lastKnownFileType = sourcecode.c.h; name = EMessageBoxFlags.h; path = ../../../../../../Library/Frameworks/IrrFramework.framework/Versions/A/Headers/EMessageBoxFlags.h; sourceTree = SOURCE_ROOT; };
		95702AFA1306076100EEC3A0 /* EPrimitiveTypes.h */ = {isa = PBXFileReference; fileEncoding = 4; lastKnownFileType = sourcecode.c.h; name = EPrimitiveTypes.h; path = ../../../../../../Library/Frameworks/IrrFramework.framework/Versions/A/Headers/EPrimitiveTypes.h; sourceTree = SOURCE_ROOT; };
		95702AFB1306076100EEC3A0 /* ESceneNodeAnimatorTypes.h */ = {isa = PBXFileReference; fileEncoding = 4; lastKnownFileType = sourcecode.c.h; name = ESceneNodeAnimatorTypes.h; path = ../../../../../../Library/Frameworks/IrrFramework.framework/Versions/A/Headers/ESceneNodeAnimatorTypes.h; sourceTree = SOURCE_ROOT; };
		95702AFC1306076100EEC3A0 /* ESceneNodeTypes.h */ = {isa = PBXFileReference; fileEncoding = 4; lastKnownFileType = sourcecode.c.h; name = ESceneNodeTypes.h; path = ../../../../../../Library/Frameworks/IrrFramework.framework/Versions/A/Headers/ESceneNodeTypes.h; sourceTree = SOURCE_ROOT; };
		95702AFD1306076100EEC3A0 /* EShaderTypes.h */ = {isa = PBXFileReference; fileEncoding = 4; lastKnownFileType = sourcecode.c.h; name = EShaderTypes.h; path = ../../../../../../Library/Frameworks/IrrFramework.framework/Versions/A/Headers/EShaderTypes.h; sourceTree = SOURCE_ROOT; };
		95702AFE1306076100EEC3A0 /* ETerrainElements.h */ = {isa = PBXFileReference; fileEncoding = 4; lastKnownFileType = sourcecode.c.h; name = ETerrainElements.h; path = ../../../../../../Library/Frameworks/IrrFramework.framework/Versions/A/Headers/ETerrainElements.h; sourceTree = SOURCE_ROOT; };
		95702AFF1306076100EEC3A0 /* fast_atof.h */ = {isa = PBXFileReference; fileEncoding = 4; lastKnownFileType = sourcecode.c.h; name = fast_atof.h; path = ../../../../../../Library/Frameworks/IrrFramework.framework/Versions/A/Headers/fast_atof.h; sourceTree = SOURCE_ROOT; };
		95702B001306076100EEC3A0 /* heapsort.h */ = {isa = PBXFileReference; fileEncoding = 4; lastKnownFileType = sourcecode.c.h; name = heapsort.h; path = ../../../../../../Library/Frameworks/IrrFramework.framework/Versions/A/Headers/heapsort.h; sourceTree = SOURCE_ROOT; };
		95702B011306076100EEC3A0 /* IAnimatedMesh.h */ = {isa = PBXFileReference; fileEncoding = 4; lastKnownFileType = sourcecode.c.h; name = IAnimatedMesh.h; path = ../../../../../../Library/Frameworks/IrrFramework.framework/Versions/A/Headers/IAnimatedMesh.h; sourceTree = SOURCE_ROOT; };
		95702B021306076100EEC3A0 /* IAnimatedMeshMD2.h */ = {isa = PBXFileReference; fileEncoding = 4; lastKnownFileType = sourcecode.c.h; name = IAnimatedMeshMD2.h; path = ../../../../../../Library/Frameworks/IrrFramework.framework/Versions/A/Headers/IAnimatedMeshMD2.h; sourceTree = SOURCE_ROOT; };
		95702B031306076100EEC3A0 /* IAnimatedMeshMD3.h */ = {isa = PBXFileReference; fileEncoding = 4; lastKnownFileType = sourcecode.c.h; name = IAnimatedMeshMD3.h; path = ../../../../../../Library/Frameworks/IrrFramework.framework/Versions/A/Headers/IAnimatedMeshMD3.h; sourceTree = SOURCE_ROOT; };
		95702B041306076100EEC3A0 /* IAnimatedMeshSceneNode.h */ = {isa = PBXFileReference; fileEncoding = 4; lastKnownFileType = sourcecode.c.h; name = IAnimatedMeshSceneNode.h; path = ../../../../../../Library/Frameworks/IrrFramework.framework/Versions/A/Headers/IAnimatedMeshSceneNode.h; sourceTree = SOURCE_ROOT; };
		95702B051306076100EEC3A0 /* IAttributeExchangingObject.h */ = {isa = PBXFileReference; fileEncoding = 4; lastKnownFileType = sourcecode.c.h; name = IAttributeExchangingObject.h; path = ../../../../../../Library/Frameworks/IrrFramework.framework/Versions/A/Headers/IAttributeExchangingObject.h; sourceTree = SOURCE_ROOT; };
		95702B061306076100EEC3A0 /* IAttributes.h */ = {isa = PBXFileReference; fileEncoding = 4; lastKnownFileType = sourcecode.c.h; name = IAttributes.h; path = ../../../../../../Library/Frameworks/IrrFramework.framework/Versions/A/Headers/IAttributes.h; sourceTree = SOURCE_ROOT; };
		95702B071306076100EEC3A0 /* IBillboardSceneNode.h */ = {isa = PBXFileReference; fileEncoding = 4; lastKnownFileType = sourcecode.c.h; name = IBillboardSceneNode.h; path = ../../../../../../Library/Frameworks/IrrFramework.framework/Versions/A/Headers/IBillboardSceneNode.h; sourceTree = SOURCE_ROOT; };
		95702B081306076100EEC3A0 /* IBillboardTextSceneNode.h */ = {isa = PBXFileReference; fileEncoding = 4; lastKnownFileType = sourcecode.c.h; name = IBillboardTextSceneNode.h; path = ../../../../../../Library/Frameworks/IrrFramework.framework/Versions/A/Headers/IBillboardTextSceneNode.h; sourceTree = SOURCE_ROOT; };
		95702B091306076100EEC3A0 /* IBoneSceneNode.h */ = {isa = PBXFileReference; fileEncoding = 4; lastKnownFileType = sourcecode.c.h; name = IBoneSceneNode.h; path = ../../../../../../Library/Frameworks/IrrFramework.framework/Versions/A/Headers/IBoneSceneNode.h; sourceTree = SOURCE_ROOT; };
		95702B0A1306076100EEC3A0 /* ICameraSceneNode.h */ = {isa = PBXFileReference; fileEncoding = 4; lastKnownFileType = sourcecode.c.h; name = ICameraSceneNode.h; path = ../../../../../../Library/Frameworks/IrrFramework.framework/Versions/A/Headers/ICameraSceneNode.h; sourceTree = SOURCE_ROOT; };
		95702B0B1306076100EEC3A0 /* ICursorControl.h */ = {isa = PBXFileReference; fileEncoding = 4; lastKnownFileType = sourcecode.c.h; name = ICursorControl.h; path = ../../../../../../Library/Frameworks/IrrFramework.framework/Versions/A/Headers/ICursorControl.h; sourceTree = SOURCE_ROOT; };
		95702B0C1306076100EEC3A0 /* IDummyTransformationSceneNode.h */ = {isa = PBXFileReference; fileEncoding = 4; lastKnownFileType = sourcecode.c.h; name = IDummyTransformationSceneNode.h; path = ../../../../../../Library/Frameworks/IrrFramework.framework/Versions/A/Headers/IDummyTransformationSceneNode.h; sourceTree = SOURCE_ROOT; };
		95702B0D1306076100EEC3A0 /* IDynamicMeshBuffer.h */ = {isa = PBXFileReference; fileEncoding = 4; lastKnownFileType = sourcecode.c.h; name = IDynamicMeshBuffer.h; path = ../../../../../../Library/Frameworks/IrrFramework.framework/Versions/A/Headers/IDynamicMeshBuffer.h; sourceTree = SOURCE_ROOT; };
		95702B0E1306076100EEC3A0 /* IEventReceiver.h */ = {isa = PBXFileReference; fileEncoding = 4; lastKnownFileType = sourcecode.c.h; name = IEventReceiver.h; path = ../../../../../../Library/Frameworks/IrrFramework.framework/Versions/A/Headers/IEventReceiver.h; sourceTree = SOURCE_ROOT; };
		95702B0F1306076100EEC3A0 /* IFileArchive.h */ = {isa = PBXFileReference; fileEncoding = 4; lastKnownFileType = sourcecode.c.h; name = IFileArchive.h; path = ../../../../../../Library/Frameworks/IrrFramework.framework/Versions/A/Headers/IFileArchive.h; sourceTree = SOURCE_ROOT; };
		95702B101306076100EEC3A0 /* IFileList.h */ = {isa = PBXFileReference; fileEncoding = 4; lastKnownFileType = sourcecode.c.h; name = IFileList.h; path = ../../../../../../Library/Frameworks/IrrFramework.framework/Versions/A/Headers/IFileList.h; sourceTree = SOURCE_ROOT; };
		95702B111306076100EEC3A0 /* IFileSystem.h */ = {isa = PBXFileReference; fileEncoding = 4; lastKnownFileType = sourcecode.c.h; name = IFileSystem.h; path = ../../../../../../Library/Frameworks/IrrFramework.framework/Versions/A/Headers/IFileSystem.h; sourceTree = SOURCE_ROOT; };
		95702B121306076100EEC3A0 /* IGeometryCreator.h */ = {isa = PBXFileReference; fileEncoding = 4; lastKnownFileType = sourcecode.c.h; name = IGeometryCreator.h; path = ../../../../../../Library/Frameworks/IrrFramework.framework/Versions/A/Headers/IGeometryCreator.h; sourceTree = SOURCE_ROOT; };
		95702B131306076100EEC3A0 /* IGPUProgrammingServices.h */ = {isa = PBXFileReference; fileEncoding = 4; lastKnownFileType = sourcecode.c.h; name = IGPUProgrammingServices.h; path = ../../../../../../Library/Frameworks/IrrFramework.framework/Versions/A/Headers/IGPUProgrammingServices.h; sourceTree = SOURCE_ROOT; };
		95702B141306076100EEC3A0 /* IGUIButton.h */ = {isa = PBXFileReference; fileEncoding = 4; lastKnownFileType = sourcecode.c.h; name = IGUIButton.h; path = ../../../../../../Library/Frameworks/IrrFramework.framework/Versions/A/Headers/IGUIButton.h; sourceTree = SOURCE_ROOT; };
		95702B151306076100EEC3A0 /* IGUICheckBox.h */ = {isa = PBXFileReference; fileEncoding = 4; lastKnownFileType = sourcecode.c.h; name = IGUICheckBox.h; path = ../../../../../../Library/Frameworks/IrrFramework.framework/Versions/A/Headers/IGUICheckBox.h; sourceTree = SOURCE_ROOT; };
		95702B161306076100EEC3A0 /* IGUIColorSelectDialog.h */ = {isa = PBXFileReference; fileEncoding = 4; lastKnownFileType = sourcecode.c.h; name = IGUIColorSelectDialog.h; path = ../../../../../../Library/Frameworks/IrrFramework.framework/Versions/A/Headers/IGUIColorSelectDialog.h; sourceTree = SOURCE_ROOT; };
		95702B171306076100EEC3A0 /* IGUIComboBox.h */ = {isa = PBXFileReference; fileEncoding = 4; lastKnownFileType = sourcecode.c.h; name = IGUIComboBox.h; path = ../../../../../../Library/Frameworks/IrrFramework.framework/Versions/A/Headers/IGUIComboBox.h; sourceTree = SOURCE_ROOT; };
		95702B181306076100EEC3A0 /* IGUIContextMenu.h */ = {isa = PBXFileReference; fileEncoding = 4; lastKnownFileType = sourcecode.c.h; name = IGUIContextMenu.h; path = ../../../../../../Library/Frameworks/IrrFramework.framework/Versions/A/Headers/IGUIContextMenu.h; sourceTree = SOURCE_ROOT; };
		95702B191306076100EEC3A0 /* IGUIEditBox.h */ = {isa = PBXFileReference; fileEncoding = 4; lastKnownFileType = sourcecode.c.h; name = IGUIEditBox.h; path = ../../../../../../Library/Frameworks/IrrFramework.framework/Versions/A/Headers/IGUIEditBox.h; sourceTree = SOURCE_ROOT; };
		95702B1A1306076100EEC3A0 /* IGUIElement.h */ = {isa = PBXFileReference; fileEncoding = 4; lastKnownFileType = sourcecode.c.h; name = IGUIElement.h; path = ../../../../../../Library/Frameworks/IrrFramework.framework/Versions/A/Headers/IGUIElement.h; sourceTree = SOURCE_ROOT; };
		95702B1B1306076100EEC3A0 /* IGUIElementFactory.h */ = {isa = PBXFileReference; fileEncoding = 4; lastKnownFileType = sourcecode.c.h; name = IGUIElementFactory.h; path = ../../../../../../Library/Frameworks/IrrFramework.framework/Versions/A/Headers/IGUIElementFactory.h; sourceTree = SOURCE_ROOT; };
		95702B1C1306076100EEC3A0 /* IGUIEnvironment.h */ = {isa = PBXFileReference; fileEncoding = 4; lastKnownFileType = sourcecode.c.h; name = IGUIEnvironment.h; path = ../../../../../../Library/Frameworks/IrrFramework.framework/Versions/A/Headers/IGUIEnvironment.h; sourceTree = SOURCE_ROOT; };
		95702B1D1306076100EEC3A0 /* IGUIFileOpenDialog.h */ = {isa = PBXFileReference; fileEncoding = 4; lastKnownFileType = sourcecode.c.h; name = IGUIFileOpenDialog.h; path = ../../../../../../Library/Frameworks/IrrFramework.framework/Versions/A/Headers/IGUIFileOpenDialog.h; sourceTree = SOURCE_ROOT; };
		95702B1E1306076100EEC3A0 /* IGUIFont.h */ = {isa = PBXFileReference; fileEncoding = 4; lastKnownFileType = sourcecode.c.h; name = IGUIFont.h; path = ../../../../../../Library/Frameworks/IrrFramework.framework/Versions/A/Headers/IGUIFont.h; sourceTree = SOURCE_ROOT; };
		95702B1F1306076100EEC3A0 /* IGUIFontBitmap.h */ = {isa = PBXFileReference; fileEncoding = 4; lastKnownFileType = sourcecode.c.h; name = IGUIFontBitmap.h; path = ../../../../../../Library/Frameworks/IrrFramework.framework/Versions/A/Headers/IGUIFontBitmap.h; sourceTree = SOURCE_ROOT; };
		95702B201306076100EEC3A0 /* IGUIImage.h */ = {isa = PBXFileReference; fileEncoding = 4; lastKnownFileType = sourcecode.c.h; name = IGUIImage.h; path = ../../../../../../Library/Frameworks/IrrFramework.framework/Versions/A/Headers/IGUIImage.h; sourceTree = SOURCE_ROOT; };
		95702B211306076100EEC3A0 /* IGUIImageList.h */ = {isa = PBXFileReference; fileEncoding = 4; lastKnownFileType = sourcecode.c.h; name = IGUIImageList.h; path = ../../../../../../Library/Frameworks/IrrFramework.framework/Versions/A/Headers/IGUIImageList.h; sourceTree = SOURCE_ROOT; };
		95702B221306076100EEC3A0 /* IGUIInOutFader.h */ = {isa = PBXFileReference; fileEncoding = 4; lastKnownFileType = sourcecode.c.h; name = IGUIInOutFader.h; path = ../../../../../../Library/Frameworks/IrrFramework.framework/Versions/A/Headers/IGUIInOutFader.h; sourceTree = SOURCE_ROOT; };
		95702B231306076100EEC3A0 /* IGUIListBox.h */ = {isa = PBXFileReference; fileEncoding = 4; lastKnownFileType = sourcecode.c.h; name = IGUIListBox.h; path = ../../../../../../Library/Frameworks/IrrFramework.framework/Versions/A/Headers/IGUIListBox.h; sourceTree = SOURCE_ROOT; };
		95702B241306076100EEC3A0 /* IGUIMeshViewer.h */ = {isa = PBXFileReference; fileEncoding = 4; lastKnownFileType = sourcecode.c.h; name = IGUIMeshViewer.h; path = ../../../../../../Library/Frameworks/IrrFramework.framework/Versions/A/Headers/IGUIMeshViewer.h; sourceTree = SOURCE_ROOT; };
		95702B251306076100EEC3A0 /* IGUIScrollBar.h */ = {isa = PBXFileReference; fileEncoding = 4; lastKnownFileType = sourcecode.c.h; name = IGUIScrollBar.h; path = ../../../../../../Library/Frameworks/IrrFramework.framework/Versions/A/Headers/IGUIScrollBar.h; sourceTree = SOURCE_ROOT; };
		95702B261306076100EEC3A0 /* IGUISkin.h */ = {isa = PBXFileReference; fileEncoding = 4; lastKnownFileType = sourcecode.c.h; name = IGUISkin.h; path = ../../../../../../Library/Frameworks/IrrFramework.framework/Versions/A/Headers/IGUISkin.h; sourceTree = SOURCE_ROOT; };
		95702B271306076100EEC3A0 /* IGUISpinBox.h */ = {isa = PBXFileReference; fileEncoding = 4; lastKnownFileType = sourcecode.c.h; name = IGUISpinBox.h; path = ../../../../../../Library/Frameworks/IrrFramework.framework/Versions/A/Headers/IGUISpinBox.h; sourceTree = SOURCE_ROOT; };
		95702B281306076100EEC3A0 /* IGUISpriteBank.h */ = {isa = PBXFileReference; fileEncoding = 4; lastKnownFileType = sourcecode.c.h; name = IGUISpriteBank.h; path = ../../../../../../Library/Frameworks/IrrFramework.framework/Versions/A/Headers/IGUISpriteBank.h; sourceTree = SOURCE_ROOT; };
		95702B291306076100EEC3A0 /* IGUIStaticText.h */ = {isa = PBXFileReference; fileEncoding = 4; lastKnownFileType = sourcecode.c.h; name = IGUIStaticText.h; path = ../../../../../../Library/Frameworks/IrrFramework.framework/Versions/A/Headers/IGUIStaticText.h; sourceTree = SOURCE_ROOT; };
		95702B2A1306076100EEC3A0 /* IGUITabControl.h */ = {isa = PBXFileReference; fileEncoding = 4; lastKnownFileType = sourcecode.c.h; name = IGUITabControl.h; path = ../../../../../../Library/Frameworks/IrrFramework.framework/Versions/A/Headers/IGUITabControl.h; sourceTree = SOURCE_ROOT; };
		95702B2B1306076100EEC3A0 /* IGUITable.h */ = {isa = PBXFileReference; fileEncoding = 4; lastKnownFileType = sourcecode.c.h; name = IGUITable.h; path = ../../../../../../Library/Frameworks/IrrFramework.framework/Versions/A/Headers/IGUITable.h; sourceTree = SOURCE_ROOT; };
		95702B2C1306076100EEC3A0 /* IGUIToolbar.h */ = {isa = PBXFileReference; fileEncoding = 4; lastKnownFileType = sourcecode.c.h; name = IGUIToolbar.h; path = ../../../../../../Library/Frameworks/IrrFramework.framework/Versions/A/Headers/IGUIToolbar.h; sourceTree = SOURCE_ROOT; };
		95702B2D1306076100EEC3A0 /* IGUITreeView.h */ = {isa = PBXFileReference; fileEncoding = 4; lastKnownFileType = sourcecode.c.h; name = IGUITreeView.h; path = ../../../../../../Library/Frameworks/IrrFramework.framework/Versions/A/Headers/IGUITreeView.h; sourceTree = SOURCE_ROOT; };
		95702B2E1306076100EEC3A0 /* IGUIWindow.h */ = {isa = PBXFileReference; fileEncoding = 4; lastKnownFileType = sourcecode.c.h; name = IGUIWindow.h; path = ../../../../../../Library/Frameworks/IrrFramework.framework/Versions/A/Headers/IGUIWindow.h; sourceTree = SOURCE_ROOT; };
		95702B2F1306076100EEC3A0 /* IImage.h */ = {isa = PBXFileReference; fileEncoding = 4; lastKnownFileType = sourcecode.c.h; name = IImage.h; path = ../../../../../../Library/Frameworks/IrrFramework.framework/Versions/A/Headers/IImage.h; sourceTree = SOURCE_ROOT; };
		95702B301306076100EEC3A0 /* IImageLoader.h */ = {isa = PBXFileReference; fileEncoding = 4; lastKnownFileType = sourcecode.c.h; name = IImageLoader.h; path = ../../../../../../Library/Frameworks/IrrFramework.framework/Versions/A/Headers/IImageLoader.h; sourceTree = SOURCE_ROOT; };
		95702B311306076100EEC3A0 /* IImageWriter.h */ = {isa = PBXFileReference; fileEncoding = 4; lastKnownFileType = sourcecode.c.h; name = IImageWriter.h; path = ../../../../../../Library/Frameworks/IrrFramework.framework/Versions/A/Headers/IImageWriter.h; sourceTree = SOURCE_ROOT; };
		95702B321306076100EEC3A0 /* IIndexBuffer.h */ = {isa = PBXFileReference; fileEncoding = 4; lastKnownFileType = sourcecode.c.h; name = IIndexBuffer.h; path = ../../../../../../Library/Frameworks/IrrFramework.framework/Versions/A/Headers/IIndexBuffer.h; sourceTree = SOURCE_ROOT; };
		95702B331306076100EEC3A0 /* ILightManager.h */ = {isa = PBXFileReference; fileEncoding = 4; lastKnownFileType = sourcecode.c.h; name = ILightManager.h; path = ../../../../../../Library/Frameworks/IrrFramework.framework/Versions/A/Headers/ILightManager.h; sourceTree = SOURCE_ROOT; };
		95702B341306076100EEC3A0 /* ILightSceneNode.h */ = {isa = PBXFileReference; fileEncoding = 4; lastKnownFileType = sourcecode.c.h; name = ILightSceneNode.h; path = ../../../../../../Library/Frameworks/IrrFramework.framework/Versions/A/Headers/ILightSceneNode.h; sourceTree = SOURCE_ROOT; };
		95702B351306076100EEC3A0 /* ILogger.h */ = {isa = PBXFileReference; fileEncoding = 4; lastKnownFileType = sourcecode.c.h; name = ILogger.h; path = ../../../../../../Library/Frameworks/IrrFramework.framework/Versions/A/Headers/ILogger.h; sourceTree = SOURCE_ROOT; };
		95702B361306076100EEC3A0 /* IMaterialRenderer.h */ = {isa = PBXFileReference; fileEncoding = 4; lastKnownFileType = sourcecode.c.h; name = IMaterialRenderer.h; path = ../../../../../../Library/Frameworks/IrrFramework.framework/Versions/A/Headers/IMaterialRenderer.h; sourceTree = SOURCE_ROOT; };
		95702B371306076100EEC3A0 /* IMaterialRendererServices.h */ = {isa = PBXFileReference; fileEncoding = 4; lastKnownFileType = sourcecode.c.h; name = IMaterialRendererServices.h; path = ../../../../../../Library/Frameworks/IrrFramework.framework/Versions/A/Headers/IMaterialRendererServices.h; sourceTree = SOURCE_ROOT; };
		95702B381306076100EEC3A0 /* IMesh.h */ = {isa = PBXFileReference; fileEncoding = 4; lastKnownFileType = sourcecode.c.h; name = IMesh.h; path = ../../../../../../Library/Frameworks/IrrFramework.framework/Versions/A/Headers/IMesh.h; sourceTree = SOURCE_ROOT; };
		95702B391306076100EEC3A0 /* IMeshBuffer.h */ = {isa = PBXFileReference; fileEncoding = 4; lastKnownFileType = sourcecode.c.h; name = IMeshBuffer.h; path = ../../../../../../Library/Frameworks/IrrFramework.framework/Versions/A/Headers/IMeshBuffer.h; sourceTree = SOURCE_ROOT; };
		95702B3A1306076100EEC3A0 /* IMeshCache.h */ = {isa = PBXFileReference; fileEncoding = 4; lastKnownFileType = sourcecode.c.h; name = IMeshCache.h; path = ../../../../../../Library/Frameworks/IrrFramework.framework/Versions/A/Headers/IMeshCache.h; sourceTree = SOURCE_ROOT; };
		95702B3B1306076100EEC3A0 /* IMeshLoader.h */ = {isa = PBXFileReference; fileEncoding = 4; lastKnownFileType = sourcecode.c.h; name = IMeshLoader.h; path = ../../../../../../Library/Frameworks/IrrFramework.framework/Versions/A/Headers/IMeshLoader.h; sourceTree = SOURCE_ROOT; };
		95702B3C1306076100EEC3A0 /* IMeshManipulator.h */ = {isa = PBXFileReference; fileEncoding = 4; lastKnownFileType = sourcecode.c.h; name = IMeshManipulator.h; path = ../../../../../../Library/Frameworks/IrrFramework.framework/Versions/A/Headers/IMeshManipulator.h; sourceTree = SOURCE_ROOT; };
		95702B3D1306076100EEC3A0 /* IMeshSceneNode.h */ = {isa = PBXFileReference; fileEncoding = 4; lastKnownFileType = sourcecode.c.h; name = IMeshSceneNode.h; path = ../../../../../../Library/Frameworks/IrrFramework.framework/Versions/A/Headers/IMeshSceneNode.h; sourceTree = SOURCE_ROOT; };
		95702B3E1306076100EEC3A0 /* IMeshWriter.h */ = {isa = PBXFileReference; fileEncoding = 4; lastKnownFileType = sourcecode.c.h; name = IMeshWriter.h; path = ../../../../../../Library/Frameworks/IrrFramework.framework/Versions/A/Headers/IMeshWriter.h; sourceTree = SOURCE_ROOT; };
		95702B3F1306076100EEC3A0 /* IMetaTriangleSelector.h */ = {isa = PBXFileReference; fileEncoding = 4; lastKnownFileType = sourcecode.c.h; name = IMetaTriangleSelector.h; path = ../../../../../../Library/Frameworks/IrrFramework.framework/Versions/A/Headers/IMetaTriangleSelector.h; sourceTree = SOURCE_ROOT; };
		95702B401306076100EEC3A0 /* IOSOperator.h */ = {isa = PBXFileReference; fileEncoding = 4; lastKnownFileType = sourcecode.c.h; name = IOSOperator.h; path = ../../../../../../Library/Frameworks/IrrFramework.framework/Versions/A/Headers/IOSOperator.h; sourceTree = SOURCE_ROOT; };
		95702B411306076100EEC3A0 /* IParticleAffector.h */ = {isa = PBXFileReference; fileEncoding = 4; lastKnownFileType = sourcecode.c.h; name = IParticleAffector.h; path = ../../../../../../Library/Frameworks/IrrFramework.framework/Versions/A/Headers/IParticleAffector.h; sourceTree = SOURCE_ROOT; };
		95702B421306076100EEC3A0 /* IParticleAnimatedMeshSceneNodeEmitter.h */ = {isa = PBXFileReference; fileEncoding = 4; lastKnownFileType = sourcecode.c.h; name = IParticleAnimatedMeshSceneNodeEmitter.h; path = ../../../../../../Library/Frameworks/IrrFramework.framework/Versions/A/Headers/IParticleAnimatedMeshSceneNodeEmitter.h; sourceTree = SOURCE_ROOT; };
		95702B431306076100EEC3A0 /* IParticleAttractionAffector.h */ = {isa = PBXFileReference; fileEncoding = 4; lastKnownFileType = sourcecode.c.h; name = IParticleAttractionAffector.h; path = ../../../../../../Library/Frameworks/IrrFramework.framework/Versions/A/Headers/IParticleAttractionAffector.h; sourceTree = SOURCE_ROOT; };
		95702B441306076100EEC3A0 /* IParticleBoxEmitter.h */ = {isa = PBXFileReference; fileEncoding = 4; lastKnownFileType = sourcecode.c.h; name = IParticleBoxEmitter.h; path = ../../../../../../Library/Frameworks/IrrFramework.framework/Versions/A/Headers/IParticleBoxEmitter.h; sourceTree = SOURCE_ROOT; };
		95702B451306076100EEC3A0 /* IParticleCylinderEmitter.h */ = {isa = PBXFileReference; fileEncoding = 4; lastKnownFileType = sourcecode.c.h; name = IParticleCylinderEmitter.h; path = ../../../../../../Library/Frameworks/IrrFramework.framework/Versions/A/Headers/IParticleCylinderEmitter.h; sourceTree = SOURCE_ROOT; };
		95702B461306076100EEC3A0 /* IParticleEmitter.h */ = {isa = PBXFileReference; fileEncoding = 4; lastKnownFileType = sourcecode.c.h; name = IParticleEmitter.h; path = ../../../../../../Library/Frameworks/IrrFramework.framework/Versions/A/Headers/IParticleEmitter.h; sourceTree = SOURCE_ROOT; };
		95702B471306076100EEC3A0 /* IParticleFadeOutAffector.h */ = {isa = PBXFileReference; fileEncoding = 4; lastKnownFileType = sourcecode.c.h; name = IParticleFadeOutAffector.h; path = ../../../../../../Library/Frameworks/IrrFramework.framework/Versions/A/Headers/IParticleFadeOutAffector.h; sourceTree = SOURCE_ROOT; };
		95702B481306076100EEC3A0 /* IParticleGravityAffector.h */ = {isa = PBXFileReference; fileEncoding = 4; lastKnownFileType = sourcecode.c.h; name = IParticleGravityAffector.h; path = ../../../../../../Library/Frameworks/IrrFramework.framework/Versions/A/Headers/IParticleGravityAffector.h; sourceTree = SOURCE_ROOT; };
		95702B491306076100EEC3A0 /* IParticleMeshEmitter.h */ = {isa = PBXFileReference; fileEncoding = 4; lastKnownFileType = sourcecode.c.h; name = IParticleMeshEmitter.h; path = ../../../../../../Library/Frameworks/IrrFramework.framework/Versions/A/Headers/IParticleMeshEmitter.h; sourceTree = SOURCE_ROOT; };
		95702B4A1306076100EEC3A0 /* IParticleRingEmitter.h */ = {isa = PBXFileReference; fileEncoding = 4; lastKnownFileType = sourcecode.c.h; name = IParticleRingEmitter.h; path = ../../../../../../Library/Frameworks/IrrFramework.framework/Versions/A/Headers/IParticleRingEmitter.h; sourceTree = SOURCE_ROOT; };
		95702B4B1306076100EEC3A0 /* IParticleRotationAffector.h */ = {isa = PBXFileReference; fileEncoding = 4; lastKnownFileType = sourcecode.c.h; name = IParticleRotationAffector.h; path = ../../../../../../Library/Frameworks/IrrFramework.framework/Versions/A/Headers/IParticleRotationAffector.h; sourceTree = SOURCE_ROOT; };
		95702B4C1306076100EEC3A0 /* IParticleSphereEmitter.h */ = {isa = PBXFileReference; fileEncoding = 4; lastKnownFileType = sourcecode.c.h; name = IParticleSphereEmitter.h; path = ../../../../../../Library/Frameworks/IrrFramework.framework/Versions/A/Headers/IParticleSphereEmitter.h; sourceTree = SOURCE_ROOT; };
		95702B4D1306076100EEC3A0 /* IParticleSystemSceneNode.h */ = {isa = PBXFileReference; fileEncoding = 4; lastKnownFileType = sourcecode.c.h; name = IParticleSystemSceneNode.h; path = ../../../../../../Library/Frameworks/IrrFramework.framework/Versions/A/Headers/IParticleSystemSceneNode.h; sourceTree = SOURCE_ROOT; };
		95702B4E1306076100EEC3A0 /* IQ3LevelMesh.h */ = {isa = PBXFileReference; fileEncoding = 4; lastKnownFileType = sourcecode.c.h; name = IQ3LevelMesh.h; path = ../../../../../../Library/Frameworks/IrrFramework.framework/Versions/A/Headers/IQ3LevelMesh.h; sourceTree = SOURCE_ROOT; };
		95702B4F1306076100EEC3A0 /* IQ3Shader.h */ = {isa = PBXFileReference; fileEncoding = 4; lastKnownFileType = sourcecode.c.h; name = IQ3Shader.h; path = ../../../../../../Library/Frameworks/IrrFramework.framework/Versions/A/Headers/IQ3Shader.h; sourceTree = SOURCE_ROOT; };
		95702B501306076100EEC3A0 /* IReadFile.h */ = {isa = PBXFileReference; fileEncoding = 4; lastKnownFileType = sourcecode.c.h; name = IReadFile.h; path = ../../../../../../Library/Frameworks/IrrFramework.framework/Versions/A/Headers/IReadFile.h; sourceTree = SOURCE_ROOT; };
		95702B511306076100EEC3A0 /* IReferenceCounted.h */ = {isa = PBXFileReference; fileEncoding = 4; lastKnownFileType = sourcecode.c.h; name = IReferenceCounted.h; path = ../../../../../../Library/Frameworks/IrrFramework.framework/Versions/A/Headers/IReferenceCounted.h; sourceTree = SOURCE_ROOT; };
		95702B521306076100EEC3A0 /* irrAllocator.h */ = {isa = PBXFileReference; fileEncoding = 4; lastKnownFileType = sourcecode.c.h; name = irrAllocator.h; path = ../../../../../../Library/Frameworks/IrrFramework.framework/Versions/A/Headers/irrAllocator.h; sourceTree = SOURCE_ROOT; };
		95702B531306076100EEC3A0 /* irrArray.h */ = {isa = PBXFileReference; fileEncoding = 4; lastKnownFileType = sourcecode.c.h; name = irrArray.h; path = ../../../../../../Library/Frameworks/IrrFramework.framework/Versions/A/Headers/irrArray.h; sourceTree = SOURCE_ROOT; };
		95702B541306076100EEC3A0 /* IrrCompileConfig.h */ = {isa = PBXFileReference; fileEncoding = 4; lastKnownFileType = sourcecode.c.h; name = IrrCompileConfig.h; path = ../../../../../../Library/Frameworks/IrrFramework.framework/Versions/A/Headers/IrrCompileConfig.h; sourceTree = SOURCE_ROOT; };
		95702B551306076100EEC3A0 /* irrlicht.h */ = {isa = PBXFileReference; fileEncoding = 4; lastKnownFileType = sourcecode.c.h; name = irrlicht.h; path = ../../../../../../Library/Frameworks/IrrFramework.framework/Versions/A/Headers/irrlicht.h; sourceTree = SOURCE_ROOT; };
		95702B561306076100EEC3A0 /* IrrlichtDevice.h */ = {isa = PBXFileReference; fileEncoding = 4; lastKnownFileType = sourcecode.c.h; name = IrrlichtDevice.h; path = ../../../../../../Library/Frameworks/IrrFramework.framework/Versions/A/Headers/IrrlichtDevice.h; sourceTree = SOURCE_ROOT; };
		95702B571306076100EEC3A0 /* irrList.h */ = {isa = PBXFileReference; fileEncoding = 4; lastKnownFileType = sourcecode.c.h; name = irrList.h; path = ../../../../../../Library/Frameworks/IrrFramework.framework/Versions/A/Headers/irrList.h; sourceTree = SOURCE_ROOT; };
		95702B581306076100EEC3A0 /* irrMap.h */ = {isa = PBXFileReference; fileEncoding = 4; lastKnownFileType = sourcecode.c.h; name = irrMap.h; path = ../../../../../../Library/Frameworks/IrrFramework.framework/Versions/A/Headers/irrMap.h; sourceTree = SOURCE_ROOT; };
		95702B591306076100EEC3A0 /* irrMath.h */ = {isa = PBXFileReference; fileEncoding = 4; lastKnownFileType = sourcecode.c.h; name = irrMath.h; path = ../../../../../../Library/Frameworks/IrrFramework.framework/Versions/A/Headers/irrMath.h; sourceTree = SOURCE_ROOT; };
		95702B5A1306076100EEC3A0 /* irrString.h */ = {isa = PBXFileReference; fileEncoding = 4; lastKnownFileType = sourcecode.c.h; name = irrString.h; path = ../../../../../../Library/Frameworks/IrrFramework.framework/Versions/A/Headers/irrString.h; sourceTree = SOURCE_ROOT; };
		95702B5B1306076100EEC3A0 /* irrTypes.h */ = {isa = PBXFileReference; fileEncoding = 4; lastKnownFileType = sourcecode.c.h; name = irrTypes.h; path = ../../../../../../Library/Frameworks/IrrFramework.framework/Versions/A/Headers/irrTypes.h; sourceTree = SOURCE_ROOT; };
		95702B5C1306076100EEC3A0 /* irrXML.h */ = {isa = PBXFileReference; fileEncoding = 4; lastKnownFileType = sourcecode.c.h; name = irrXML.h; path = ../../../../../../Library/Frameworks/IrrFramework.framework/Versions/A/Headers/irrXML.h; sourceTree = SOURCE_ROOT; };
		95702B5D1306076100EEC3A0 /* ISceneCollisionManager.h */ = {isa = PBXFileReference; fileEncoding = 4; lastKnownFileType = sourcecode.c.h; name = ISceneCollisionManager.h; path = ../../../../../../Library/Frameworks/IrrFramework.framework/Versions/A/Headers/ISceneCollisionManager.h; sourceTree = SOURCE_ROOT; };
		95702B5E1306076100EEC3A0 /* ISceneManager.h */ = {isa = PBXFileReference; fileEncoding = 4; lastKnownFileType = sourcecode.c.h; name = ISceneManager.h; path = ../../../../../../Library/Frameworks/IrrFramework.framework/Versions/A/Headers/ISceneManager.h; sourceTree = SOURCE_ROOT; };
		95702B5F1306076100EEC3A0 /* ISceneNode.h */ = {isa = PBXFileReference; fileEncoding = 4; lastKnownFileType = sourcecode.c.h; name = ISceneNode.h; path = ../../../../../../Library/Frameworks/IrrFramework.framework/Versions/A/Headers/ISceneNode.h; sourceTree = SOURCE_ROOT; };
		95702B601306076100EEC3A0 /* ISceneNodeAnimator.h */ = {isa = PBXFileReference; fileEncoding = 4; lastKnownFileType = sourcecode.c.h; name = ISceneNodeAnimator.h; path = ../../../../../../Library/Frameworks/IrrFramework.framework/Versions/A/Headers/ISceneNodeAnimator.h; sourceTree = SOURCE_ROOT; };
		95702B611306076100EEC3A0 /* ISceneNodeAnimatorCameraFPS.h */ = {isa = PBXFileReference; fileEncoding = 4; lastKnownFileType = sourcecode.c.h; name = ISceneNodeAnimatorCameraFPS.h; path = ../../../../../../Library/Frameworks/IrrFramework.framework/Versions/A/Headers/ISceneNodeAnimatorCameraFPS.h; sourceTree = SOURCE_ROOT; };
		95702B621306076100EEC3A0 /* ISceneNodeAnimatorCameraMaya.h */ = {isa = PBXFileReference; fileEncoding = 4; lastKnownFileType = sourcecode.c.h; name = ISceneNodeAnimatorCameraMaya.h; path = ../../../../../../Library/Frameworks/IrrFramework.framework/Versions/A/Headers/ISceneNodeAnimatorCameraMaya.h; sourceTree = SOURCE_ROOT; };
		95702B631306076100EEC3A0 /* ISceneNodeAnimatorCollisionResponse.h */ = {isa = PBXFileReference; fileEncoding = 4; lastKnownFileType = sourcecode.c.h; name = ISceneNodeAnimatorCollisionResponse.h; path = ../../../../../../Library/Frameworks/IrrFramework.framework/Versions/A/Headers/ISceneNodeAnimatorCollisionResponse.h; sourceTree = SOURCE_ROOT; };
		95702B641306076100EEC3A0 /* ISceneNodeAnimatorFactory.h */ = {isa = PBXFileReference; fileEncoding = 4; lastKnownFileType = sourcecode.c.h; name = ISceneNodeAnimatorFactory.h; path = ../../../../../../Library/Frameworks/IrrFramework.framework/Versions/A/Headers/ISceneNodeAnimatorFactory.h; sourceTree = SOURCE_ROOT; };
		95702B651306076100EEC3A0 /* ISceneNodeFactory.h */ = {isa = PBXFileReference; fileEncoding = 4; lastKnownFileType = sourcecode.c.h; name = ISceneNodeFactory.h; path = ../../../../../../Library/Frameworks/IrrFramework.framework/Versions/A/Headers/ISceneNodeFactory.h; sourceTree = SOURCE_ROOT; };
		95702B661306076100EEC3A0 /* ISceneUserDataSerializer.h */ = {isa = PBXFileReference; fileEncoding = 4; lastKnownFileType = sourcecode.c.h; name = ISceneUserDataSerializer.h; path = ../../../../../../Library/Frameworks/IrrFramework.framework/Versions/A/Headers/ISceneUserDataSerializer.h; sourceTree = SOURCE_ROOT; };
		95702B671306076100EEC3A0 /* IShaderConstantSetCallBack.h */ = {isa = PBXFileReference; fileEncoding = 4; lastKnownFileType = sourcecode.c.h; name = IShaderConstantSetCallBack.h; path = ../../../../../../Library/Frameworks/IrrFramework.framework/Versions/A/Headers/IShaderConstantSetCallBack.h; sourceTree = SOURCE_ROOT; };
		95702B681306076100EEC3A0 /* IShadowVolumeSceneNode.h */ = {isa = PBXFileReference; fileEncoding = 4; lastKnownFileType = sourcecode.c.h; name = IShadowVolumeSceneNode.h; path = ../../../../../../Library/Frameworks/IrrFramework.framework/Versions/A/Headers/IShadowVolumeSceneNode.h; sourceTree = SOURCE_ROOT; };
		95702B691306076100EEC3A0 /* ISkinnedMesh.h */ = {isa = PBXFileReference; fileEncoding = 4; lastKnownFileType = sourcecode.c.h; name = ISkinnedMesh.h; path = ../../../../../../Library/Frameworks/IrrFramework.framework/Versions/A/Headers/ISkinnedMesh.h; sourceTree = SOURCE_ROOT; };
		95702B6A1306076100EEC3A0 /* ITerrainSceneNode.h */ = {isa = PBXFileReference; fileEncoding = 4; lastKnownFileType = sourcecode.c.h; name = ITerrainSceneNode.h; path = ../../../../../../Library/Frameworks/IrrFramework.framework/Versions/A/Headers/ITerrainSceneNode.h; sourceTree = SOURCE_ROOT; };
		95702B6B1306076100EEC3A0 /* ITextSceneNode.h */ = {isa = PBXFileReference; fileEncoding = 4; lastKnownFileType = sourcecode.c.h; name = ITextSceneNode.h; path = ../../../../../../Library/Frameworks/IrrFramework.framework/Versions/A/Headers/ITextSceneNode.h; sourceTree = SOURCE_ROOT; };
		95702B6C1306076100EEC3A0 /* ITexture.h */ = {isa = PBXFileReference; fileEncoding = 4; lastKnownFileType = sourcecode.c.h; name = ITexture.h; path = ../../../../../../Library/Frameworks/IrrFramework.framework/Versions/A/Headers/ITexture.h; sourceTree = SOURCE_ROOT; };
		95702B6D1306076100EEC3A0 /* ITimer.h */ = {isa = PBXFileReference; fileEncoding = 4; lastKnownFileType = sourcecode.c.h; name = ITimer.h; path = ../../../../../../Library/Frameworks/IrrFramework.framework/Versions/A/Headers/ITimer.h; sourceTree = SOURCE_ROOT; };
		95702B6E1306076100EEC3A0 /* ITriangleSelector.h */ = {isa = PBXFileReference; fileEncoding = 4; lastKnownFileType = sourcecode.c.h; name = ITriangleSelector.h; path = ../../../../../../Library/Frameworks/IrrFramework.framework/Versions/A/Headers/ITriangleSelector.h; sourceTree = SOURCE_ROOT; };
		95702B6F1306076100EEC3A0 /* IVertexBuffer.h */ = {isa = PBXFileReference; fileEncoding = 4; lastKnownFileType = sourcecode.c.h; name = IVertexBuffer.h; path = ../../../../../../Library/Frameworks/IrrFramework.framework/Versions/A/Headers/IVertexBuffer.h; sourceTree = SOURCE_ROOT; };
		95702B701306076100EEC3A0 /* IVideoDriver.h */ = {isa = PBXFileReference; fileEncoding = 4; lastKnownFileType = sourcecode.c.h; name = IVideoDriver.h; path = ../../../../../../Library/Frameworks/IrrFramework.framework/Versions/A/Headers/IVideoDriver.h; sourceTree = SOURCE_ROOT; };
		95702B711306076100EEC3A0 /* IVideoModeList.h */ = {isa = PBXFileReference; fileEncoding = 4; lastKnownFileType = sourcecode.c.h; name = IVideoModeList.h; path = ../../../../../../Library/Frameworks/IrrFramework.framework/Versions/A/Headers/IVideoModeList.h; sourceTree = SOURCE_ROOT; };
		95702B721306076100EEC3A0 /* IVolumeLightSceneNode.h */ = {isa = PBXFileReference; fileEncoding = 4; lastKnownFileType = sourcecode.c.h; name = IVolumeLightSceneNode.h; path = ../../../../../../Library/Frameworks/IrrFramework.framework/Versions/A/Headers/IVolumeLightSceneNode.h; sourceTree = SOURCE_ROOT; };
		95702B731306076100EEC3A0 /* IWriteFile.h */ = {isa = PBXFileReference; fileEncoding = 4; lastKnownFileType = sourcecode.c.h; name = IWriteFile.h; path = ../../../../../../Library/Frameworks/IrrFramework.framework/Versions/A/Headers/IWriteFile.h; sourceTree = SOURCE_ROOT; };
		95702B741306076100EEC3A0 /* IXMLReader.h */ = {isa = PBXFileReference; fileEncoding = 4; lastKnownFileType = sourcecode.c.h; name = IXMLReader.h; path = ../../../../../../Library/Frameworks/IrrFramework.framework/Versions/A/Headers/IXMLReader.h; sourceTree = SOURCE_ROOT; };
		95702B751306076100EEC3A0 /* IXMLWriter.h */ = {isa = PBXFileReference; fileEncoding = 4; lastKnownFileType = sourcecode.c.h; name = IXMLWriter.h; path = ../../../../../../Library/Frameworks/IrrFramework.framework/Versions/A/Headers/IXMLWriter.h; sourceTree = SOURCE_ROOT; };
		95702B761306076100EEC3A0 /* Keycodes.h */ = {isa = PBXFileReference; fileEncoding = 4; lastKnownFileType = sourcecode.c.h; name = Keycodes.h; path = ../../../../../../Library/Frameworks/IrrFramework.framework/Versions/A/Headers/Keycodes.h; sourceTree = SOURCE_ROOT; };
		95702B771306076100EEC3A0 /* line2d.h */ = {isa = PBXFileReference; fileEncoding = 4; lastKnownFileType = sourcecode.c.h; name = line2d.h; path = ../../../../../../Library/Frameworks/IrrFramework.framework/Versions/A/Headers/line2d.h; sourceTree = SOURCE_ROOT; };
		95702B781306076100EEC3A0 /* line3d.h */ = {isa = PBXFileReference; fileEncoding = 4; lastKnownFileType = sourcecode.c.h; name = line3d.h; path = ../../../../../../Library/Frameworks/IrrFramework.framework/Versions/A/Headers/line3d.h; sourceTree = SOURCE_ROOT; };
		95702B791306076100EEC3A0 /* matrix4.h */ = {isa = PBXFileReference; fileEncoding = 4; lastKnownFileType = sourcecode.c.h; name = matrix4.h; path = ../../../../../../Library/Frameworks/IrrFramework.framework/Versions/A/Headers/matrix4.h; sourceTree = SOURCE_ROOT; };
		95702B7A1306076100EEC3A0 /* path.h */ = {isa = PBXFileReference; fileEncoding = 4; lastKnownFileType = sourcecode.c.h; name = path.h; path = ../../../../../../Library/Frameworks/IrrFramework.framework/Versions/A/Headers/path.h; sourceTree = SOURCE_ROOT; };
		95702B7B1306076100EEC3A0 /* plane3d.h */ = {isa = PBXFileReference; fileEncoding = 4; lastKnownFileType = sourcecode.c.h; name = plane3d.h; path = ../../../../../../Library/Frameworks/IrrFramework.framework/Versions/A/Headers/plane3d.h; sourceTree = SOURCE_ROOT; };
		95702B7C1306076100EEC3A0 /* position2d.h */ = {isa = PBXFileReference; fileEncoding = 4; lastKnownFileType = sourcecode.c.h; name = position2d.h; path = ../../../../../../Library/Frameworks/IrrFramework.framework/Versions/A/Headers/position2d.h; sourceTree = SOURCE_ROOT; };
		95702B7D1306076100EEC3A0 /* quaternion.h */ = {isa = PBXFileReference; fileEncoding = 4; lastKnownFileType = sourcecode.c.h; name = quaternion.h; path = ../../../../../../Library/Frameworks/IrrFramework.framework/Versions/A/Headers/quaternion.h; sourceTree = SOURCE_ROOT; };
		95702B7E1306076100EEC3A0 /* rect.h */ = {isa = PBXFileReference; fileEncoding = 4; lastKnownFileType = sourcecode.c.h; name = rect.h; path = ../../../../../../Library/Frameworks/IrrFramework.framework/Versions/A/Headers/rect.h; sourceTree = SOURCE_ROOT; };
		95702B7F1306076100EEC3A0 /* S3DVertex.h */ = {isa = PBXFileReference; fileEncoding = 4; lastKnownFileType = sourcecode.c.h; name = S3DVertex.h; path = ../../../../../../Library/Frameworks/IrrFramework.framework/Versions/A/Headers/S3DVertex.h; sourceTree = SOURCE_ROOT; };
		95702B801306076100EEC3A0 /* SAnimatedMesh.h */ = {isa = PBXFileReference; fileEncoding = 4; lastKnownFileType = sourcecode.c.h; name = SAnimatedMesh.h; path = ../../../../../../Library/Frameworks/IrrFramework.framework/Versions/A/Headers/SAnimatedMesh.h; sourceTree = SOURCE_ROOT; };
		95702B811306076100EEC3A0 /* SceneParameters.h */ = {isa = PBXFileReference; fileEncoding = 4; lastKnownFileType = sourcecode.c.h; name = SceneParameters.h; path = ../../../../../../Library/Frameworks/IrrFramework.framework/Versions/A/Headers/SceneParameters.h; sourceTree = SOURCE_ROOT; };
		95702B821306076100EEC3A0 /* SColor.h */ = {isa = PBXFileReference; fileEncoding = 4; lastKnownFileType = sourcecode.c.h; name = SColor.h; path = ../../../../../../Library/Frameworks/IrrFramework.framework/Versions/A/Headers/SColor.h; sourceTree = SOURCE_ROOT; };
		95702B831306076100EEC3A0 /* SExposedVideoData.h */ = {isa = PBXFileReference; fileEncoding = 4; lastKnownFileType = sourcecode.c.h; name = SExposedVideoData.h; path = ../../../../../../Library/Frameworks/IrrFramework.framework/Versions/A/Headers/SExposedVideoData.h; sourceTree = SOURCE_ROOT; };
		95702B841306076100EEC3A0 /* SIrrCreationParameters.h */ = {isa = PBXFileReference; fileEncoding = 4; lastKnownFileType = sourcecode.c.h; name = SIrrCreationParameters.h; path = ../../../../../../Library/Frameworks/IrrFramework.framework/Versions/A/Headers/SIrrCreationParameters.h; sourceTree = SOURCE_ROOT; };
		95702B851306076100EEC3A0 /* SKeyMap.h */ = {isa = PBXFileReference; fileEncoding = 4; lastKnownFileType = sourcecode.c.h; name = SKeyMap.h; path = ../../../../../../Library/Frameworks/IrrFramework.framework/Versions/A/Headers/SKeyMap.h; sourceTree = SOURCE_ROOT; };
		95702B861306076100EEC3A0 /* SLight.h */ = {isa = PBXFileReference; fileEncoding = 4; lastKnownFileType = sourcecode.c.h; name = SLight.h; path = ../../../../../../Library/Frameworks/IrrFramework.framework/Versions/A/Headers/SLight.h; sourceTree = SOURCE_ROOT; };
		95702B871306076100EEC3A0 /* SMaterial.h */ = {isa = PBXFileReference; fileEncoding = 4; lastKnownFileType = sourcecode.c.h; name = SMaterial.h; path = ../../../../../../Library/Frameworks/IrrFramework.framework/Versions/A/Headers/SMaterial.h; sourceTree = SOURCE_ROOT; };
		95702B881306076100EEC3A0 /* SMaterialLayer.h */ = {isa = PBXFileReference; fileEncoding = 4; lastKnownFileType = sourcecode.c.h; name = SMaterialLayer.h; path = ../../../../../../Library/Frameworks/IrrFramework.framework/Versions/A/Headers/SMaterialLayer.h; sourceTree = SOURCE_ROOT; };
		95702B891306076100EEC3A0 /* SMesh.h */ = {isa = PBXFileReference; fileEncoding = 4; lastKnownFileType = sourcecode.c.h; name = SMesh.h; path = ../../../../../../Library/Frameworks/IrrFramework.framework/Versions/A/Headers/SMesh.h; sourceTree = SOURCE_ROOT; };
		95702B8A1306076100EEC3A0 /* SMeshBuffer.h */ = {isa = PBXFileReference; fileEncoding = 4; lastKnownFileType = sourcecode.c.h; name = SMeshBuffer.h; path = ../../../../../../Library/Frameworks/IrrFramework.framework/Versions/A/Headers/SMeshBuffer.h; sourceTree = SOURCE_ROOT; };
		95702B8B1306076100EEC3A0 /* SMeshBufferLightMap.h */ = {isa = PBXFileReference; fileEncoding = 4; lastKnownFileType = sourcecode.c.h; name = SMeshBufferLightMap.h; path = ../../../../../../Library/Frameworks/IrrFramework.framework/Versions/A/Headers/SMeshBufferLightMap.h; sourceTree = SOURCE_ROOT; };
		95702B8C1306076100EEC3A0 /* SMeshBufferTangents.h */ = {isa = PBXFileReference; fileEncoding = 4; lastKnownFileType = sourcecode.c.h; name = SMeshBufferTangents.h; path = ../../../../../../Library/Frameworks/IrrFramework.framework/Versions/A/Headers/SMeshBufferTangents.h; sourceTree = SOURCE_ROOT; };
		95702B8D1306076100EEC3A0 /* SParticle.h */ = {isa = PBXFileReference; fileEncoding = 4; lastKnownFileType = sourcecode.c.h; name = SParticle.h; path = ../../../../../../Library/Frameworks/IrrFramework.framework/Versions/A/Headers/SParticle.h; sourceTree = SOURCE_ROOT; };
		95702B8E1306076100EEC3A0 /* SSharedMeshBuffer.h */ = {isa = PBXFileReference; fileEncoding = 4; lastKnownFileType = sourcecode.c.h; name = SSharedMeshBuffer.h; path = ../../../../../../Library/Frameworks/IrrFramework.framework/Versions/A/Headers/SSharedMeshBuffer.h; sourceTree = SOURCE_ROOT; };
		95702B8F1306076100EEC3A0 /* SSkinMeshBuffer.h */ = {isa = PBXFileReference; fileEncoding = 4; lastKnownFileType = sourcecode.c.h; name = SSkinMeshBuffer.h; path = ../../../../../../Library/Frameworks/IrrFramework.framework/Versions/A/Headers/SSkinMeshBuffer.h; sourceTree = SOURCE_ROOT; };
		95702B901306076100EEC3A0 /* SVertexIndex.h */ = {isa = PBXFileReference; fileEncoding = 4; lastKnownFileType = sourcecode.c.h; name = SVertexIndex.h; path = ../../../../../../Library/Frameworks/IrrFramework.framework/Versions/A/Headers/SVertexIndex.h; sourceTree = SOURCE_ROOT; };
		95702B911306076100EEC3A0 /* SVertexManipulator.h */ = {isa = PBXFileReference; fileEncoding = 4; lastKnownFileType = sourcecode.c.h; name = SVertexManipulator.h; path = ../../../../../../Library/Frameworks/IrrFramework.framework/Versions/A/Headers/SVertexManipulator.h; sourceTree = SOURCE_ROOT; };
		95702B921306076100EEC3A0 /* SViewFrustum.h */ = {isa = PBXFileReference; fileEncoding = 4; lastKnownFileType = sourcecode.c.h; name = SViewFrustum.h; path = ../../../../../../Library/Frameworks/IrrFramework.framework/Versions/A/Headers/SViewFrustum.h; sourceTree = SOURCE_ROOT; };
		95702B931306076100EEC3A0 /* triangle3d.h */ = {isa = PBXFileReference; fileEncoding = 4; lastKnownFileType = sourcecode.c.h; name = triangle3d.h; path = ../../../../../../Library/Frameworks/IrrFramework.framework/Versions/A/Headers/triangle3d.h; sourceTree = SOURCE_ROOT; };
		95702B941306076100EEC3A0 /* vector2d.h */ = {isa = PBXFileReference; fileEncoding = 4; lastKnownFileType = sourcecode.c.h; name = vector2d.h; path = ../../../../../../Library/Frameworks/IrrFramework.framework/Versions/A/Headers/vector2d.h; sourceTree = SOURCE_ROOT; };
		95702B951306076100EEC3A0 /* vector3d.h */ = {isa = PBXFileReference; fileEncoding = 4; lastKnownFileType = sourcecode.c.h; name = vector3d.h; path = ../../../../../../Library/Frameworks/IrrFramework.framework/Versions/A/Headers/vector3d.h; sourceTree = SOURCE_ROOT; };
		9574F17A11206881008D202E /* world_status.cpp */ = {isa = PBXFileReference; fileEncoding = 4; lastKnownFileType = sourcecode.cpp.cpp; name = world_status.cpp; path = ../../modes/world_status.cpp; sourceTree = SOURCE_ROOT; };
		9574F17B11206881008D202E /* world_status.hpp */ = {isa = PBXFileReference; fileEncoding = 4; lastKnownFileType = sourcecode.cpp.h; name = world_status.hpp; path = ../../modes/world_status.hpp; sourceTree = SOURCE_ROOT; };
		9575720F134F5B890037747B /* CGUIEditBox.cpp */ = {isa = PBXFileReference; fileEncoding = 4; lastKnownFileType = sourcecode.cpp.cpp; name = CGUIEditBox.cpp; path = ../../guiengine/widgets/CGUIEditBox.cpp; sourceTree = SOURCE_ROOT; };
		95757210134F5B890037747B /* CGUIEditBox.h */ = {isa = PBXFileReference; fileEncoding = 4; lastKnownFileType = sourcecode.c.h; name = CGUIEditBox.h; path = ../../guiengine/widgets/CGUIEditBox.h; sourceTree = SOURCE_ROOT; };
		957817DA142142C500AD07B2 /* referee.cpp */ = {isa = PBXFileReference; fileEncoding = 4; lastKnownFileType = sourcecode.cpp.cpp; name = referee.cpp; path = ../../graphics/referee.cpp; sourceTree = SOURCE_ROOT; };
		957817DB142142C500AD07B2 /* referee.hpp */ = {isa = PBXFileReference; fileEncoding = 4; lastKnownFileType = sourcecode.cpp.h; name = referee.hpp; path = ../../graphics/referee.hpp; sourceTree = SOURCE_ROOT; };
		957899B613C8E05F007AA5A3 /* profiler.cpp */ = {isa = PBXFileReference; fileEncoding = 4; lastKnownFileType = sourcecode.cpp.cpp; name = profiler.cpp; path = ../../utils/profiler.cpp; sourceTree = SOURCE_ROOT; };
		957899B713C8E05F007AA5A3 /* profiler.hpp */ = {isa = PBXFileReference; fileEncoding = 4; lastKnownFileType = sourcecode.cpp.h; name = profiler.hpp; path = ../../utils/profiler.hpp; sourceTree = SOURCE_ROOT; };
		957957A014A3CA3900E72497 /* custom_video_settings.cpp */ = {isa = PBXFileReference; fileEncoding = 4; lastKnownFileType = sourcecode.cpp.cpp; name = custom_video_settings.cpp; path = ../../states_screens/dialogs/custom_video_settings.cpp; sourceTree = SOURCE_ROOT; };
		957957A114A3CA3900E72497 /* custom_video_settings.hpp */ = {isa = PBXFileReference; fileEncoding = 4; lastKnownFileType = sourcecode.cpp.h; name = custom_video_settings.hpp; path = ../../states_screens/dialogs/custom_video_settings.hpp; sourceTree = SOURCE_ROOT; };
		957A2D261405E21D00F45B22 /* hit_effect.hpp */ = {isa = PBXFileReference; fileEncoding = 4; lastKnownFileType = sourcecode.cpp.h; name = hit_effect.hpp; path = ../../graphics/hit_effect.hpp; sourceTree = SOURCE_ROOT; };
		957A2D271405E21D00F45B22 /* hit_sfx.cpp */ = {isa = PBXFileReference; fileEncoding = 4; lastKnownFileType = sourcecode.cpp.cpp; name = hit_sfx.cpp; path = ../../graphics/hit_sfx.cpp; sourceTree = SOURCE_ROOT; };
		957A2D281405E21D00F45B22 /* hit_sfx.hpp */ = {isa = PBXFileReference; fileEncoding = 4; lastKnownFileType = sourcecode.cpp.h; name = hit_sfx.hpp; path = ../../graphics/hit_sfx.hpp; sourceTree = SOURCE_ROOT; };
		957ED47E1163FF18002AB42C /* ai_base_controller.cpp */ = {isa = PBXFileReference; fileEncoding = 4; lastKnownFileType = sourcecode.cpp.cpp; name = ai_base_controller.cpp; path = ../../karts/controller/ai_base_controller.cpp; sourceTree = SOURCE_ROOT; };
		957ED47F1163FF18002AB42C /* ai_base_controller.hpp */ = {isa = PBXFileReference; fileEncoding = 4; lastKnownFileType = sourcecode.cpp.h; name = ai_base_controller.hpp; path = ../../karts/controller/ai_base_controller.hpp; sourceTree = SOURCE_ROOT; };
		958330B210122B4A00C5137E /* engine.cpp */ = {isa = PBXFileReference; fileEncoding = 4; lastKnownFileType = sourcecode.cpp.cpp; name = engine.cpp; path = ../../guiengine/engine.cpp; sourceTree = SOURCE_ROOT; };
		958330B310122B4A00C5137E /* engine.hpp */ = {isa = PBXFileReference; fileEncoding = 4; lastKnownFileType = sourcecode.cpp.h; name = engine.hpp; path = ../../guiengine/engine.hpp; sourceTree = SOURCE_ROOT; };
		958330B410122B4A00C5137E /* event_handler.cpp */ = {isa = PBXFileReference; fileEncoding = 4; lastKnownFileType = sourcecode.cpp.cpp; name = event_handler.cpp; path = ../../guiengine/event_handler.cpp; sourceTree = SOURCE_ROOT; };
		958330B510122B4A00C5137E /* event_handler.hpp */ = {isa = PBXFileReference; fileEncoding = 4; lastKnownFileType = sourcecode.cpp.h; name = event_handler.hpp; path = ../../guiengine/event_handler.hpp; sourceTree = SOURCE_ROOT; };
		958330B610122B4A00C5137E /* modaldialog.cpp */ = {isa = PBXFileReference; fileEncoding = 4; lastKnownFileType = sourcecode.cpp.cpp; name = modaldialog.cpp; path = ../../guiengine/modaldialog.cpp; sourceTree = SOURCE_ROOT; };
		958330B710122B4A00C5137E /* modaldialog.hpp */ = {isa = PBXFileReference; fileEncoding = 4; lastKnownFileType = sourcecode.cpp.h; name = modaldialog.hpp; path = ../../guiengine/modaldialog.hpp; sourceTree = SOURCE_ROOT; };
		958330BA10122B4A00C5137E /* screen.cpp */ = {isa = PBXFileReference; fileEncoding = 4; lastKnownFileType = sourcecode.cpp.cpp; name = screen.cpp; path = ../../guiengine/screen.cpp; sourceTree = SOURCE_ROOT; };
		958330BB10122B4A00C5137E /* screen.hpp */ = {isa = PBXFileReference; fileEncoding = 4; lastKnownFileType = sourcecode.cpp.h; name = screen.hpp; path = ../../guiengine/screen.hpp; sourceTree = SOURCE_ROOT; };
		958330BC10122B4A00C5137E /* screen_loader.cpp */ = {isa = PBXFileReference; fileEncoding = 4; lastKnownFileType = sourcecode.cpp.cpp; name = screen_loader.cpp; path = ../../guiengine/screen_loader.cpp; sourceTree = SOURCE_ROOT; };
		958330BD10122B4A00C5137E /* skin.cpp */ = {isa = PBXFileReference; fileEncoding = 4; lastKnownFileType = sourcecode.cpp.cpp; name = skin.cpp; path = ../../guiengine/skin.cpp; sourceTree = SOURCE_ROOT; };
		958330BE10122B4A00C5137E /* skin.hpp */ = {isa = PBXFileReference; fileEncoding = 4; lastKnownFileType = sourcecode.cpp.h; name = skin.hpp; path = ../../guiengine/skin.hpp; sourceTree = SOURCE_ROOT; };
		958330BF10122B4A00C5137E /* widget.cpp */ = {isa = PBXFileReference; fileEncoding = 4; lastKnownFileType = sourcecode.cpp.cpp; name = widget.cpp; path = ../../guiengine/widget.cpp; sourceTree = SOURCE_ROOT; };
		958330C010122B4A00C5137E /* widget.hpp */ = {isa = PBXFileReference; fileEncoding = 4; lastKnownFileType = sourcecode.cpp.h; name = widget.hpp; path = ../../guiengine/widget.hpp; sourceTree = SOURCE_ROOT; };
		958330C210122B4A00C5137E /* credits.cpp */ = {isa = PBXFileReference; fileEncoding = 4; lastKnownFileType = sourcecode.cpp.cpp; name = credits.cpp; path = ../../states_screens/credits.cpp; sourceTree = SOURCE_ROOT; };
		958330C310122B4A00C5137E /* credits.hpp */ = {isa = PBXFileReference; fileEncoding = 4; lastKnownFileType = sourcecode.cpp.h; name = credits.hpp; path = ../../states_screens/credits.hpp; sourceTree = SOURCE_ROOT; };
		958330C410122B4A00C5137E /* kart_selection.cpp */ = {isa = PBXFileReference; fileEncoding = 4; lastKnownFileType = sourcecode.cpp.cpp; name = kart_selection.cpp; path = ../../states_screens/kart_selection.cpp; sourceTree = SOURCE_ROOT; };
		958330C510122B4A00C5137E /* kart_selection.hpp */ = {isa = PBXFileReference; fileEncoding = 4; lastKnownFileType = sourcecode.cpp.h; name = kart_selection.hpp; path = ../../states_screens/kart_selection.hpp; sourceTree = SOURCE_ROOT; };
		958330C810122B4A00C5137E /* race_gui.cpp */ = {isa = PBXFileReference; fileEncoding = 4; lastKnownFileType = sourcecode.cpp.cpp; name = race_gui.cpp; path = ../../states_screens/race_gui.cpp; sourceTree = SOURCE_ROOT; };
		958330C910122B4A00C5137E /* race_gui.hpp */ = {isa = PBXFileReference; fileEncoding = 4; lastKnownFileType = sourcecode.cpp.h; name = race_gui.hpp; path = ../../states_screens/race_gui.hpp; sourceTree = SOURCE_ROOT; };
		958330CA10122B4A00C5137E /* state_manager.cpp */ = {isa = PBXFileReference; fileEncoding = 4; lastKnownFileType = sourcecode.cpp.cpp; name = state_manager.cpp; path = ../../states_screens/state_manager.cpp; sourceTree = SOURCE_ROOT; };
		958330CB10122B4A00C5137E /* state_manager.hpp */ = {isa = PBXFileReference; fileEncoding = 4; lastKnownFileType = sourcecode.cpp.h; name = state_manager.hpp; path = ../../states_screens/state_manager.hpp; sourceTree = SOURCE_ROOT; };
		9583319710123B0200C5137E /* abstract_state_manager.hpp */ = {isa = PBXFileReference; fileEncoding = 4; lastKnownFileType = sourcecode.cpp.h; name = abstract_state_manager.hpp; path = ../../guiengine/abstract_state_manager.hpp; sourceTree = SOURCE_ROOT; };
		9583319810123B0200C5137E /* abstract_state_manager.cpp */ = {isa = PBXFileReference; fileEncoding = 4; lastKnownFileType = sourcecode.cpp.cpp; name = abstract_state_manager.cpp; path = ../../guiengine/abstract_state_manager.cpp; sourceTree = SOURCE_ROOT; };
		95833237101243ED00C5137E /* enter_player_name_dialog.cpp */ = {isa = PBXFileReference; fileEncoding = 4; lastKnownFileType = sourcecode.cpp.cpp; name = enter_player_name_dialog.cpp; path = ../../states_screens/dialogs/enter_player_name_dialog.cpp; sourceTree = SOURCE_ROOT; };
		95833238101243ED00C5137E /* enter_player_name_dialog.hpp */ = {isa = PBXFileReference; fileEncoding = 4; lastKnownFileType = sourcecode.cpp.h; name = enter_player_name_dialog.hpp; path = ../../states_screens/dialogs/enter_player_name_dialog.hpp; sourceTree = SOURCE_ROOT; };
		95833239101243ED00C5137E /* player_info_dialog.cpp */ = {isa = PBXFileReference; fileEncoding = 4; lastKnownFileType = sourcecode.cpp.cpp; name = player_info_dialog.cpp; path = ../../states_screens/dialogs/player_info_dialog.cpp; sourceTree = SOURCE_ROOT; };
		9583323A101243ED00C5137E /* player_info_dialog.hpp */ = {isa = PBXFileReference; fileEncoding = 4; lastKnownFileType = sourcecode.cpp.h; name = player_info_dialog.hpp; path = ../../states_screens/dialogs/player_info_dialog.hpp; sourceTree = SOURCE_ROOT; };
		9583323B101243ED00C5137E /* press_a_key_dialog.cpp */ = {isa = PBXFileReference; fileEncoding = 4; lastKnownFileType = sourcecode.cpp.cpp; name = press_a_key_dialog.cpp; path = ../../states_screens/dialogs/press_a_key_dialog.cpp; sourceTree = SOURCE_ROOT; };
		9583323C101243ED00C5137E /* press_a_key_dialog.hpp */ = {isa = PBXFileReference; fileEncoding = 4; lastKnownFileType = sourcecode.cpp.h; name = press_a_key_dialog.hpp; path = ../../states_screens/dialogs/press_a_key_dialog.hpp; sourceTree = SOURCE_ROOT; };
		9583323D101243ED00C5137E /* track_info_dialog.cpp */ = {isa = PBXFileReference; fileEncoding = 4; lastKnownFileType = sourcecode.cpp.cpp; name = track_info_dialog.cpp; path = ../../states_screens/dialogs/track_info_dialog.cpp; sourceTree = SOURCE_ROOT; };
		9583323E101243ED00C5137E /* track_info_dialog.hpp */ = {isa = PBXFileReference; fileEncoding = 4; lastKnownFileType = sourcecode.cpp.h; name = track_info_dialog.hpp; path = ../../states_screens/dialogs/track_info_dialog.hpp; sourceTree = SOURCE_ROOT; };
		9584448A1330F89100CEA60A /* dictionary.cpp */ = {isa = PBXFileReference; fileEncoding = 4; lastKnownFileType = sourcecode.cpp.cpp; name = dictionary.cpp; path = ../../tinygettext/dictionary.cpp; sourceTree = SOURCE_ROOT; };
		9584448B1330F89100CEA60A /* dictionary.hpp */ = {isa = PBXFileReference; fileEncoding = 4; lastKnownFileType = sourcecode.cpp.h; name = dictionary.hpp; path = ../../tinygettext/dictionary.hpp; sourceTree = SOURCE_ROOT; };
		9584448C1330F89100CEA60A /* dictionary_manager.cpp */ = {isa = PBXFileReference; fileEncoding = 4; lastKnownFileType = sourcecode.cpp.cpp; name = dictionary_manager.cpp; path = ../../tinygettext/dictionary_manager.cpp; sourceTree = SOURCE_ROOT; };
		9584448D1330F89100CEA60A /* dictionary_manager.hpp */ = {isa = PBXFileReference; fileEncoding = 4; lastKnownFileType = sourcecode.cpp.h; name = dictionary_manager.hpp; path = ../../tinygettext/dictionary_manager.hpp; sourceTree = SOURCE_ROOT; };
		9584448E1330F89100CEA60A /* file_system.hpp */ = {isa = PBXFileReference; fileEncoding = 4; lastKnownFileType = sourcecode.cpp.h; name = file_system.hpp; path = ../../tinygettext/file_system.hpp; sourceTree = SOURCE_ROOT; };
		9584448F1330F89100CEA60A /* iconv.cpp */ = {isa = PBXFileReference; fileEncoding = 4; lastKnownFileType = sourcecode.cpp.cpp; name = iconv.cpp; path = ../../tinygettext/iconv.cpp; sourceTree = SOURCE_ROOT; };
		958444901330F89100CEA60A /* iconv.hpp */ = {isa = PBXFileReference; fileEncoding = 4; lastKnownFileType = sourcecode.cpp.h; name = iconv.hpp; path = ../../tinygettext/iconv.hpp; sourceTree = SOURCE_ROOT; };
		958444911330F89100CEA60A /* language.cpp */ = {isa = PBXFileReference; fileEncoding = 4; lastKnownFileType = sourcecode.cpp.cpp; name = language.cpp; path = ../../tinygettext/language.cpp; sourceTree = SOURCE_ROOT; };
		958444921330F89100CEA60A /* language.hpp */ = {isa = PBXFileReference; fileEncoding = 4; lastKnownFileType = sourcecode.cpp.h; name = language.hpp; path = ../../tinygettext/language.hpp; sourceTree = SOURCE_ROOT; };
		958444951330F89100CEA60A /* log_stream.hpp */ = {isa = PBXFileReference; fileEncoding = 4; lastKnownFileType = sourcecode.cpp.h; name = log_stream.hpp; path = ../../tinygettext/log_stream.hpp; sourceTree = SOURCE_ROOT; };
		958444961330F89100CEA60A /* plural_forms.cpp */ = {isa = PBXFileReference; fileEncoding = 4; lastKnownFileType = sourcecode.cpp.cpp; name = plural_forms.cpp; path = ../../tinygettext/plural_forms.cpp; sourceTree = SOURCE_ROOT; };
		958444971330F89100CEA60A /* plural_forms.hpp */ = {isa = PBXFileReference; fileEncoding = 4; lastKnownFileType = sourcecode.cpp.h; name = plural_forms.hpp; path = ../../tinygettext/plural_forms.hpp; sourceTree = SOURCE_ROOT; };
		958444981330F89100CEA60A /* po_parser.cpp */ = {isa = PBXFileReference; fileEncoding = 4; lastKnownFileType = sourcecode.cpp.cpp; name = po_parser.cpp; path = ../../tinygettext/po_parser.cpp; sourceTree = SOURCE_ROOT; };
		958444991330F89100CEA60A /* po_parser.hpp */ = {isa = PBXFileReference; fileEncoding = 4; lastKnownFileType = sourcecode.cpp.h; name = po_parser.hpp; path = ../../tinygettext/po_parser.hpp; sourceTree = SOURCE_ROOT; };
		9584449A1330F89100CEA60A /* stk_file_system.cpp */ = {isa = PBXFileReference; fileEncoding = 4; lastKnownFileType = sourcecode.cpp.cpp; name = stk_file_system.cpp; path = ../../tinygettext/stk_file_system.cpp; sourceTree = SOURCE_ROOT; };
		9584449B1330F89100CEA60A /* stk_file_system.hpp */ = {isa = PBXFileReference; fileEncoding = 4; lastKnownFileType = sourcecode.cpp.h; name = stk_file_system.hpp; path = ../../tinygettext/stk_file_system.hpp; sourceTree = SOURCE_ROOT; };
		9584449C1330F89100CEA60A /* tinygettext.cpp */ = {isa = PBXFileReference; fileEncoding = 4; lastKnownFileType = sourcecode.cpp.cpp; name = tinygettext.cpp; path = ../../tinygettext/tinygettext.cpp; sourceTree = SOURCE_ROOT; };
		9584449D1330F89100CEA60A /* tinygettext.hpp */ = {isa = PBXFileReference; fileEncoding = 4; lastKnownFileType = sourcecode.cpp.h; name = tinygettext.hpp; path = ../../tinygettext/tinygettext.hpp; sourceTree = SOURCE_ROOT; };
		9584B309137CAC12008565D7 /* news_manager.cpp */ = {isa = PBXFileReference; fileEncoding = 4; lastKnownFileType = sourcecode.cpp.cpp; name = news_manager.cpp; path = ../../addons/news_manager.cpp; sourceTree = SOURCE_ROOT; };
		9584B30A137CAC12008565D7 /* news_manager.hpp */ = {isa = PBXFileReference; fileEncoding = 4; lastKnownFileType = sourcecode.cpp.h; name = news_manager.hpp; path = ../../addons/news_manager.hpp; sourceTree = SOURCE_ROOT; };
		9584B30B137CAC12008565D7 /* request.cpp */ = {isa = PBXFileReference; fileEncoding = 4; lastKnownFileType = sourcecode.cpp.cpp; name = request.cpp; path = ../../addons/request.cpp; sourceTree = SOURCE_ROOT; };
		9584B30C137CAC12008565D7 /* request.hpp */ = {isa = PBXFileReference; fileEncoding = 4; lastKnownFileType = sourcecode.cpp.h; name = request.hpp; path = ../../addons/request.hpp; sourceTree = SOURCE_ROOT; };
		9586318011B1EC9F00B8B4AF /* grand_prix_lose.cpp */ = {isa = PBXFileReference; fileEncoding = 4; lastKnownFileType = sourcecode.cpp.cpp; name = grand_prix_lose.cpp; path = ../../states_screens/grand_prix_lose.cpp; sourceTree = SOURCE_ROOT; };
		9586318111B1EC9F00B8B4AF /* grand_prix_lose.hpp */ = {isa = PBXFileReference; fileEncoding = 4; lastKnownFileType = sourcecode.cpp.h; name = grand_prix_lose.hpp; path = ../../states_screens/grand_prix_lose.hpp; sourceTree = SOURCE_ROOT; };
		9586318211B1EC9F00B8B4AF /* grand_prix_win.cpp */ = {isa = PBXFileReference; fileEncoding = 4; lastKnownFileType = sourcecode.cpp.cpp; name = grand_prix_win.cpp; path = ../../states_screens/grand_prix_win.cpp; sourceTree = SOURCE_ROOT; };
		9586318311B1EC9F00B8B4AF /* grand_prix_win.hpp */ = {isa = PBXFileReference; fileEncoding = 4; lastKnownFileType = sourcecode.cpp.h; name = grand_prix_win.hpp; path = ../../states_screens/grand_prix_win.hpp; sourceTree = SOURCE_ROOT; };
		958806E713EB675F005F90FE /* track_sector.cpp */ = {isa = PBXFileReference; fileEncoding = 4; lastKnownFileType = sourcecode.cpp.cpp; name = track_sector.cpp; path = ../../tracks/track_sector.cpp; sourceTree = SOURCE_ROOT; };
		958806E813EB675F005F90FE /* track_sector.hpp */ = {isa = PBXFileReference; fileEncoding = 4; lastKnownFileType = sourcecode.cpp.h; name = track_sector.hpp; path = ../../tracks/track_sector.hpp; sourceTree = SOURCE_ROOT; };
		958949A8163F52FB00957345 /* inetwork_http.cpp */ = {isa = PBXFileReference; fileEncoding = 4; lastKnownFileType = sourcecode.cpp.cpp; name = inetwork_http.cpp; path = ../../addons/inetwork_http.cpp; sourceTree = SOURCE_ROOT; };
		958BD76E117F6AE90095B483 /* music_manager.cpp */ = {isa = PBXFileReference; fileEncoding = 4; lastKnownFileType = sourcecode.cpp.cpp; name = music_manager.cpp; path = ../../audio/music_manager.cpp; sourceTree = SOURCE_ROOT; };
		958BD76F117F6AE90095B483 /* music_manager.hpp */ = {isa = PBXFileReference; fileEncoding = 4; lastKnownFileType = sourcecode.cpp.h; name = music_manager.hpp; path = ../../audio/music_manager.hpp; sourceTree = SOURCE_ROOT; };
		958D8C52104F523000A81934 /* race_paused_dialog.hpp */ = {isa = PBXFileReference; fileEncoding = 4; lastKnownFileType = sourcecode.cpp.h; name = race_paused_dialog.hpp; path = ../../states_screens/dialogs/race_paused_dialog.hpp; sourceTree = SOURCE_ROOT; };
		958D8C53104F523000A81934 /* race_paused_dialog.cpp */ = {isa = PBXFileReference; fileEncoding = 4; lastKnownFileType = sourcecode.cpp.cpp; name = race_paused_dialog.cpp; path = ../../states_screens/dialogs/race_paused_dialog.cpp; sourceTree = SOURCE_ROOT; };
		958D924013DA48A70097BC82 /* post_processing.cpp */ = {isa = PBXFileReference; fileEncoding = 4; lastKnownFileType = sourcecode.cpp.cpp; name = post_processing.cpp; path = ../../graphics/post_processing.cpp; sourceTree = SOURCE_ROOT; };
		958D924113DA48A70097BC82 /* post_processing.hpp */ = {isa = PBXFileReference; fileEncoding = 4; lastKnownFileType = sourcecode.cpp.h; name = post_processing.hpp; path = ../../graphics/post_processing.hpp; sourceTree = SOURCE_ROOT; };
		9592DC6B13021B350039DBC8 /* minimal_race_gui.cpp */ = {isa = PBXFileReference; fileEncoding = 4; lastKnownFileType = sourcecode.cpp.cpp; name = minimal_race_gui.cpp; path = ../../states_screens/minimal_race_gui.cpp; sourceTree = SOURCE_ROOT; };
		9592DC6C13021B350039DBC8 /* minimal_race_gui.hpp */ = {isa = PBXFileReference; fileEncoding = 4; lastKnownFileType = sourcecode.cpp.h; name = minimal_race_gui.hpp; path = ../../states_screens/minimal_race_gui.hpp; sourceTree = SOURCE_ROOT; };
		95933669149EC9B10031FD41 /* overworld.cpp */ = {isa = PBXFileReference; fileEncoding = 4; lastKnownFileType = sourcecode.cpp.cpp; name = overworld.cpp; path = ../../modes/overworld.cpp; sourceTree = SOURCE_ROOT; };
		9593366A149EC9B10031FD41 /* overworld.hpp */ = {isa = PBXFileReference; fileEncoding = 4; lastKnownFileType = sourcecode.cpp.h; name = overworld.hpp; path = ../../modes/overworld.hpp; sourceTree = SOURCE_ROOT; };
		9593A1171609386100AB5EEB /* btBulletCollisionCommon.h */ = {isa = PBXFileReference; fileEncoding = 4; lastKnownFileType = sourcecode.c.h; name = btBulletCollisionCommon.h; path = ../../../lib/bullet/src/btBulletCollisionCommon.h; sourceTree = SOURCE_ROOT; };
		9593A1181609386100AB5EEB /* btBulletDynamicsCommon.h */ = {isa = PBXFileReference; fileEncoding = 4; lastKnownFileType = sourcecode.c.h; name = btBulletDynamicsCommon.h; path = ../../../lib/bullet/src/btBulletDynamicsCommon.h; sourceTree = SOURCE_ROOT; };
		9593A1191609386100AB5EEB /* Bullet-C-Api.h */ = {isa = PBXFileReference; fileEncoding = 4; lastKnownFileType = sourcecode.c.h; name = "Bullet-C-Api.h"; path = "../../../lib/bullet/src/Bullet-C-Api.h"; sourceTree = SOURCE_ROOT; };
		9593A11C1609386100AB5EEB /* btAxisSweep3.cpp */ = {isa = PBXFileReference; fileEncoding = 4; lastKnownFileType = sourcecode.cpp.cpp; name = btAxisSweep3.cpp; path = ../../../lib/bullet/src/BulletCollision/BroadphaseCollision/btAxisSweep3.cpp; sourceTree = SOURCE_ROOT; };
		9593A11D1609386100AB5EEB /* btAxisSweep3.h */ = {isa = PBXFileReference; fileEncoding = 4; lastKnownFileType = sourcecode.c.h; name = btAxisSweep3.h; path = ../../../lib/bullet/src/BulletCollision/BroadphaseCollision/btAxisSweep3.h; sourceTree = SOURCE_ROOT; };
		9593A11E1609386100AB5EEB /* btBroadphaseInterface.h */ = {isa = PBXFileReference; fileEncoding = 4; lastKnownFileType = sourcecode.c.h; name = btBroadphaseInterface.h; path = ../../../lib/bullet/src/BulletCollision/BroadphaseCollision/btBroadphaseInterface.h; sourceTree = SOURCE_ROOT; };
		9593A11F1609386100AB5EEB /* btBroadphaseProxy.cpp */ = {isa = PBXFileReference; fileEncoding = 4; lastKnownFileType = sourcecode.cpp.cpp; name = btBroadphaseProxy.cpp; path = ../../../lib/bullet/src/BulletCollision/BroadphaseCollision/btBroadphaseProxy.cpp; sourceTree = SOURCE_ROOT; };
		9593A1201609386100AB5EEB /* btBroadphaseProxy.h */ = {isa = PBXFileReference; fileEncoding = 4; lastKnownFileType = sourcecode.c.h; name = btBroadphaseProxy.h; path = ../../../lib/bullet/src/BulletCollision/BroadphaseCollision/btBroadphaseProxy.h; sourceTree = SOURCE_ROOT; };
		9593A1211609386100AB5EEB /* btCollisionAlgorithm.cpp */ = {isa = PBXFileReference; fileEncoding = 4; lastKnownFileType = sourcecode.cpp.cpp; name = btCollisionAlgorithm.cpp; path = ../../../lib/bullet/src/BulletCollision/BroadphaseCollision/btCollisionAlgorithm.cpp; sourceTree = SOURCE_ROOT; };
		9593A1221609386100AB5EEB /* btCollisionAlgorithm.h */ = {isa = PBXFileReference; fileEncoding = 4; lastKnownFileType = sourcecode.c.h; name = btCollisionAlgorithm.h; path = ../../../lib/bullet/src/BulletCollision/BroadphaseCollision/btCollisionAlgorithm.h; sourceTree = SOURCE_ROOT; };
		9593A1231609386100AB5EEB /* btDbvt.cpp */ = {isa = PBXFileReference; fileEncoding = 4; lastKnownFileType = sourcecode.cpp.cpp; name = btDbvt.cpp; path = ../../../lib/bullet/src/BulletCollision/BroadphaseCollision/btDbvt.cpp; sourceTree = SOURCE_ROOT; };
		9593A1241609386100AB5EEB /* btDbvt.h */ = {isa = PBXFileReference; fileEncoding = 4; lastKnownFileType = sourcecode.c.h; name = btDbvt.h; path = ../../../lib/bullet/src/BulletCollision/BroadphaseCollision/btDbvt.h; sourceTree = SOURCE_ROOT; };
		9593A1251609386100AB5EEB /* btDbvtBroadphase.cpp */ = {isa = PBXFileReference; fileEncoding = 4; lastKnownFileType = sourcecode.cpp.cpp; name = btDbvtBroadphase.cpp; path = ../../../lib/bullet/src/BulletCollision/BroadphaseCollision/btDbvtBroadphase.cpp; sourceTree = SOURCE_ROOT; };
		9593A1261609386100AB5EEB /* btDbvtBroadphase.h */ = {isa = PBXFileReference; fileEncoding = 4; lastKnownFileType = sourcecode.c.h; name = btDbvtBroadphase.h; path = ../../../lib/bullet/src/BulletCollision/BroadphaseCollision/btDbvtBroadphase.h; sourceTree = SOURCE_ROOT; };
		9593A1271609386100AB5EEB /* btDispatcher.cpp */ = {isa = PBXFileReference; fileEncoding = 4; lastKnownFileType = sourcecode.cpp.cpp; name = btDispatcher.cpp; path = ../../../lib/bullet/src/BulletCollision/BroadphaseCollision/btDispatcher.cpp; sourceTree = SOURCE_ROOT; };
		9593A1281609386100AB5EEB /* btDispatcher.h */ = {isa = PBXFileReference; fileEncoding = 4; lastKnownFileType = sourcecode.c.h; name = btDispatcher.h; path = ../../../lib/bullet/src/BulletCollision/BroadphaseCollision/btDispatcher.h; sourceTree = SOURCE_ROOT; };
		9593A1291609386100AB5EEB /* btMultiSapBroadphase.cpp */ = {isa = PBXFileReference; fileEncoding = 4; lastKnownFileType = sourcecode.cpp.cpp; name = btMultiSapBroadphase.cpp; path = ../../../lib/bullet/src/BulletCollision/BroadphaseCollision/btMultiSapBroadphase.cpp; sourceTree = SOURCE_ROOT; };
		9593A12A1609386100AB5EEB /* btMultiSapBroadphase.h */ = {isa = PBXFileReference; fileEncoding = 4; lastKnownFileType = sourcecode.c.h; name = btMultiSapBroadphase.h; path = ../../../lib/bullet/src/BulletCollision/BroadphaseCollision/btMultiSapBroadphase.h; sourceTree = SOURCE_ROOT; };
		9593A12B1609386100AB5EEB /* btOverlappingPairCache.cpp */ = {isa = PBXFileReference; fileEncoding = 4; lastKnownFileType = sourcecode.cpp.cpp; name = btOverlappingPairCache.cpp; path = ../../../lib/bullet/src/BulletCollision/BroadphaseCollision/btOverlappingPairCache.cpp; sourceTree = SOURCE_ROOT; };
		9593A12C1609386100AB5EEB /* btOverlappingPairCache.h */ = {isa = PBXFileReference; fileEncoding = 4; lastKnownFileType = sourcecode.c.h; name = btOverlappingPairCache.h; path = ../../../lib/bullet/src/BulletCollision/BroadphaseCollision/btOverlappingPairCache.h; sourceTree = SOURCE_ROOT; };
		9593A12D1609386100AB5EEB /* btOverlappingPairCallback.h */ = {isa = PBXFileReference; fileEncoding = 4; lastKnownFileType = sourcecode.c.h; name = btOverlappingPairCallback.h; path = ../../../lib/bullet/src/BulletCollision/BroadphaseCollision/btOverlappingPairCallback.h; sourceTree = SOURCE_ROOT; };
		9593A12E1609386100AB5EEB /* btQuantizedBvh.cpp */ = {isa = PBXFileReference; fileEncoding = 4; lastKnownFileType = sourcecode.cpp.cpp; name = btQuantizedBvh.cpp; path = ../../../lib/bullet/src/BulletCollision/BroadphaseCollision/btQuantizedBvh.cpp; sourceTree = SOURCE_ROOT; };
		9593A12F1609386100AB5EEB /* btQuantizedBvh.h */ = {isa = PBXFileReference; fileEncoding = 4; lastKnownFileType = sourcecode.c.h; name = btQuantizedBvh.h; path = ../../../lib/bullet/src/BulletCollision/BroadphaseCollision/btQuantizedBvh.h; sourceTree = SOURCE_ROOT; };
		9593A1301609386100AB5EEB /* btSimpleBroadphase.cpp */ = {isa = PBXFileReference; fileEncoding = 4; lastKnownFileType = sourcecode.cpp.cpp; name = btSimpleBroadphase.cpp; path = ../../../lib/bullet/src/BulletCollision/BroadphaseCollision/btSimpleBroadphase.cpp; sourceTree = SOURCE_ROOT; };
		9593A1311609386100AB5EEB /* btSimpleBroadphase.h */ = {isa = PBXFileReference; fileEncoding = 4; lastKnownFileType = sourcecode.c.h; name = btSimpleBroadphase.h; path = ../../../lib/bullet/src/BulletCollision/BroadphaseCollision/btSimpleBroadphase.h; sourceTree = SOURCE_ROOT; };
		9593A1331609386100AB5EEB /* btActivatingCollisionAlgorithm.cpp */ = {isa = PBXFileReference; fileEncoding = 4; lastKnownFileType = sourcecode.cpp.cpp; name = btActivatingCollisionAlgorithm.cpp; path = ../../../lib/bullet/src/BulletCollision/CollisionDispatch/btActivatingCollisionAlgorithm.cpp; sourceTree = SOURCE_ROOT; };
		9593A1341609386100AB5EEB /* btActivatingCollisionAlgorithm.h */ = {isa = PBXFileReference; fileEncoding = 4; lastKnownFileType = sourcecode.c.h; name = btActivatingCollisionAlgorithm.h; path = ../../../lib/bullet/src/BulletCollision/CollisionDispatch/btActivatingCollisionAlgorithm.h; sourceTree = SOURCE_ROOT; };
		9593A1351609386100AB5EEB /* btBox2dBox2dCollisionAlgorithm.cpp */ = {isa = PBXFileReference; fileEncoding = 4; lastKnownFileType = sourcecode.cpp.cpp; name = btBox2dBox2dCollisionAlgorithm.cpp; path = ../../../lib/bullet/src/BulletCollision/CollisionDispatch/btBox2dBox2dCollisionAlgorithm.cpp; sourceTree = SOURCE_ROOT; };
		9593A1361609386100AB5EEB /* btBox2dBox2dCollisionAlgorithm.h */ = {isa = PBXFileReference; fileEncoding = 4; lastKnownFileType = sourcecode.c.h; name = btBox2dBox2dCollisionAlgorithm.h; path = ../../../lib/bullet/src/BulletCollision/CollisionDispatch/btBox2dBox2dCollisionAlgorithm.h; sourceTree = SOURCE_ROOT; };
		9593A1371609386100AB5EEB /* btBoxBoxCollisionAlgorithm.cpp */ = {isa = PBXFileReference; fileEncoding = 4; lastKnownFileType = sourcecode.cpp.cpp; name = btBoxBoxCollisionAlgorithm.cpp; path = ../../../lib/bullet/src/BulletCollision/CollisionDispatch/btBoxBoxCollisionAlgorithm.cpp; sourceTree = SOURCE_ROOT; };
		9593A1381609386100AB5EEB /* btBoxBoxCollisionAlgorithm.h */ = {isa = PBXFileReference; fileEncoding = 4; lastKnownFileType = sourcecode.c.h; name = btBoxBoxCollisionAlgorithm.h; path = ../../../lib/bullet/src/BulletCollision/CollisionDispatch/btBoxBoxCollisionAlgorithm.h; sourceTree = SOURCE_ROOT; };
		9593A1391609386100AB5EEB /* btBoxBoxDetector.cpp */ = {isa = PBXFileReference; fileEncoding = 4; lastKnownFileType = sourcecode.cpp.cpp; name = btBoxBoxDetector.cpp; path = ../../../lib/bullet/src/BulletCollision/CollisionDispatch/btBoxBoxDetector.cpp; sourceTree = SOURCE_ROOT; };
		9593A13A1609386100AB5EEB /* btBoxBoxDetector.h */ = {isa = PBXFileReference; fileEncoding = 4; lastKnownFileType = sourcecode.c.h; name = btBoxBoxDetector.h; path = ../../../lib/bullet/src/BulletCollision/CollisionDispatch/btBoxBoxDetector.h; sourceTree = SOURCE_ROOT; };
		9593A13B1609386100AB5EEB /* btCollisionConfiguration.h */ = {isa = PBXFileReference; fileEncoding = 4; lastKnownFileType = sourcecode.c.h; name = btCollisionConfiguration.h; path = ../../../lib/bullet/src/BulletCollision/CollisionDispatch/btCollisionConfiguration.h; sourceTree = SOURCE_ROOT; };
		9593A13C1609386100AB5EEB /* btCollisionCreateFunc.h */ = {isa = PBXFileReference; fileEncoding = 4; lastKnownFileType = sourcecode.c.h; name = btCollisionCreateFunc.h; path = ../../../lib/bullet/src/BulletCollision/CollisionDispatch/btCollisionCreateFunc.h; sourceTree = SOURCE_ROOT; };
		9593A13D1609386100AB5EEB /* btCollisionDispatcher.cpp */ = {isa = PBXFileReference; fileEncoding = 4; lastKnownFileType = sourcecode.cpp.cpp; name = btCollisionDispatcher.cpp; path = ../../../lib/bullet/src/BulletCollision/CollisionDispatch/btCollisionDispatcher.cpp; sourceTree = SOURCE_ROOT; };
		9593A13E1609386100AB5EEB /* btCollisionDispatcher.h */ = {isa = PBXFileReference; fileEncoding = 4; lastKnownFileType = sourcecode.c.h; name = btCollisionDispatcher.h; path = ../../../lib/bullet/src/BulletCollision/CollisionDispatch/btCollisionDispatcher.h; sourceTree = SOURCE_ROOT; };
		9593A13F1609386100AB5EEB /* btCollisionObject.cpp */ = {isa = PBXFileReference; fileEncoding = 4; lastKnownFileType = sourcecode.cpp.cpp; name = btCollisionObject.cpp; path = ../../../lib/bullet/src/BulletCollision/CollisionDispatch/btCollisionObject.cpp; sourceTree = SOURCE_ROOT; };
		9593A1401609386100AB5EEB /* btCollisionObject.h */ = {isa = PBXFileReference; fileEncoding = 4; lastKnownFileType = sourcecode.c.h; name = btCollisionObject.h; path = ../../../lib/bullet/src/BulletCollision/CollisionDispatch/btCollisionObject.h; sourceTree = SOURCE_ROOT; };
		9593A1411609386100AB5EEB /* btCollisionWorld.cpp */ = {isa = PBXFileReference; fileEncoding = 4; lastKnownFileType = sourcecode.cpp.cpp; name = btCollisionWorld.cpp; path = ../../../lib/bullet/src/BulletCollision/CollisionDispatch/btCollisionWorld.cpp; sourceTree = SOURCE_ROOT; };
		9593A1421609386100AB5EEB /* btCollisionWorld.h */ = {isa = PBXFileReference; fileEncoding = 4; lastKnownFileType = sourcecode.c.h; name = btCollisionWorld.h; path = ../../../lib/bullet/src/BulletCollision/CollisionDispatch/btCollisionWorld.h; sourceTree = SOURCE_ROOT; };
		9593A1431609386100AB5EEB /* btCompoundCollisionAlgorithm.cpp */ = {isa = PBXFileReference; fileEncoding = 4; lastKnownFileType = sourcecode.cpp.cpp; name = btCompoundCollisionAlgorithm.cpp; path = ../../../lib/bullet/src/BulletCollision/CollisionDispatch/btCompoundCollisionAlgorithm.cpp; sourceTree = SOURCE_ROOT; };
		9593A1441609386100AB5EEB /* btCompoundCollisionAlgorithm.h */ = {isa = PBXFileReference; fileEncoding = 4; lastKnownFileType = sourcecode.c.h; name = btCompoundCollisionAlgorithm.h; path = ../../../lib/bullet/src/BulletCollision/CollisionDispatch/btCompoundCollisionAlgorithm.h; sourceTree = SOURCE_ROOT; };
		9593A1451609386100AB5EEB /* btConvex2dConvex2dAlgorithm.cpp */ = {isa = PBXFileReference; fileEncoding = 4; lastKnownFileType = sourcecode.cpp.cpp; name = btConvex2dConvex2dAlgorithm.cpp; path = ../../../lib/bullet/src/BulletCollision/CollisionDispatch/btConvex2dConvex2dAlgorithm.cpp; sourceTree = SOURCE_ROOT; };
		9593A1461609386100AB5EEB /* btConvex2dConvex2dAlgorithm.h */ = {isa = PBXFileReference; fileEncoding = 4; lastKnownFileType = sourcecode.c.h; name = btConvex2dConvex2dAlgorithm.h; path = ../../../lib/bullet/src/BulletCollision/CollisionDispatch/btConvex2dConvex2dAlgorithm.h; sourceTree = SOURCE_ROOT; };
		9593A1471609386100AB5EEB /* btConvexConcaveCollisionAlgorithm.cpp */ = {isa = PBXFileReference; fileEncoding = 4; lastKnownFileType = sourcecode.cpp.cpp; name = btConvexConcaveCollisionAlgorithm.cpp; path = ../../../lib/bullet/src/BulletCollision/CollisionDispatch/btConvexConcaveCollisionAlgorithm.cpp; sourceTree = SOURCE_ROOT; };
		9593A1481609386100AB5EEB /* btConvexConcaveCollisionAlgorithm.h */ = {isa = PBXFileReference; fileEncoding = 4; lastKnownFileType = sourcecode.c.h; name = btConvexConcaveCollisionAlgorithm.h; path = ../../../lib/bullet/src/BulletCollision/CollisionDispatch/btConvexConcaveCollisionAlgorithm.h; sourceTree = SOURCE_ROOT; };
		9593A1491609386100AB5EEB /* btConvexConvexAlgorithm.cpp */ = {isa = PBXFileReference; fileEncoding = 4; lastKnownFileType = sourcecode.cpp.cpp; name = btConvexConvexAlgorithm.cpp; path = ../../../lib/bullet/src/BulletCollision/CollisionDispatch/btConvexConvexAlgorithm.cpp; sourceTree = SOURCE_ROOT; };
		9593A14A1609386100AB5EEB /* btConvexConvexAlgorithm.h */ = {isa = PBXFileReference; fileEncoding = 4; lastKnownFileType = sourcecode.c.h; name = btConvexConvexAlgorithm.h; path = ../../../lib/bullet/src/BulletCollision/CollisionDispatch/btConvexConvexAlgorithm.h; sourceTree = SOURCE_ROOT; };
		9593A14B1609386100AB5EEB /* btConvexPlaneCollisionAlgorithm.cpp */ = {isa = PBXFileReference; fileEncoding = 4; lastKnownFileType = sourcecode.cpp.cpp; name = btConvexPlaneCollisionAlgorithm.cpp; path = ../../../lib/bullet/src/BulletCollision/CollisionDispatch/btConvexPlaneCollisionAlgorithm.cpp; sourceTree = SOURCE_ROOT; };
		9593A14C1609386100AB5EEB /* btConvexPlaneCollisionAlgorithm.h */ = {isa = PBXFileReference; fileEncoding = 4; lastKnownFileType = sourcecode.c.h; name = btConvexPlaneCollisionAlgorithm.h; path = ../../../lib/bullet/src/BulletCollision/CollisionDispatch/btConvexPlaneCollisionAlgorithm.h; sourceTree = SOURCE_ROOT; };
		9593A14D1609386100AB5EEB /* btDefaultCollisionConfiguration.cpp */ = {isa = PBXFileReference; fileEncoding = 4; lastKnownFileType = sourcecode.cpp.cpp; name = btDefaultCollisionConfiguration.cpp; path = ../../../lib/bullet/src/BulletCollision/CollisionDispatch/btDefaultCollisionConfiguration.cpp; sourceTree = SOURCE_ROOT; };
		9593A14E1609386100AB5EEB /* btDefaultCollisionConfiguration.h */ = {isa = PBXFileReference; fileEncoding = 4; lastKnownFileType = sourcecode.c.h; name = btDefaultCollisionConfiguration.h; path = ../../../lib/bullet/src/BulletCollision/CollisionDispatch/btDefaultCollisionConfiguration.h; sourceTree = SOURCE_ROOT; };
		9593A14F1609386100AB5EEB /* btEmptyCollisionAlgorithm.cpp */ = {isa = PBXFileReference; fileEncoding = 4; lastKnownFileType = sourcecode.cpp.cpp; name = btEmptyCollisionAlgorithm.cpp; path = ../../../lib/bullet/src/BulletCollision/CollisionDispatch/btEmptyCollisionAlgorithm.cpp; sourceTree = SOURCE_ROOT; };
		9593A1501609386100AB5EEB /* btEmptyCollisionAlgorithm.h */ = {isa = PBXFileReference; fileEncoding = 4; lastKnownFileType = sourcecode.c.h; name = btEmptyCollisionAlgorithm.h; path = ../../../lib/bullet/src/BulletCollision/CollisionDispatch/btEmptyCollisionAlgorithm.h; sourceTree = SOURCE_ROOT; };
		9593A1511609386100AB5EEB /* btGhostObject.cpp */ = {isa = PBXFileReference; fileEncoding = 4; lastKnownFileType = sourcecode.cpp.cpp; name = btGhostObject.cpp; path = ../../../lib/bullet/src/BulletCollision/CollisionDispatch/btGhostObject.cpp; sourceTree = SOURCE_ROOT; };
		9593A1521609386100AB5EEB /* btGhostObject.h */ = {isa = PBXFileReference; fileEncoding = 4; lastKnownFileType = sourcecode.c.h; name = btGhostObject.h; path = ../../../lib/bullet/src/BulletCollision/CollisionDispatch/btGhostObject.h; sourceTree = SOURCE_ROOT; };
		9593A1531609386100AB5EEB /* btInternalEdgeUtility.cpp */ = {isa = PBXFileReference; fileEncoding = 4; lastKnownFileType = sourcecode.cpp.cpp; name = btInternalEdgeUtility.cpp; path = ../../../lib/bullet/src/BulletCollision/CollisionDispatch/btInternalEdgeUtility.cpp; sourceTree = SOURCE_ROOT; };
		9593A1541609386100AB5EEB /* btInternalEdgeUtility.h */ = {isa = PBXFileReference; fileEncoding = 4; lastKnownFileType = sourcecode.c.h; name = btInternalEdgeUtility.h; path = ../../../lib/bullet/src/BulletCollision/CollisionDispatch/btInternalEdgeUtility.h; sourceTree = SOURCE_ROOT; };
		9593A1551609386100AB5EEB /* btManifoldResult.cpp */ = {isa = PBXFileReference; fileEncoding = 4; lastKnownFileType = sourcecode.cpp.cpp; name = btManifoldResult.cpp; path = ../../../lib/bullet/src/BulletCollision/CollisionDispatch/btManifoldResult.cpp; sourceTree = SOURCE_ROOT; };
		9593A1561609386100AB5EEB /* btManifoldResult.h */ = {isa = PBXFileReference; fileEncoding = 4; lastKnownFileType = sourcecode.c.h; name = btManifoldResult.h; path = ../../../lib/bullet/src/BulletCollision/CollisionDispatch/btManifoldResult.h; sourceTree = SOURCE_ROOT; };
		9593A1571609386100AB5EEB /* btSimulationIslandManager.cpp */ = {isa = PBXFileReference; fileEncoding = 4; lastKnownFileType = sourcecode.cpp.cpp; name = btSimulationIslandManager.cpp; path = ../../../lib/bullet/src/BulletCollision/CollisionDispatch/btSimulationIslandManager.cpp; sourceTree = SOURCE_ROOT; };
		9593A1581609386100AB5EEB /* btSimulationIslandManager.h */ = {isa = PBXFileReference; fileEncoding = 4; lastKnownFileType = sourcecode.c.h; name = btSimulationIslandManager.h; path = ../../../lib/bullet/src/BulletCollision/CollisionDispatch/btSimulationIslandManager.h; sourceTree = SOURCE_ROOT; };
		9593A1591609386100AB5EEB /* btSphereBoxCollisionAlgorithm.cpp */ = {isa = PBXFileReference; fileEncoding = 4; lastKnownFileType = sourcecode.cpp.cpp; name = btSphereBoxCollisionAlgorithm.cpp; path = ../../../lib/bullet/src/BulletCollision/CollisionDispatch/btSphereBoxCollisionAlgorithm.cpp; sourceTree = SOURCE_ROOT; };
		9593A15A1609386100AB5EEB /* btSphereBoxCollisionAlgorithm.h */ = {isa = PBXFileReference; fileEncoding = 4; lastKnownFileType = sourcecode.c.h; name = btSphereBoxCollisionAlgorithm.h; path = ../../../lib/bullet/src/BulletCollision/CollisionDispatch/btSphereBoxCollisionAlgorithm.h; sourceTree = SOURCE_ROOT; };
		9593A15B1609386100AB5EEB /* btSphereSphereCollisionAlgorithm.cpp */ = {isa = PBXFileReference; fileEncoding = 4; lastKnownFileType = sourcecode.cpp.cpp; name = btSphereSphereCollisionAlgorithm.cpp; path = ../../../lib/bullet/src/BulletCollision/CollisionDispatch/btSphereSphereCollisionAlgorithm.cpp; sourceTree = SOURCE_ROOT; };
		9593A15C1609386100AB5EEB /* btSphereSphereCollisionAlgorithm.h */ = {isa = PBXFileReference; fileEncoding = 4; lastKnownFileType = sourcecode.c.h; name = btSphereSphereCollisionAlgorithm.h; path = ../../../lib/bullet/src/BulletCollision/CollisionDispatch/btSphereSphereCollisionAlgorithm.h; sourceTree = SOURCE_ROOT; };
		9593A15D1609386100AB5EEB /* btSphereTriangleCollisionAlgorithm.cpp */ = {isa = PBXFileReference; fileEncoding = 4; lastKnownFileType = sourcecode.cpp.cpp; name = btSphereTriangleCollisionAlgorithm.cpp; path = ../../../lib/bullet/src/BulletCollision/CollisionDispatch/btSphereTriangleCollisionAlgorithm.cpp; sourceTree = SOURCE_ROOT; };
		9593A15E1609386100AB5EEB /* btSphereTriangleCollisionAlgorithm.h */ = {isa = PBXFileReference; fileEncoding = 4; lastKnownFileType = sourcecode.c.h; name = btSphereTriangleCollisionAlgorithm.h; path = ../../../lib/bullet/src/BulletCollision/CollisionDispatch/btSphereTriangleCollisionAlgorithm.h; sourceTree = SOURCE_ROOT; };
		9593A15F1609386100AB5EEB /* btUnionFind.cpp */ = {isa = PBXFileReference; fileEncoding = 4; lastKnownFileType = sourcecode.cpp.cpp; name = btUnionFind.cpp; path = ../../../lib/bullet/src/BulletCollision/CollisionDispatch/btUnionFind.cpp; sourceTree = SOURCE_ROOT; };
		9593A1601609386100AB5EEB /* btUnionFind.h */ = {isa = PBXFileReference; fileEncoding = 4; lastKnownFileType = sourcecode.c.h; name = btUnionFind.h; path = ../../../lib/bullet/src/BulletCollision/CollisionDispatch/btUnionFind.h; sourceTree = SOURCE_ROOT; };
		9593A1611609386100AB5EEB /* SphereTriangleDetector.cpp */ = {isa = PBXFileReference; fileEncoding = 4; lastKnownFileType = sourcecode.cpp.cpp; name = SphereTriangleDetector.cpp; path = ../../../lib/bullet/src/BulletCollision/CollisionDispatch/SphereTriangleDetector.cpp; sourceTree = SOURCE_ROOT; };
		9593A1621609386100AB5EEB /* SphereTriangleDetector.h */ = {isa = PBXFileReference; fileEncoding = 4; lastKnownFileType = sourcecode.c.h; name = SphereTriangleDetector.h; path = ../../../lib/bullet/src/BulletCollision/CollisionDispatch/SphereTriangleDetector.h; sourceTree = SOURCE_ROOT; };
		9593A1641609386100AB5EEB /* btBox2dShape.cpp */ = {isa = PBXFileReference; fileEncoding = 4; lastKnownFileType = sourcecode.cpp.cpp; name = btBox2dShape.cpp; path = ../../../lib/bullet/src/BulletCollision/CollisionShapes/btBox2dShape.cpp; sourceTree = SOURCE_ROOT; };
		9593A1651609386100AB5EEB /* btBox2dShape.h */ = {isa = PBXFileReference; fileEncoding = 4; lastKnownFileType = sourcecode.c.h; name = btBox2dShape.h; path = ../../../lib/bullet/src/BulletCollision/CollisionShapes/btBox2dShape.h; sourceTree = SOURCE_ROOT; };
		9593A1661609386100AB5EEB /* btBoxShape.cpp */ = {isa = PBXFileReference; fileEncoding = 4; lastKnownFileType = sourcecode.cpp.cpp; name = btBoxShape.cpp; path = ../../../lib/bullet/src/BulletCollision/CollisionShapes/btBoxShape.cpp; sourceTree = SOURCE_ROOT; };
		9593A1671609386100AB5EEB /* btBoxShape.h */ = {isa = PBXFileReference; fileEncoding = 4; lastKnownFileType = sourcecode.c.h; name = btBoxShape.h; path = ../../../lib/bullet/src/BulletCollision/CollisionShapes/btBoxShape.h; sourceTree = SOURCE_ROOT; };
		9593A1681609386100AB5EEB /* btBvhTriangleMeshShape.cpp */ = {isa = PBXFileReference; fileEncoding = 4; lastKnownFileType = sourcecode.cpp.cpp; name = btBvhTriangleMeshShape.cpp; path = ../../../lib/bullet/src/BulletCollision/CollisionShapes/btBvhTriangleMeshShape.cpp; sourceTree = SOURCE_ROOT; };
		9593A1691609386100AB5EEB /* btBvhTriangleMeshShape.h */ = {isa = PBXFileReference; fileEncoding = 4; lastKnownFileType = sourcecode.c.h; name = btBvhTriangleMeshShape.h; path = ../../../lib/bullet/src/BulletCollision/CollisionShapes/btBvhTriangleMeshShape.h; sourceTree = SOURCE_ROOT; };
		9593A16A1609386100AB5EEB /* btCapsuleShape.cpp */ = {isa = PBXFileReference; fileEncoding = 4; lastKnownFileType = sourcecode.cpp.cpp; name = btCapsuleShape.cpp; path = ../../../lib/bullet/src/BulletCollision/CollisionShapes/btCapsuleShape.cpp; sourceTree = SOURCE_ROOT; };
		9593A16B1609386100AB5EEB /* btCapsuleShape.h */ = {isa = PBXFileReference; fileEncoding = 4; lastKnownFileType = sourcecode.c.h; name = btCapsuleShape.h; path = ../../../lib/bullet/src/BulletCollision/CollisionShapes/btCapsuleShape.h; sourceTree = SOURCE_ROOT; };
		9593A16C1609386100AB5EEB /* btCollisionMargin.h */ = {isa = PBXFileReference; fileEncoding = 4; lastKnownFileType = sourcecode.c.h; name = btCollisionMargin.h; path = ../../../lib/bullet/src/BulletCollision/CollisionShapes/btCollisionMargin.h; sourceTree = SOURCE_ROOT; };
		9593A16D1609386100AB5EEB /* btCollisionShape.cpp */ = {isa = PBXFileReference; fileEncoding = 4; lastKnownFileType = sourcecode.cpp.cpp; name = btCollisionShape.cpp; path = ../../../lib/bullet/src/BulletCollision/CollisionShapes/btCollisionShape.cpp; sourceTree = SOURCE_ROOT; };
		9593A16E1609386100AB5EEB /* btCollisionShape.h */ = {isa = PBXFileReference; fileEncoding = 4; lastKnownFileType = sourcecode.c.h; name = btCollisionShape.h; path = ../../../lib/bullet/src/BulletCollision/CollisionShapes/btCollisionShape.h; sourceTree = SOURCE_ROOT; };
		9593A16F1609386100AB5EEB /* btCompoundShape.cpp */ = {isa = PBXFileReference; fileEncoding = 4; lastKnownFileType = sourcecode.cpp.cpp; name = btCompoundShape.cpp; path = ../../../lib/bullet/src/BulletCollision/CollisionShapes/btCompoundShape.cpp; sourceTree = SOURCE_ROOT; };
		9593A1701609386100AB5EEB /* btCompoundShape.h */ = {isa = PBXFileReference; fileEncoding = 4; lastKnownFileType = sourcecode.c.h; name = btCompoundShape.h; path = ../../../lib/bullet/src/BulletCollision/CollisionShapes/btCompoundShape.h; sourceTree = SOURCE_ROOT; };
		9593A1711609386100AB5EEB /* btConcaveShape.cpp */ = {isa = PBXFileReference; fileEncoding = 4; lastKnownFileType = sourcecode.cpp.cpp; name = btConcaveShape.cpp; path = ../../../lib/bullet/src/BulletCollision/CollisionShapes/btConcaveShape.cpp; sourceTree = SOURCE_ROOT; };
		9593A1721609386100AB5EEB /* btConcaveShape.h */ = {isa = PBXFileReference; fileEncoding = 4; lastKnownFileType = sourcecode.c.h; name = btConcaveShape.h; path = ../../../lib/bullet/src/BulletCollision/CollisionShapes/btConcaveShape.h; sourceTree = SOURCE_ROOT; };
		9593A1731609386100AB5EEB /* btConeShape.cpp */ = {isa = PBXFileReference; fileEncoding = 4; lastKnownFileType = sourcecode.cpp.cpp; name = btConeShape.cpp; path = ../../../lib/bullet/src/BulletCollision/CollisionShapes/btConeShape.cpp; sourceTree = SOURCE_ROOT; };
		9593A1741609386100AB5EEB /* btConeShape.h */ = {isa = PBXFileReference; fileEncoding = 4; lastKnownFileType = sourcecode.c.h; name = btConeShape.h; path = ../../../lib/bullet/src/BulletCollision/CollisionShapes/btConeShape.h; sourceTree = SOURCE_ROOT; };
		9593A1751609386100AB5EEB /* btConvex2dShape.cpp */ = {isa = PBXFileReference; fileEncoding = 4; lastKnownFileType = sourcecode.cpp.cpp; name = btConvex2dShape.cpp; path = ../../../lib/bullet/src/BulletCollision/CollisionShapes/btConvex2dShape.cpp; sourceTree = SOURCE_ROOT; };
		9593A1761609386100AB5EEB /* btConvex2dShape.h */ = {isa = PBXFileReference; fileEncoding = 4; lastKnownFileType = sourcecode.c.h; name = btConvex2dShape.h; path = ../../../lib/bullet/src/BulletCollision/CollisionShapes/btConvex2dShape.h; sourceTree = SOURCE_ROOT; };
		9593A1771609386100AB5EEB /* btConvexHullShape.cpp */ = {isa = PBXFileReference; fileEncoding = 4; lastKnownFileType = sourcecode.cpp.cpp; name = btConvexHullShape.cpp; path = ../../../lib/bullet/src/BulletCollision/CollisionShapes/btConvexHullShape.cpp; sourceTree = SOURCE_ROOT; };
		9593A1781609386100AB5EEB /* btConvexHullShape.h */ = {isa = PBXFileReference; fileEncoding = 4; lastKnownFileType = sourcecode.c.h; name = btConvexHullShape.h; path = ../../../lib/bullet/src/BulletCollision/CollisionShapes/btConvexHullShape.h; sourceTree = SOURCE_ROOT; };
		9593A1791609386100AB5EEB /* btConvexInternalShape.cpp */ = {isa = PBXFileReference; fileEncoding = 4; lastKnownFileType = sourcecode.cpp.cpp; name = btConvexInternalShape.cpp; path = ../../../lib/bullet/src/BulletCollision/CollisionShapes/btConvexInternalShape.cpp; sourceTree = SOURCE_ROOT; };
		9593A17A1609386100AB5EEB /* btConvexInternalShape.h */ = {isa = PBXFileReference; fileEncoding = 4; lastKnownFileType = sourcecode.c.h; name = btConvexInternalShape.h; path = ../../../lib/bullet/src/BulletCollision/CollisionShapes/btConvexInternalShape.h; sourceTree = SOURCE_ROOT; };
		9593A17B1609386100AB5EEB /* btConvexPointCloudShape.cpp */ = {isa = PBXFileReference; fileEncoding = 4; lastKnownFileType = sourcecode.cpp.cpp; name = btConvexPointCloudShape.cpp; path = ../../../lib/bullet/src/BulletCollision/CollisionShapes/btConvexPointCloudShape.cpp; sourceTree = SOURCE_ROOT; };
		9593A17C1609386100AB5EEB /* btConvexPointCloudShape.h */ = {isa = PBXFileReference; fileEncoding = 4; lastKnownFileType = sourcecode.c.h; name = btConvexPointCloudShape.h; path = ../../../lib/bullet/src/BulletCollision/CollisionShapes/btConvexPointCloudShape.h; sourceTree = SOURCE_ROOT; };
		9593A17D1609386100AB5EEB /* btConvexPolyhedron.cpp */ = {isa = PBXFileReference; fileEncoding = 4; lastKnownFileType = sourcecode.cpp.cpp; name = btConvexPolyhedron.cpp; path = ../../../lib/bullet/src/BulletCollision/CollisionShapes/btConvexPolyhedron.cpp; sourceTree = SOURCE_ROOT; };
		9593A17E1609386100AB5EEB /* btConvexPolyhedron.h */ = {isa = PBXFileReference; fileEncoding = 4; lastKnownFileType = sourcecode.c.h; name = btConvexPolyhedron.h; path = ../../../lib/bullet/src/BulletCollision/CollisionShapes/btConvexPolyhedron.h; sourceTree = SOURCE_ROOT; };
		9593A17F1609386100AB5EEB /* btConvexShape.cpp */ = {isa = PBXFileReference; fileEncoding = 4; lastKnownFileType = sourcecode.cpp.cpp; name = btConvexShape.cpp; path = ../../../lib/bullet/src/BulletCollision/CollisionShapes/btConvexShape.cpp; sourceTree = SOURCE_ROOT; };
		9593A1801609386100AB5EEB /* btConvexShape.h */ = {isa = PBXFileReference; fileEncoding = 4; lastKnownFileType = sourcecode.c.h; name = btConvexShape.h; path = ../../../lib/bullet/src/BulletCollision/CollisionShapes/btConvexShape.h; sourceTree = SOURCE_ROOT; };
		9593A1811609386100AB5EEB /* btConvexTriangleMeshShape.cpp */ = {isa = PBXFileReference; fileEncoding = 4; lastKnownFileType = sourcecode.cpp.cpp; name = btConvexTriangleMeshShape.cpp; path = ../../../lib/bullet/src/BulletCollision/CollisionShapes/btConvexTriangleMeshShape.cpp; sourceTree = SOURCE_ROOT; };
		9593A1821609386100AB5EEB /* btConvexTriangleMeshShape.h */ = {isa = PBXFileReference; fileEncoding = 4; lastKnownFileType = sourcecode.c.h; name = btConvexTriangleMeshShape.h; path = ../../../lib/bullet/src/BulletCollision/CollisionShapes/btConvexTriangleMeshShape.h; sourceTree = SOURCE_ROOT; };
		9593A1831609386100AB5EEB /* btCylinderShape.cpp */ = {isa = PBXFileReference; fileEncoding = 4; lastKnownFileType = sourcecode.cpp.cpp; name = btCylinderShape.cpp; path = ../../../lib/bullet/src/BulletCollision/CollisionShapes/btCylinderShape.cpp; sourceTree = SOURCE_ROOT; };
		9593A1841609386100AB5EEB /* btCylinderShape.h */ = {isa = PBXFileReference; fileEncoding = 4; lastKnownFileType = sourcecode.c.h; name = btCylinderShape.h; path = ../../../lib/bullet/src/BulletCollision/CollisionShapes/btCylinderShape.h; sourceTree = SOURCE_ROOT; };
		9593A1851609386100AB5EEB /* btEmptyShape.cpp */ = {isa = PBXFileReference; fileEncoding = 4; lastKnownFileType = sourcecode.cpp.cpp; name = btEmptyShape.cpp; path = ../../../lib/bullet/src/BulletCollision/CollisionShapes/btEmptyShape.cpp; sourceTree = SOURCE_ROOT; };
		9593A1861609386100AB5EEB /* btEmptyShape.h */ = {isa = PBXFileReference; fileEncoding = 4; lastKnownFileType = sourcecode.c.h; name = btEmptyShape.h; path = ../../../lib/bullet/src/BulletCollision/CollisionShapes/btEmptyShape.h; sourceTree = SOURCE_ROOT; };
		9593A1871609386100AB5EEB /* btHeightfieldTerrainShape.cpp */ = {isa = PBXFileReference; fileEncoding = 4; lastKnownFileType = sourcecode.cpp.cpp; name = btHeightfieldTerrainShape.cpp; path = ../../../lib/bullet/src/BulletCollision/CollisionShapes/btHeightfieldTerrainShape.cpp; sourceTree = SOURCE_ROOT; };
		9593A1881609386100AB5EEB /* btHeightfieldTerrainShape.h */ = {isa = PBXFileReference; fileEncoding = 4; lastKnownFileType = sourcecode.c.h; name = btHeightfieldTerrainShape.h; path = ../../../lib/bullet/src/BulletCollision/CollisionShapes/btHeightfieldTerrainShape.h; sourceTree = SOURCE_ROOT; };
		9593A1891609386100AB5EEB /* btMaterial.h */ = {isa = PBXFileReference; fileEncoding = 4; lastKnownFileType = sourcecode.c.h; name = btMaterial.h; path = ../../../lib/bullet/src/BulletCollision/CollisionShapes/btMaterial.h; sourceTree = SOURCE_ROOT; };
		9593A18A1609386100AB5EEB /* btMinkowskiSumShape.cpp */ = {isa = PBXFileReference; fileEncoding = 4; lastKnownFileType = sourcecode.cpp.cpp; name = btMinkowskiSumShape.cpp; path = ../../../lib/bullet/src/BulletCollision/CollisionShapes/btMinkowskiSumShape.cpp; sourceTree = SOURCE_ROOT; };
		9593A18B1609386100AB5EEB /* btMinkowskiSumShape.h */ = {isa = PBXFileReference; fileEncoding = 4; lastKnownFileType = sourcecode.c.h; name = btMinkowskiSumShape.h; path = ../../../lib/bullet/src/BulletCollision/CollisionShapes/btMinkowskiSumShape.h; sourceTree = SOURCE_ROOT; };
		9593A18C1609386100AB5EEB /* btMultimaterialTriangleMeshShape.cpp */ = {isa = PBXFileReference; fileEncoding = 4; lastKnownFileType = sourcecode.cpp.cpp; name = btMultimaterialTriangleMeshShape.cpp; path = ../../../lib/bullet/src/BulletCollision/CollisionShapes/btMultimaterialTriangleMeshShape.cpp; sourceTree = SOURCE_ROOT; };
		9593A18D1609386100AB5EEB /* btMultimaterialTriangleMeshShape.h */ = {isa = PBXFileReference; fileEncoding = 4; lastKnownFileType = sourcecode.c.h; name = btMultimaterialTriangleMeshShape.h; path = ../../../lib/bullet/src/BulletCollision/CollisionShapes/btMultimaterialTriangleMeshShape.h; sourceTree = SOURCE_ROOT; };
		9593A18E1609386100AB5EEB /* btMultiSphereShape.cpp */ = {isa = PBXFileReference; fileEncoding = 4; lastKnownFileType = sourcecode.cpp.cpp; name = btMultiSphereShape.cpp; path = ../../../lib/bullet/src/BulletCollision/CollisionShapes/btMultiSphereShape.cpp; sourceTree = SOURCE_ROOT; };
		9593A18F1609386100AB5EEB /* btMultiSphereShape.h */ = {isa = PBXFileReference; fileEncoding = 4; lastKnownFileType = sourcecode.c.h; name = btMultiSphereShape.h; path = ../../../lib/bullet/src/BulletCollision/CollisionShapes/btMultiSphereShape.h; sourceTree = SOURCE_ROOT; };
		9593A1901609386100AB5EEB /* btOptimizedBvh.cpp */ = {isa = PBXFileReference; fileEncoding = 4; lastKnownFileType = sourcecode.cpp.cpp; name = btOptimizedBvh.cpp; path = ../../../lib/bullet/src/BulletCollision/CollisionShapes/btOptimizedBvh.cpp; sourceTree = SOURCE_ROOT; };
		9593A1911609386100AB5EEB /* btOptimizedBvh.h */ = {isa = PBXFileReference; fileEncoding = 4; lastKnownFileType = sourcecode.c.h; name = btOptimizedBvh.h; path = ../../../lib/bullet/src/BulletCollision/CollisionShapes/btOptimizedBvh.h; sourceTree = SOURCE_ROOT; };
		9593A1921609386100AB5EEB /* btPolyhedralConvexShape.cpp */ = {isa = PBXFileReference; fileEncoding = 4; lastKnownFileType = sourcecode.cpp.cpp; name = btPolyhedralConvexShape.cpp; path = ../../../lib/bullet/src/BulletCollision/CollisionShapes/btPolyhedralConvexShape.cpp; sourceTree = SOURCE_ROOT; };
		9593A1931609386100AB5EEB /* btPolyhedralConvexShape.h */ = {isa = PBXFileReference; fileEncoding = 4; lastKnownFileType = sourcecode.c.h; name = btPolyhedralConvexShape.h; path = ../../../lib/bullet/src/BulletCollision/CollisionShapes/btPolyhedralConvexShape.h; sourceTree = SOURCE_ROOT; };
		9593A1941609386100AB5EEB /* btScaledBvhTriangleMeshShape.cpp */ = {isa = PBXFileReference; fileEncoding = 4; lastKnownFileType = sourcecode.cpp.cpp; name = btScaledBvhTriangleMeshShape.cpp; path = ../../../lib/bullet/src/BulletCollision/CollisionShapes/btScaledBvhTriangleMeshShape.cpp; sourceTree = SOURCE_ROOT; };
		9593A1951609386100AB5EEB /* btScaledBvhTriangleMeshShape.h */ = {isa = PBXFileReference; fileEncoding = 4; lastKnownFileType = sourcecode.c.h; name = btScaledBvhTriangleMeshShape.h; path = ../../../lib/bullet/src/BulletCollision/CollisionShapes/btScaledBvhTriangleMeshShape.h; sourceTree = SOURCE_ROOT; };
		9593A1961609386100AB5EEB /* btShapeHull.cpp */ = {isa = PBXFileReference; fileEncoding = 4; lastKnownFileType = sourcecode.cpp.cpp; name = btShapeHull.cpp; path = ../../../lib/bullet/src/BulletCollision/CollisionShapes/btShapeHull.cpp; sourceTree = SOURCE_ROOT; };
		9593A1971609386100AB5EEB /* btShapeHull.h */ = {isa = PBXFileReference; fileEncoding = 4; lastKnownFileType = sourcecode.c.h; name = btShapeHull.h; path = ../../../lib/bullet/src/BulletCollision/CollisionShapes/btShapeHull.h; sourceTree = SOURCE_ROOT; };
		9593A1981609386100AB5EEB /* btSphereShape.cpp */ = {isa = PBXFileReference; fileEncoding = 4; lastKnownFileType = sourcecode.cpp.cpp; name = btSphereShape.cpp; path = ../../../lib/bullet/src/BulletCollision/CollisionShapes/btSphereShape.cpp; sourceTree = SOURCE_ROOT; };
		9593A1991609386100AB5EEB /* btSphereShape.h */ = {isa = PBXFileReference; fileEncoding = 4; lastKnownFileType = sourcecode.c.h; name = btSphereShape.h; path = ../../../lib/bullet/src/BulletCollision/CollisionShapes/btSphereShape.h; sourceTree = SOURCE_ROOT; };
		9593A19A1609386100AB5EEB /* btStaticPlaneShape.cpp */ = {isa = PBXFileReference; fileEncoding = 4; lastKnownFileType = sourcecode.cpp.cpp; name = btStaticPlaneShape.cpp; path = ../../../lib/bullet/src/BulletCollision/CollisionShapes/btStaticPlaneShape.cpp; sourceTree = SOURCE_ROOT; };
		9593A19B1609386100AB5EEB /* btStaticPlaneShape.h */ = {isa = PBXFileReference; fileEncoding = 4; lastKnownFileType = sourcecode.c.h; name = btStaticPlaneShape.h; path = ../../../lib/bullet/src/BulletCollision/CollisionShapes/btStaticPlaneShape.h; sourceTree = SOURCE_ROOT; };
		9593A19C1609386100AB5EEB /* btStridingMeshInterface.cpp */ = {isa = PBXFileReference; fileEncoding = 4; lastKnownFileType = sourcecode.cpp.cpp; name = btStridingMeshInterface.cpp; path = ../../../lib/bullet/src/BulletCollision/CollisionShapes/btStridingMeshInterface.cpp; sourceTree = SOURCE_ROOT; };
		9593A19D1609386100AB5EEB /* btStridingMeshInterface.h */ = {isa = PBXFileReference; fileEncoding = 4; lastKnownFileType = sourcecode.c.h; name = btStridingMeshInterface.h; path = ../../../lib/bullet/src/BulletCollision/CollisionShapes/btStridingMeshInterface.h; sourceTree = SOURCE_ROOT; };
		9593A19E1609386100AB5EEB /* btTetrahedronShape.cpp */ = {isa = PBXFileReference; fileEncoding = 4; lastKnownFileType = sourcecode.cpp.cpp; name = btTetrahedronShape.cpp; path = ../../../lib/bullet/src/BulletCollision/CollisionShapes/btTetrahedronShape.cpp; sourceTree = SOURCE_ROOT; };
		9593A19F1609386100AB5EEB /* btTetrahedronShape.h */ = {isa = PBXFileReference; fileEncoding = 4; lastKnownFileType = sourcecode.c.h; name = btTetrahedronShape.h; path = ../../../lib/bullet/src/BulletCollision/CollisionShapes/btTetrahedronShape.h; sourceTree = SOURCE_ROOT; };
		9593A1A01609386100AB5EEB /* btTriangleBuffer.cpp */ = {isa = PBXFileReference; fileEncoding = 4; lastKnownFileType = sourcecode.cpp.cpp; name = btTriangleBuffer.cpp; path = ../../../lib/bullet/src/BulletCollision/CollisionShapes/btTriangleBuffer.cpp; sourceTree = SOURCE_ROOT; };
		9593A1A11609386100AB5EEB /* btTriangleBuffer.h */ = {isa = PBXFileReference; fileEncoding = 4; lastKnownFileType = sourcecode.c.h; name = btTriangleBuffer.h; path = ../../../lib/bullet/src/BulletCollision/CollisionShapes/btTriangleBuffer.h; sourceTree = SOURCE_ROOT; };
		9593A1A21609386100AB5EEB /* btTriangleCallback.cpp */ = {isa = PBXFileReference; fileEncoding = 4; lastKnownFileType = sourcecode.cpp.cpp; name = btTriangleCallback.cpp; path = ../../../lib/bullet/src/BulletCollision/CollisionShapes/btTriangleCallback.cpp; sourceTree = SOURCE_ROOT; };
		9593A1A31609386100AB5EEB /* btTriangleCallback.h */ = {isa = PBXFileReference; fileEncoding = 4; lastKnownFileType = sourcecode.c.h; name = btTriangleCallback.h; path = ../../../lib/bullet/src/BulletCollision/CollisionShapes/btTriangleCallback.h; sourceTree = SOURCE_ROOT; };
		9593A1A41609386100AB5EEB /* btTriangleIndexVertexArray.cpp */ = {isa = PBXFileReference; fileEncoding = 4; lastKnownFileType = sourcecode.cpp.cpp; name = btTriangleIndexVertexArray.cpp; path = ../../../lib/bullet/src/BulletCollision/CollisionShapes/btTriangleIndexVertexArray.cpp; sourceTree = SOURCE_ROOT; };
		9593A1A51609386100AB5EEB /* btTriangleIndexVertexArray.h */ = {isa = PBXFileReference; fileEncoding = 4; lastKnownFileType = sourcecode.c.h; name = btTriangleIndexVertexArray.h; path = ../../../lib/bullet/src/BulletCollision/CollisionShapes/btTriangleIndexVertexArray.h; sourceTree = SOURCE_ROOT; };
		9593A1A61609386100AB5EEB /* btTriangleIndexVertexMaterialArray.cpp */ = {isa = PBXFileReference; fileEncoding = 4; lastKnownFileType = sourcecode.cpp.cpp; name = btTriangleIndexVertexMaterialArray.cpp; path = ../../../lib/bullet/src/BulletCollision/CollisionShapes/btTriangleIndexVertexMaterialArray.cpp; sourceTree = SOURCE_ROOT; };
		9593A1A71609386100AB5EEB /* btTriangleIndexVertexMaterialArray.h */ = {isa = PBXFileReference; fileEncoding = 4; lastKnownFileType = sourcecode.c.h; name = btTriangleIndexVertexMaterialArray.h; path = ../../../lib/bullet/src/BulletCollision/CollisionShapes/btTriangleIndexVertexMaterialArray.h; sourceTree = SOURCE_ROOT; };
		9593A1A81609386100AB5EEB /* btTriangleInfoMap.h */ = {isa = PBXFileReference; fileEncoding = 4; lastKnownFileType = sourcecode.c.h; name = btTriangleInfoMap.h; path = ../../../lib/bullet/src/BulletCollision/CollisionShapes/btTriangleInfoMap.h; sourceTree = SOURCE_ROOT; };
		9593A1A91609386100AB5EEB /* btTriangleMesh.cpp */ = {isa = PBXFileReference; fileEncoding = 4; lastKnownFileType = sourcecode.cpp.cpp; name = btTriangleMesh.cpp; path = ../../../lib/bullet/src/BulletCollision/CollisionShapes/btTriangleMesh.cpp; sourceTree = SOURCE_ROOT; };
		9593A1AA1609386100AB5EEB /* btTriangleMesh.h */ = {isa = PBXFileReference; fileEncoding = 4; lastKnownFileType = sourcecode.c.h; name = btTriangleMesh.h; path = ../../../lib/bullet/src/BulletCollision/CollisionShapes/btTriangleMesh.h; sourceTree = SOURCE_ROOT; };
		9593A1AB1609386100AB5EEB /* btTriangleMeshShape.cpp */ = {isa = PBXFileReference; fileEncoding = 4; lastKnownFileType = sourcecode.cpp.cpp; name = btTriangleMeshShape.cpp; path = ../../../lib/bullet/src/BulletCollision/CollisionShapes/btTriangleMeshShape.cpp; sourceTree = SOURCE_ROOT; };
		9593A1AC1609386100AB5EEB /* btTriangleMeshShape.h */ = {isa = PBXFileReference; fileEncoding = 4; lastKnownFileType = sourcecode.c.h; name = btTriangleMeshShape.h; path = ../../../lib/bullet/src/BulletCollision/CollisionShapes/btTriangleMeshShape.h; sourceTree = SOURCE_ROOT; };
		9593A1AD1609386100AB5EEB /* btTriangleShape.h */ = {isa = PBXFileReference; fileEncoding = 4; lastKnownFileType = sourcecode.c.h; name = btTriangleShape.h; path = ../../../lib/bullet/src/BulletCollision/CollisionShapes/btTriangleShape.h; sourceTree = SOURCE_ROOT; };
		9593A1AE1609386100AB5EEB /* btUniformScalingShape.cpp */ = {isa = PBXFileReference; fileEncoding = 4; lastKnownFileType = sourcecode.cpp.cpp; name = btUniformScalingShape.cpp; path = ../../../lib/bullet/src/BulletCollision/CollisionShapes/btUniformScalingShape.cpp; sourceTree = SOURCE_ROOT; };
		9593A1AF1609386100AB5EEB /* btUniformScalingShape.h */ = {isa = PBXFileReference; fileEncoding = 4; lastKnownFileType = sourcecode.c.h; name = btUniformScalingShape.h; path = ../../../lib/bullet/src/BulletCollision/CollisionShapes/btUniformScalingShape.h; sourceTree = SOURCE_ROOT; };
		9593A1B11609386100AB5EEB /* btBoxCollision.h */ = {isa = PBXFileReference; fileEncoding = 4; lastKnownFileType = sourcecode.c.h; name = btBoxCollision.h; path = ../../../lib/bullet/src/BulletCollision/Gimpact/btBoxCollision.h; sourceTree = SOURCE_ROOT; };
		9593A1B21609386100AB5EEB /* btClipPolygon.h */ = {isa = PBXFileReference; fileEncoding = 4; lastKnownFileType = sourcecode.c.h; name = btClipPolygon.h; path = ../../../lib/bullet/src/BulletCollision/Gimpact/btClipPolygon.h; sourceTree = SOURCE_ROOT; };
		9593A1B31609386100AB5EEB /* btContactProcessing.cpp */ = {isa = PBXFileReference; fileEncoding = 4; lastKnownFileType = sourcecode.cpp.cpp; name = btContactProcessing.cpp; path = ../../../lib/bullet/src/BulletCollision/Gimpact/btContactProcessing.cpp; sourceTree = SOURCE_ROOT; };
		9593A1B41609386100AB5EEB /* btContactProcessing.h */ = {isa = PBXFileReference; fileEncoding = 4; lastKnownFileType = sourcecode.c.h; name = btContactProcessing.h; path = ../../../lib/bullet/src/BulletCollision/Gimpact/btContactProcessing.h; sourceTree = SOURCE_ROOT; };
		9593A1B51609386100AB5EEB /* btGenericPoolAllocator.cpp */ = {isa = PBXFileReference; fileEncoding = 4; lastKnownFileType = sourcecode.cpp.cpp; name = btGenericPoolAllocator.cpp; path = ../../../lib/bullet/src/BulletCollision/Gimpact/btGenericPoolAllocator.cpp; sourceTree = SOURCE_ROOT; };
		9593A1B61609386100AB5EEB /* btGenericPoolAllocator.h */ = {isa = PBXFileReference; fileEncoding = 4; lastKnownFileType = sourcecode.c.h; name = btGenericPoolAllocator.h; path = ../../../lib/bullet/src/BulletCollision/Gimpact/btGenericPoolAllocator.h; sourceTree = SOURCE_ROOT; };
		9593A1B71609386100AB5EEB /* btGeometryOperations.h */ = {isa = PBXFileReference; fileEncoding = 4; lastKnownFileType = sourcecode.c.h; name = btGeometryOperations.h; path = ../../../lib/bullet/src/BulletCollision/Gimpact/btGeometryOperations.h; sourceTree = SOURCE_ROOT; };
		9593A1B81609386100AB5EEB /* btGImpactBvh.cpp */ = {isa = PBXFileReference; fileEncoding = 4; lastKnownFileType = sourcecode.cpp.cpp; name = btGImpactBvh.cpp; path = ../../../lib/bullet/src/BulletCollision/Gimpact/btGImpactBvh.cpp; sourceTree = SOURCE_ROOT; };
		9593A1B91609386100AB5EEB /* btGImpactBvh.h */ = {isa = PBXFileReference; fileEncoding = 4; lastKnownFileType = sourcecode.c.h; name = btGImpactBvh.h; path = ../../../lib/bullet/src/BulletCollision/Gimpact/btGImpactBvh.h; sourceTree = SOURCE_ROOT; };
		9593A1BA1609386100AB5EEB /* btGImpactCollisionAlgorithm.cpp */ = {isa = PBXFileReference; fileEncoding = 4; lastKnownFileType = sourcecode.cpp.cpp; name = btGImpactCollisionAlgorithm.cpp; path = ../../../lib/bullet/src/BulletCollision/Gimpact/btGImpactCollisionAlgorithm.cpp; sourceTree = SOURCE_ROOT; };
		9593A1BB1609386100AB5EEB /* btGImpactCollisionAlgorithm.h */ = {isa = PBXFileReference; fileEncoding = 4; lastKnownFileType = sourcecode.c.h; name = btGImpactCollisionAlgorithm.h; path = ../../../lib/bullet/src/BulletCollision/Gimpact/btGImpactCollisionAlgorithm.h; sourceTree = SOURCE_ROOT; };
		9593A1BC1609386100AB5EEB /* btGImpactMassUtil.h */ = {isa = PBXFileReference; fileEncoding = 4; lastKnownFileType = sourcecode.c.h; name = btGImpactMassUtil.h; path = ../../../lib/bullet/src/BulletCollision/Gimpact/btGImpactMassUtil.h; sourceTree = SOURCE_ROOT; };
		9593A1BD1609386100AB5EEB /* btGImpactQuantizedBvh.cpp */ = {isa = PBXFileReference; fileEncoding = 4; lastKnownFileType = sourcecode.cpp.cpp; name = btGImpactQuantizedBvh.cpp; path = ../../../lib/bullet/src/BulletCollision/Gimpact/btGImpactQuantizedBvh.cpp; sourceTree = SOURCE_ROOT; };
		9593A1BE1609386100AB5EEB /* btGImpactQuantizedBvh.h */ = {isa = PBXFileReference; fileEncoding = 4; lastKnownFileType = sourcecode.c.h; name = btGImpactQuantizedBvh.h; path = ../../../lib/bullet/src/BulletCollision/Gimpact/btGImpactQuantizedBvh.h; sourceTree = SOURCE_ROOT; };
		9593A1BF1609386100AB5EEB /* btGImpactShape.cpp */ = {isa = PBXFileReference; fileEncoding = 4; lastKnownFileType = sourcecode.cpp.cpp; name = btGImpactShape.cpp; path = ../../../lib/bullet/src/BulletCollision/Gimpact/btGImpactShape.cpp; sourceTree = SOURCE_ROOT; };
		9593A1C01609386100AB5EEB /* btGImpactShape.h */ = {isa = PBXFileReference; fileEncoding = 4; lastKnownFileType = sourcecode.c.h; name = btGImpactShape.h; path = ../../../lib/bullet/src/BulletCollision/Gimpact/btGImpactShape.h; sourceTree = SOURCE_ROOT; };
		9593A1C11609386100AB5EEB /* btQuantization.h */ = {isa = PBXFileReference; fileEncoding = 4; lastKnownFileType = sourcecode.c.h; name = btQuantization.h; path = ../../../lib/bullet/src/BulletCollision/Gimpact/btQuantization.h; sourceTree = SOURCE_ROOT; };
		9593A1C21609386100AB5EEB /* btTriangleShapeEx.cpp */ = {isa = PBXFileReference; fileEncoding = 4; lastKnownFileType = sourcecode.cpp.cpp; name = btTriangleShapeEx.cpp; path = ../../../lib/bullet/src/BulletCollision/Gimpact/btTriangleShapeEx.cpp; sourceTree = SOURCE_ROOT; };
		9593A1C31609386100AB5EEB /* btTriangleShapeEx.h */ = {isa = PBXFileReference; fileEncoding = 4; lastKnownFileType = sourcecode.c.h; name = btTriangleShapeEx.h; path = ../../../lib/bullet/src/BulletCollision/Gimpact/btTriangleShapeEx.h; sourceTree = SOURCE_ROOT; };
		9593A1C41609386100AB5EEB /* gim_array.h */ = {isa = PBXFileReference; fileEncoding = 4; lastKnownFileType = sourcecode.c.h; name = gim_array.h; path = ../../../lib/bullet/src/BulletCollision/Gimpact/gim_array.h; sourceTree = SOURCE_ROOT; };
		9593A1C51609386100AB5EEB /* gim_basic_geometry_operations.h */ = {isa = PBXFileReference; fileEncoding = 4; lastKnownFileType = sourcecode.c.h; name = gim_basic_geometry_operations.h; path = ../../../lib/bullet/src/BulletCollision/Gimpact/gim_basic_geometry_operations.h; sourceTree = SOURCE_ROOT; };
		9593A1C61609386100AB5EEB /* gim_bitset.h */ = {isa = PBXFileReference; fileEncoding = 4; lastKnownFileType = sourcecode.c.h; name = gim_bitset.h; path = ../../../lib/bullet/src/BulletCollision/Gimpact/gim_bitset.h; sourceTree = SOURCE_ROOT; };
		9593A1C71609386100AB5EEB /* gim_box_collision.h */ = {isa = PBXFileReference; fileEncoding = 4; lastKnownFileType = sourcecode.c.h; name = gim_box_collision.h; path = ../../../lib/bullet/src/BulletCollision/Gimpact/gim_box_collision.h; sourceTree = SOURCE_ROOT; };
		9593A1C81609386100AB5EEB /* gim_box_set.cpp */ = {isa = PBXFileReference; fileEncoding = 4; lastKnownFileType = sourcecode.cpp.cpp; name = gim_box_set.cpp; path = ../../../lib/bullet/src/BulletCollision/Gimpact/gim_box_set.cpp; sourceTree = SOURCE_ROOT; };
		9593A1C91609386100AB5EEB /* gim_box_set.h */ = {isa = PBXFileReference; fileEncoding = 4; lastKnownFileType = sourcecode.c.h; name = gim_box_set.h; path = ../../../lib/bullet/src/BulletCollision/Gimpact/gim_box_set.h; sourceTree = SOURCE_ROOT; };
		9593A1CA1609386100AB5EEB /* gim_clip_polygon.h */ = {isa = PBXFileReference; fileEncoding = 4; lastKnownFileType = sourcecode.c.h; name = gim_clip_polygon.h; path = ../../../lib/bullet/src/BulletCollision/Gimpact/gim_clip_polygon.h; sourceTree = SOURCE_ROOT; };
		9593A1CB1609386100AB5EEB /* gim_contact.cpp */ = {isa = PBXFileReference; fileEncoding = 4; lastKnownFileType = sourcecode.cpp.cpp; name = gim_contact.cpp; path = ../../../lib/bullet/src/BulletCollision/Gimpact/gim_contact.cpp; sourceTree = SOURCE_ROOT; };
		9593A1CC1609386100AB5EEB /* gim_contact.h */ = {isa = PBXFileReference; fileEncoding = 4; lastKnownFileType = sourcecode.c.h; name = gim_contact.h; path = ../../../lib/bullet/src/BulletCollision/Gimpact/gim_contact.h; sourceTree = SOURCE_ROOT; };
		9593A1CD1609386100AB5EEB /* gim_geom_types.h */ = {isa = PBXFileReference; fileEncoding = 4; lastKnownFileType = sourcecode.c.h; name = gim_geom_types.h; path = ../../../lib/bullet/src/BulletCollision/Gimpact/gim_geom_types.h; sourceTree = SOURCE_ROOT; };
		9593A1CE1609386100AB5EEB /* gim_geometry.h */ = {isa = PBXFileReference; fileEncoding = 4; lastKnownFileType = sourcecode.c.h; name = gim_geometry.h; path = ../../../lib/bullet/src/BulletCollision/Gimpact/gim_geometry.h; sourceTree = SOURCE_ROOT; };
		9593A1CF1609386100AB5EEB /* gim_hash_table.h */ = {isa = PBXFileReference; fileEncoding = 4; lastKnownFileType = sourcecode.c.h; name = gim_hash_table.h; path = ../../../lib/bullet/src/BulletCollision/Gimpact/gim_hash_table.h; sourceTree = SOURCE_ROOT; };
		9593A1D01609386100AB5EEB /* gim_linear_math.h */ = {isa = PBXFileReference; fileEncoding = 4; lastKnownFileType = sourcecode.c.h; name = gim_linear_math.h; path = ../../../lib/bullet/src/BulletCollision/Gimpact/gim_linear_math.h; sourceTree = SOURCE_ROOT; };
		9593A1D11609386100AB5EEB /* gim_math.h */ = {isa = PBXFileReference; fileEncoding = 4; lastKnownFileType = sourcecode.c.h; name = gim_math.h; path = ../../../lib/bullet/src/BulletCollision/Gimpact/gim_math.h; sourceTree = SOURCE_ROOT; };
		9593A1D21609386100AB5EEB /* gim_memory.cpp */ = {isa = PBXFileReference; fileEncoding = 4; lastKnownFileType = sourcecode.cpp.cpp; name = gim_memory.cpp; path = ../../../lib/bullet/src/BulletCollision/Gimpact/gim_memory.cpp; sourceTree = SOURCE_ROOT; };
		9593A1D31609386100AB5EEB /* gim_memory.h */ = {isa = PBXFileReference; fileEncoding = 4; lastKnownFileType = sourcecode.c.h; name = gim_memory.h; path = ../../../lib/bullet/src/BulletCollision/Gimpact/gim_memory.h; sourceTree = SOURCE_ROOT; };
		9593A1D41609386100AB5EEB /* gim_radixsort.h */ = {isa = PBXFileReference; fileEncoding = 4; lastKnownFileType = sourcecode.c.h; name = gim_radixsort.h; path = ../../../lib/bullet/src/BulletCollision/Gimpact/gim_radixsort.h; sourceTree = SOURCE_ROOT; };
		9593A1D51609386100AB5EEB /* gim_tri_collision.cpp */ = {isa = PBXFileReference; fileEncoding = 4; lastKnownFileType = sourcecode.cpp.cpp; name = gim_tri_collision.cpp; path = ../../../lib/bullet/src/BulletCollision/Gimpact/gim_tri_collision.cpp; sourceTree = SOURCE_ROOT; };
		9593A1D61609386100AB5EEB /* gim_tri_collision.h */ = {isa = PBXFileReference; fileEncoding = 4; lastKnownFileType = sourcecode.c.h; name = gim_tri_collision.h; path = ../../../lib/bullet/src/BulletCollision/Gimpact/gim_tri_collision.h; sourceTree = SOURCE_ROOT; };
		9593A1D81609386100AB5EEB /* btContinuousConvexCollision.cpp */ = {isa = PBXFileReference; fileEncoding = 4; lastKnownFileType = sourcecode.cpp.cpp; name = btContinuousConvexCollision.cpp; path = ../../../lib/bullet/src/BulletCollision/NarrowPhaseCollision/btContinuousConvexCollision.cpp; sourceTree = SOURCE_ROOT; };
		9593A1D91609386100AB5EEB /* btContinuousConvexCollision.h */ = {isa = PBXFileReference; fileEncoding = 4; lastKnownFileType = sourcecode.c.h; name = btContinuousConvexCollision.h; path = ../../../lib/bullet/src/BulletCollision/NarrowPhaseCollision/btContinuousConvexCollision.h; sourceTree = SOURCE_ROOT; };
		9593A1DA1609386100AB5EEB /* btConvexCast.cpp */ = {isa = PBXFileReference; fileEncoding = 4; lastKnownFileType = sourcecode.cpp.cpp; name = btConvexCast.cpp; path = ../../../lib/bullet/src/BulletCollision/NarrowPhaseCollision/btConvexCast.cpp; sourceTree = SOURCE_ROOT; };
		9593A1DB1609386100AB5EEB /* btConvexCast.h */ = {isa = PBXFileReference; fileEncoding = 4; lastKnownFileType = sourcecode.c.h; name = btConvexCast.h; path = ../../../lib/bullet/src/BulletCollision/NarrowPhaseCollision/btConvexCast.h; sourceTree = SOURCE_ROOT; };
		9593A1DC1609386100AB5EEB /* btConvexPenetrationDepthSolver.h */ = {isa = PBXFileReference; fileEncoding = 4; lastKnownFileType = sourcecode.c.h; name = btConvexPenetrationDepthSolver.h; path = ../../../lib/bullet/src/BulletCollision/NarrowPhaseCollision/btConvexPenetrationDepthSolver.h; sourceTree = SOURCE_ROOT; };
		9593A1DD1609386100AB5EEB /* btDiscreteCollisionDetectorInterface.h */ = {isa = PBXFileReference; fileEncoding = 4; lastKnownFileType = sourcecode.c.h; name = btDiscreteCollisionDetectorInterface.h; path = ../../../lib/bullet/src/BulletCollision/NarrowPhaseCollision/btDiscreteCollisionDetectorInterface.h; sourceTree = SOURCE_ROOT; };
		9593A1DE1609386100AB5EEB /* btGjkConvexCast.cpp */ = {isa = PBXFileReference; fileEncoding = 4; lastKnownFileType = sourcecode.cpp.cpp; name = btGjkConvexCast.cpp; path = ../../../lib/bullet/src/BulletCollision/NarrowPhaseCollision/btGjkConvexCast.cpp; sourceTree = SOURCE_ROOT; };
		9593A1DF1609386100AB5EEB /* btGjkConvexCast.h */ = {isa = PBXFileReference; fileEncoding = 4; lastKnownFileType = sourcecode.c.h; name = btGjkConvexCast.h; path = ../../../lib/bullet/src/BulletCollision/NarrowPhaseCollision/btGjkConvexCast.h; sourceTree = SOURCE_ROOT; };
		9593A1E01609386100AB5EEB /* btGjkEpa2.cpp */ = {isa = PBXFileReference; fileEncoding = 4; lastKnownFileType = sourcecode.cpp.cpp; name = btGjkEpa2.cpp; path = ../../../lib/bullet/src/BulletCollision/NarrowPhaseCollision/btGjkEpa2.cpp; sourceTree = SOURCE_ROOT; };
		9593A1E11609386100AB5EEB /* btGjkEpa2.h */ = {isa = PBXFileReference; fileEncoding = 4; lastKnownFileType = sourcecode.c.h; name = btGjkEpa2.h; path = ../../../lib/bullet/src/BulletCollision/NarrowPhaseCollision/btGjkEpa2.h; sourceTree = SOURCE_ROOT; };
		9593A1E21609386100AB5EEB /* btGjkEpaPenetrationDepthSolver.cpp */ = {isa = PBXFileReference; fileEncoding = 4; lastKnownFileType = sourcecode.cpp.cpp; name = btGjkEpaPenetrationDepthSolver.cpp; path = ../../../lib/bullet/src/BulletCollision/NarrowPhaseCollision/btGjkEpaPenetrationDepthSolver.cpp; sourceTree = SOURCE_ROOT; };
		9593A1E31609386100AB5EEB /* btGjkEpaPenetrationDepthSolver.h */ = {isa = PBXFileReference; fileEncoding = 4; lastKnownFileType = sourcecode.c.h; name = btGjkEpaPenetrationDepthSolver.h; path = ../../../lib/bullet/src/BulletCollision/NarrowPhaseCollision/btGjkEpaPenetrationDepthSolver.h; sourceTree = SOURCE_ROOT; };
		9593A1E41609386100AB5EEB /* btGjkPairDetector.cpp */ = {isa = PBXFileReference; fileEncoding = 4; lastKnownFileType = sourcecode.cpp.cpp; name = btGjkPairDetector.cpp; path = ../../../lib/bullet/src/BulletCollision/NarrowPhaseCollision/btGjkPairDetector.cpp; sourceTree = SOURCE_ROOT; };
		9593A1E51609386100AB5EEB /* btGjkPairDetector.h */ = {isa = PBXFileReference; fileEncoding = 4; lastKnownFileType = sourcecode.c.h; name = btGjkPairDetector.h; path = ../../../lib/bullet/src/BulletCollision/NarrowPhaseCollision/btGjkPairDetector.h; sourceTree = SOURCE_ROOT; };
		9593A1E61609386100AB5EEB /* btManifoldPoint.h */ = {isa = PBXFileReference; fileEncoding = 4; lastKnownFileType = sourcecode.c.h; name = btManifoldPoint.h; path = ../../../lib/bullet/src/BulletCollision/NarrowPhaseCollision/btManifoldPoint.h; sourceTree = SOURCE_ROOT; };
		9593A1E71609386100AB5EEB /* btMinkowskiPenetrationDepthSolver.cpp */ = {isa = PBXFileReference; fileEncoding = 4; lastKnownFileType = sourcecode.cpp.cpp; name = btMinkowskiPenetrationDepthSolver.cpp; path = ../../../lib/bullet/src/BulletCollision/NarrowPhaseCollision/btMinkowskiPenetrationDepthSolver.cpp; sourceTree = SOURCE_ROOT; };
		9593A1E81609386100AB5EEB /* btMinkowskiPenetrationDepthSolver.h */ = {isa = PBXFileReference; fileEncoding = 4; lastKnownFileType = sourcecode.c.h; name = btMinkowskiPenetrationDepthSolver.h; path = ../../../lib/bullet/src/BulletCollision/NarrowPhaseCollision/btMinkowskiPenetrationDepthSolver.h; sourceTree = SOURCE_ROOT; };
		9593A1E91609386100AB5EEB /* btPersistentManifold.cpp */ = {isa = PBXFileReference; fileEncoding = 4; lastKnownFileType = sourcecode.cpp.cpp; name = btPersistentManifold.cpp; path = ../../../lib/bullet/src/BulletCollision/NarrowPhaseCollision/btPersistentManifold.cpp; sourceTree = SOURCE_ROOT; };
		9593A1EA1609386100AB5EEB /* btPersistentManifold.h */ = {isa = PBXFileReference; fileEncoding = 4; lastKnownFileType = sourcecode.c.h; name = btPersistentManifold.h; path = ../../../lib/bullet/src/BulletCollision/NarrowPhaseCollision/btPersistentManifold.h; sourceTree = SOURCE_ROOT; };
		9593A1EB1609386100AB5EEB /* btPointCollector.h */ = {isa = PBXFileReference; fileEncoding = 4; lastKnownFileType = sourcecode.c.h; name = btPointCollector.h; path = ../../../lib/bullet/src/BulletCollision/NarrowPhaseCollision/btPointCollector.h; sourceTree = SOURCE_ROOT; };
		9593A1EC1609386100AB5EEB /* btPolyhedralContactClipping.cpp */ = {isa = PBXFileReference; fileEncoding = 4; lastKnownFileType = sourcecode.cpp.cpp; name = btPolyhedralContactClipping.cpp; path = ../../../lib/bullet/src/BulletCollision/NarrowPhaseCollision/btPolyhedralContactClipping.cpp; sourceTree = SOURCE_ROOT; };
		9593A1ED1609386100AB5EEB /* btPolyhedralContactClipping.h */ = {isa = PBXFileReference; fileEncoding = 4; lastKnownFileType = sourcecode.c.h; name = btPolyhedralContactClipping.h; path = ../../../lib/bullet/src/BulletCollision/NarrowPhaseCollision/btPolyhedralContactClipping.h; sourceTree = SOURCE_ROOT; };
		9593A1EE1609386100AB5EEB /* btRaycastCallback.cpp */ = {isa = PBXFileReference; fileEncoding = 4; lastKnownFileType = sourcecode.cpp.cpp; name = btRaycastCallback.cpp; path = ../../../lib/bullet/src/BulletCollision/NarrowPhaseCollision/btRaycastCallback.cpp; sourceTree = SOURCE_ROOT; };
		9593A1EF1609386100AB5EEB /* btRaycastCallback.h */ = {isa = PBXFileReference; fileEncoding = 4; lastKnownFileType = sourcecode.c.h; name = btRaycastCallback.h; path = ../../../lib/bullet/src/BulletCollision/NarrowPhaseCollision/btRaycastCallback.h; sourceTree = SOURCE_ROOT; };
		9593A1F01609386100AB5EEB /* btSimplexSolverInterface.h */ = {isa = PBXFileReference; fileEncoding = 4; lastKnownFileType = sourcecode.c.h; name = btSimplexSolverInterface.h; path = ../../../lib/bullet/src/BulletCollision/NarrowPhaseCollision/btSimplexSolverInterface.h; sourceTree = SOURCE_ROOT; };
		9593A1F11609386100AB5EEB /* btSubSimplexConvexCast.cpp */ = {isa = PBXFileReference; fileEncoding = 4; lastKnownFileType = sourcecode.cpp.cpp; name = btSubSimplexConvexCast.cpp; path = ../../../lib/bullet/src/BulletCollision/NarrowPhaseCollision/btSubSimplexConvexCast.cpp; sourceTree = SOURCE_ROOT; };
		9593A1F21609386100AB5EEB /* btSubSimplexConvexCast.h */ = {isa = PBXFileReference; fileEncoding = 4; lastKnownFileType = sourcecode.c.h; name = btSubSimplexConvexCast.h; path = ../../../lib/bullet/src/BulletCollision/NarrowPhaseCollision/btSubSimplexConvexCast.h; sourceTree = SOURCE_ROOT; };
		9593A1F31609386100AB5EEB /* btVoronoiSimplexSolver.cpp */ = {isa = PBXFileReference; fileEncoding = 4; lastKnownFileType = sourcecode.cpp.cpp; name = btVoronoiSimplexSolver.cpp; path = ../../../lib/bullet/src/BulletCollision/NarrowPhaseCollision/btVoronoiSimplexSolver.cpp; sourceTree = SOURCE_ROOT; };
		9593A1F41609386100AB5EEB /* btVoronoiSimplexSolver.h */ = {isa = PBXFileReference; fileEncoding = 4; lastKnownFileType = sourcecode.c.h; name = btVoronoiSimplexSolver.h; path = ../../../lib/bullet/src/BulletCollision/NarrowPhaseCollision/btVoronoiSimplexSolver.h; sourceTree = SOURCE_ROOT; };
		9593A1F71609386100AB5EEB /* btCharacterControllerInterface.h */ = {isa = PBXFileReference; fileEncoding = 4; lastKnownFileType = sourcecode.c.h; name = btCharacterControllerInterface.h; path = ../../../lib/bullet/src/BulletDynamics/Character/btCharacterControllerInterface.h; sourceTree = SOURCE_ROOT; };
		9593A1F81609386100AB5EEB /* btKinematicCharacterController.cpp */ = {isa = PBXFileReference; fileEncoding = 4; lastKnownFileType = sourcecode.cpp.cpp; name = btKinematicCharacterController.cpp; path = ../../../lib/bullet/src/BulletDynamics/Character/btKinematicCharacterController.cpp; sourceTree = SOURCE_ROOT; };
		9593A1F91609386100AB5EEB /* btKinematicCharacterController.h */ = {isa = PBXFileReference; fileEncoding = 4; lastKnownFileType = sourcecode.c.h; name = btKinematicCharacterController.h; path = ../../../lib/bullet/src/BulletDynamics/Character/btKinematicCharacterController.h; sourceTree = SOURCE_ROOT; };
		9593A1FB1609386100AB5EEB /* btConeTwistConstraint.cpp */ = {isa = PBXFileReference; fileEncoding = 4; lastKnownFileType = sourcecode.cpp.cpp; name = btConeTwistConstraint.cpp; path = ../../../lib/bullet/src/BulletDynamics/ConstraintSolver/btConeTwistConstraint.cpp; sourceTree = SOURCE_ROOT; };
		9593A1FC1609386100AB5EEB /* btConeTwistConstraint.h */ = {isa = PBXFileReference; fileEncoding = 4; lastKnownFileType = sourcecode.c.h; name = btConeTwistConstraint.h; path = ../../../lib/bullet/src/BulletDynamics/ConstraintSolver/btConeTwistConstraint.h; sourceTree = SOURCE_ROOT; };
		9593A1FD1609386100AB5EEB /* btConstraintSolver.h */ = {isa = PBXFileReference; fileEncoding = 4; lastKnownFileType = sourcecode.c.h; name = btConstraintSolver.h; path = ../../../lib/bullet/src/BulletDynamics/ConstraintSolver/btConstraintSolver.h; sourceTree = SOURCE_ROOT; };
		9593A1FE1609386100AB5EEB /* btContactConstraint.cpp */ = {isa = PBXFileReference; fileEncoding = 4; lastKnownFileType = sourcecode.cpp.cpp; name = btContactConstraint.cpp; path = ../../../lib/bullet/src/BulletDynamics/ConstraintSolver/btContactConstraint.cpp; sourceTree = SOURCE_ROOT; };
		9593A1FF1609386100AB5EEB /* btContactConstraint.h */ = {isa = PBXFileReference; fileEncoding = 4; lastKnownFileType = sourcecode.c.h; name = btContactConstraint.h; path = ../../../lib/bullet/src/BulletDynamics/ConstraintSolver/btContactConstraint.h; sourceTree = SOURCE_ROOT; };
		9593A2001609386100AB5EEB /* btContactSolverInfo.h */ = {isa = PBXFileReference; fileEncoding = 4; lastKnownFileType = sourcecode.c.h; name = btContactSolverInfo.h; path = ../../../lib/bullet/src/BulletDynamics/ConstraintSolver/btContactSolverInfo.h; sourceTree = SOURCE_ROOT; };
		9593A2011609386100AB5EEB /* btGeneric6DofConstraint.cpp */ = {isa = PBXFileReference; fileEncoding = 4; lastKnownFileType = sourcecode.cpp.cpp; name = btGeneric6DofConstraint.cpp; path = ../../../lib/bullet/src/BulletDynamics/ConstraintSolver/btGeneric6DofConstraint.cpp; sourceTree = SOURCE_ROOT; };
		9593A2021609386100AB5EEB /* btGeneric6DofConstraint.h */ = {isa = PBXFileReference; fileEncoding = 4; lastKnownFileType = sourcecode.c.h; name = btGeneric6DofConstraint.h; path = ../../../lib/bullet/src/BulletDynamics/ConstraintSolver/btGeneric6DofConstraint.h; sourceTree = SOURCE_ROOT; };
		9593A2031609386100AB5EEB /* btGeneric6DofSpringConstraint.cpp */ = {isa = PBXFileReference; fileEncoding = 4; lastKnownFileType = sourcecode.cpp.cpp; name = btGeneric6DofSpringConstraint.cpp; path = ../../../lib/bullet/src/BulletDynamics/ConstraintSolver/btGeneric6DofSpringConstraint.cpp; sourceTree = SOURCE_ROOT; };
		9593A2041609386100AB5EEB /* btGeneric6DofSpringConstraint.h */ = {isa = PBXFileReference; fileEncoding = 4; lastKnownFileType = sourcecode.c.h; name = btGeneric6DofSpringConstraint.h; path = ../../../lib/bullet/src/BulletDynamics/ConstraintSolver/btGeneric6DofSpringConstraint.h; sourceTree = SOURCE_ROOT; };
		9593A2051609386100AB5EEB /* btHinge2Constraint.cpp */ = {isa = PBXFileReference; fileEncoding = 4; lastKnownFileType = sourcecode.cpp.cpp; name = btHinge2Constraint.cpp; path = ../../../lib/bullet/src/BulletDynamics/ConstraintSolver/btHinge2Constraint.cpp; sourceTree = SOURCE_ROOT; };
		9593A2061609386100AB5EEB /* btHinge2Constraint.h */ = {isa = PBXFileReference; fileEncoding = 4; lastKnownFileType = sourcecode.c.h; name = btHinge2Constraint.h; path = ../../../lib/bullet/src/BulletDynamics/ConstraintSolver/btHinge2Constraint.h; sourceTree = SOURCE_ROOT; };
		9593A2071609386100AB5EEB /* btHingeConstraint.cpp */ = {isa = PBXFileReference; fileEncoding = 4; lastKnownFileType = sourcecode.cpp.cpp; name = btHingeConstraint.cpp; path = ../../../lib/bullet/src/BulletDynamics/ConstraintSolver/btHingeConstraint.cpp; sourceTree = SOURCE_ROOT; };
		9593A2081609386100AB5EEB /* btHingeConstraint.h */ = {isa = PBXFileReference; fileEncoding = 4; lastKnownFileType = sourcecode.c.h; name = btHingeConstraint.h; path = ../../../lib/bullet/src/BulletDynamics/ConstraintSolver/btHingeConstraint.h; sourceTree = SOURCE_ROOT; };
		9593A2091609386100AB5EEB /* btJacobianEntry.h */ = {isa = PBXFileReference; fileEncoding = 4; lastKnownFileType = sourcecode.c.h; name = btJacobianEntry.h; path = ../../../lib/bullet/src/BulletDynamics/ConstraintSolver/btJacobianEntry.h; sourceTree = SOURCE_ROOT; };
		9593A20A1609386100AB5EEB /* btPoint2PointConstraint.cpp */ = {isa = PBXFileReference; fileEncoding = 4; lastKnownFileType = sourcecode.cpp.cpp; name = btPoint2PointConstraint.cpp; path = ../../../lib/bullet/src/BulletDynamics/ConstraintSolver/btPoint2PointConstraint.cpp; sourceTree = SOURCE_ROOT; };
		9593A20B1609386100AB5EEB /* btPoint2PointConstraint.h */ = {isa = PBXFileReference; fileEncoding = 4; lastKnownFileType = sourcecode.c.h; name = btPoint2PointConstraint.h; path = ../../../lib/bullet/src/BulletDynamics/ConstraintSolver/btPoint2PointConstraint.h; sourceTree = SOURCE_ROOT; };
		9593A20C1609386100AB5EEB /* btSequentialImpulseConstraintSolver.cpp */ = {isa = PBXFileReference; fileEncoding = 4; lastKnownFileType = sourcecode.cpp.cpp; name = btSequentialImpulseConstraintSolver.cpp; path = ../../../lib/bullet/src/BulletDynamics/ConstraintSolver/btSequentialImpulseConstraintSolver.cpp; sourceTree = SOURCE_ROOT; };
		9593A20D1609386100AB5EEB /* btSequentialImpulseConstraintSolver.h */ = {isa = PBXFileReference; fileEncoding = 4; lastKnownFileType = sourcecode.c.h; name = btSequentialImpulseConstraintSolver.h; path = ../../../lib/bullet/src/BulletDynamics/ConstraintSolver/btSequentialImpulseConstraintSolver.h; sourceTree = SOURCE_ROOT; };
		9593A20E1609386100AB5EEB /* btSliderConstraint.cpp */ = {isa = PBXFileReference; fileEncoding = 4; lastKnownFileType = sourcecode.cpp.cpp; name = btSliderConstraint.cpp; path = ../../../lib/bullet/src/BulletDynamics/ConstraintSolver/btSliderConstraint.cpp; sourceTree = SOURCE_ROOT; };
		9593A20F1609386100AB5EEB /* btSliderConstraint.h */ = {isa = PBXFileReference; fileEncoding = 4; lastKnownFileType = sourcecode.c.h; name = btSliderConstraint.h; path = ../../../lib/bullet/src/BulletDynamics/ConstraintSolver/btSliderConstraint.h; sourceTree = SOURCE_ROOT; };
		9593A2101609386100AB5EEB /* btSolve2LinearConstraint.cpp */ = {isa = PBXFileReference; fileEncoding = 4; lastKnownFileType = sourcecode.cpp.cpp; name = btSolve2LinearConstraint.cpp; path = ../../../lib/bullet/src/BulletDynamics/ConstraintSolver/btSolve2LinearConstraint.cpp; sourceTree = SOURCE_ROOT; };
		9593A2111609386100AB5EEB /* btSolve2LinearConstraint.h */ = {isa = PBXFileReference; fileEncoding = 4; lastKnownFileType = sourcecode.c.h; name = btSolve2LinearConstraint.h; path = ../../../lib/bullet/src/BulletDynamics/ConstraintSolver/btSolve2LinearConstraint.h; sourceTree = SOURCE_ROOT; };
		9593A2121609386100AB5EEB /* btSolverBody.h */ = {isa = PBXFileReference; fileEncoding = 4; lastKnownFileType = sourcecode.c.h; name = btSolverBody.h; path = ../../../lib/bullet/src/BulletDynamics/ConstraintSolver/btSolverBody.h; sourceTree = SOURCE_ROOT; };
		9593A2131609386100AB5EEB /* btSolverConstraint.h */ = {isa = PBXFileReference; fileEncoding = 4; lastKnownFileType = sourcecode.c.h; name = btSolverConstraint.h; path = ../../../lib/bullet/src/BulletDynamics/ConstraintSolver/btSolverConstraint.h; sourceTree = SOURCE_ROOT; };
		9593A2141609386100AB5EEB /* btTypedConstraint.cpp */ = {isa = PBXFileReference; fileEncoding = 4; lastKnownFileType = sourcecode.cpp.cpp; name = btTypedConstraint.cpp; path = ../../../lib/bullet/src/BulletDynamics/ConstraintSolver/btTypedConstraint.cpp; sourceTree = SOURCE_ROOT; };
		9593A2151609386100AB5EEB /* btTypedConstraint.h */ = {isa = PBXFileReference; fileEncoding = 4; lastKnownFileType = sourcecode.c.h; name = btTypedConstraint.h; path = ../../../lib/bullet/src/BulletDynamics/ConstraintSolver/btTypedConstraint.h; sourceTree = SOURCE_ROOT; };
		9593A2161609386100AB5EEB /* btUniversalConstraint.cpp */ = {isa = PBXFileReference; fileEncoding = 4; lastKnownFileType = sourcecode.cpp.cpp; name = btUniversalConstraint.cpp; path = ../../../lib/bullet/src/BulletDynamics/ConstraintSolver/btUniversalConstraint.cpp; sourceTree = SOURCE_ROOT; };
		9593A2171609386100AB5EEB /* btUniversalConstraint.h */ = {isa = PBXFileReference; fileEncoding = 4; lastKnownFileType = sourcecode.c.h; name = btUniversalConstraint.h; path = ../../../lib/bullet/src/BulletDynamics/ConstraintSolver/btUniversalConstraint.h; sourceTree = SOURCE_ROOT; };
		9593A2191609386100AB5EEB /* btActionInterface.h */ = {isa = PBXFileReference; fileEncoding = 4; lastKnownFileType = sourcecode.c.h; name = btActionInterface.h; path = ../../../lib/bullet/src/BulletDynamics/Dynamics/btActionInterface.h; sourceTree = SOURCE_ROOT; };
		9593A21A1609386100AB5EEB /* btContinuousDynamicsWorld.cpp */ = {isa = PBXFileReference; fileEncoding = 4; lastKnownFileType = sourcecode.cpp.cpp; name = btContinuousDynamicsWorld.cpp; path = ../../../lib/bullet/src/BulletDynamics/Dynamics/btContinuousDynamicsWorld.cpp; sourceTree = SOURCE_ROOT; };
		9593A21B1609386100AB5EEB /* btContinuousDynamicsWorld.h */ = {isa = PBXFileReference; fileEncoding = 4; lastKnownFileType = sourcecode.c.h; name = btContinuousDynamicsWorld.h; path = ../../../lib/bullet/src/BulletDynamics/Dynamics/btContinuousDynamicsWorld.h; sourceTree = SOURCE_ROOT; };
		9593A21C1609386100AB5EEB /* btDiscreteDynamicsWorld.cpp */ = {isa = PBXFileReference; fileEncoding = 4; lastKnownFileType = sourcecode.cpp.cpp; name = btDiscreteDynamicsWorld.cpp; path = ../../../lib/bullet/src/BulletDynamics/Dynamics/btDiscreteDynamicsWorld.cpp; sourceTree = SOURCE_ROOT; };
		9593A21D1609386100AB5EEB /* btDiscreteDynamicsWorld.h */ = {isa = PBXFileReference; fileEncoding = 4; lastKnownFileType = sourcecode.c.h; name = btDiscreteDynamicsWorld.h; path = ../../../lib/bullet/src/BulletDynamics/Dynamics/btDiscreteDynamicsWorld.h; sourceTree = SOURCE_ROOT; };
		9593A21E1609386100AB5EEB /* btDynamicsWorld.h */ = {isa = PBXFileReference; fileEncoding = 4; lastKnownFileType = sourcecode.c.h; name = btDynamicsWorld.h; path = ../../../lib/bullet/src/BulletDynamics/Dynamics/btDynamicsWorld.h; sourceTree = SOURCE_ROOT; };
		9593A21F1609386100AB5EEB /* btRigidBody.cpp */ = {isa = PBXFileReference; fileEncoding = 4; lastKnownFileType = sourcecode.cpp.cpp; name = btRigidBody.cpp; path = ../../../lib/bullet/src/BulletDynamics/Dynamics/btRigidBody.cpp; sourceTree = SOURCE_ROOT; };
		9593A2201609386100AB5EEB /* btRigidBody.h */ = {isa = PBXFileReference; fileEncoding = 4; lastKnownFileType = sourcecode.c.h; name = btRigidBody.h; path = ../../../lib/bullet/src/BulletDynamics/Dynamics/btRigidBody.h; sourceTree = SOURCE_ROOT; };
		9593A2211609386100AB5EEB /* btSimpleDynamicsWorld.cpp */ = {isa = PBXFileReference; fileEncoding = 4; lastKnownFileType = sourcecode.cpp.cpp; name = btSimpleDynamicsWorld.cpp; path = ../../../lib/bullet/src/BulletDynamics/Dynamics/btSimpleDynamicsWorld.cpp; sourceTree = SOURCE_ROOT; };
		9593A2221609386100AB5EEB /* btSimpleDynamicsWorld.h */ = {isa = PBXFileReference; fileEncoding = 4; lastKnownFileType = sourcecode.c.h; name = btSimpleDynamicsWorld.h; path = ../../../lib/bullet/src/BulletDynamics/Dynamics/btSimpleDynamicsWorld.h; sourceTree = SOURCE_ROOT; };
		9593A2231609386100AB5EEB /* Bullet-C-API.cpp */ = {isa = PBXFileReference; fileEncoding = 4; lastKnownFileType = sourcecode.cpp.cpp; name = "Bullet-C-API.cpp"; path = "../../../lib/bullet/src/BulletDynamics/Dynamics/Bullet-C-API.cpp"; sourceTree = SOURCE_ROOT; };
		9593A2251609386100AB5EEB /* btRaycastVehicle.cpp */ = {isa = PBXFileReference; fileEncoding = 4; lastKnownFileType = sourcecode.cpp.cpp; name = btRaycastVehicle.cpp; path = ../../../lib/bullet/src/BulletDynamics/Vehicle/btRaycastVehicle.cpp; sourceTree = SOURCE_ROOT; };
		9593A2261609386100AB5EEB /* btRaycastVehicle.h */ = {isa = PBXFileReference; fileEncoding = 4; lastKnownFileType = sourcecode.c.h; name = btRaycastVehicle.h; path = ../../../lib/bullet/src/BulletDynamics/Vehicle/btRaycastVehicle.h; sourceTree = SOURCE_ROOT; };
		9593A2271609386100AB5EEB /* btVehicleRaycaster.h */ = {isa = PBXFileReference; fileEncoding = 4; lastKnownFileType = sourcecode.c.h; name = btVehicleRaycaster.h; path = ../../../lib/bullet/src/BulletDynamics/Vehicle/btVehicleRaycaster.h; sourceTree = SOURCE_ROOT; };
		9593A2281609386100AB5EEB /* btWheelInfo.cpp */ = {isa = PBXFileReference; fileEncoding = 4; lastKnownFileType = sourcecode.cpp.cpp; name = btWheelInfo.cpp; path = ../../../lib/bullet/src/BulletDynamics/Vehicle/btWheelInfo.cpp; sourceTree = SOURCE_ROOT; };
		9593A2291609386100AB5EEB /* btWheelInfo.h */ = {isa = PBXFileReference; fileEncoding = 4; lastKnownFileType = sourcecode.c.h; name = btWheelInfo.h; path = ../../../lib/bullet/src/BulletDynamics/Vehicle/btWheelInfo.h; sourceTree = SOURCE_ROOT; };
		9593A22B1609386100AB5EEB /* btAabbUtil2.h */ = {isa = PBXFileReference; fileEncoding = 4; lastKnownFileType = sourcecode.c.h; name = btAabbUtil2.h; path = ../../../lib/bullet/src/LinearMath/btAabbUtil2.h; sourceTree = SOURCE_ROOT; };
		9593A22C1609386100AB5EEB /* btAlignedAllocator.cpp */ = {isa = PBXFileReference; fileEncoding = 4; lastKnownFileType = sourcecode.cpp.cpp; name = btAlignedAllocator.cpp; path = ../../../lib/bullet/src/LinearMath/btAlignedAllocator.cpp; sourceTree = SOURCE_ROOT; };
		9593A22D1609386100AB5EEB /* btAlignedAllocator.h */ = {isa = PBXFileReference; fileEncoding = 4; lastKnownFileType = sourcecode.c.h; name = btAlignedAllocator.h; path = ../../../lib/bullet/src/LinearMath/btAlignedAllocator.h; sourceTree = SOURCE_ROOT; };
		9593A22E1609386100AB5EEB /* btAlignedObjectArray.h */ = {isa = PBXFileReference; fileEncoding = 4; lastKnownFileType = sourcecode.c.h; name = btAlignedObjectArray.h; path = ../../../lib/bullet/src/LinearMath/btAlignedObjectArray.h; sourceTree = SOURCE_ROOT; };
		9593A22F1609386100AB5EEB /* btConvexHull.cpp */ = {isa = PBXFileReference; fileEncoding = 4; lastKnownFileType = sourcecode.cpp.cpp; name = btConvexHull.cpp; path = ../../../lib/bullet/src/LinearMath/btConvexHull.cpp; sourceTree = SOURCE_ROOT; };
		9593A2301609386100AB5EEB /* btConvexHull.h */ = {isa = PBXFileReference; fileEncoding = 4; lastKnownFileType = sourcecode.c.h; name = btConvexHull.h; path = ../../../lib/bullet/src/LinearMath/btConvexHull.h; sourceTree = SOURCE_ROOT; };
		9593A2311609386100AB5EEB /* btConvexHullComputer.cpp */ = {isa = PBXFileReference; fileEncoding = 4; lastKnownFileType = sourcecode.cpp.cpp; name = btConvexHullComputer.cpp; path = ../../../lib/bullet/src/LinearMath/btConvexHullComputer.cpp; sourceTree = SOURCE_ROOT; };
		9593A2321609386100AB5EEB /* btConvexHullComputer.h */ = {isa = PBXFileReference; fileEncoding = 4; lastKnownFileType = sourcecode.c.h; name = btConvexHullComputer.h; path = ../../../lib/bullet/src/LinearMath/btConvexHullComputer.h; sourceTree = SOURCE_ROOT; };
		9593A2331609386100AB5EEB /* btDefaultMotionState.h */ = {isa = PBXFileReference; fileEncoding = 4; lastKnownFileType = sourcecode.c.h; name = btDefaultMotionState.h; path = ../../../lib/bullet/src/LinearMath/btDefaultMotionState.h; sourceTree = SOURCE_ROOT; };
		9593A2341609386100AB5EEB /* btGeometryUtil.cpp */ = {isa = PBXFileReference; fileEncoding = 4; lastKnownFileType = sourcecode.cpp.cpp; name = btGeometryUtil.cpp; path = ../../../lib/bullet/src/LinearMath/btGeometryUtil.cpp; sourceTree = SOURCE_ROOT; };
		9593A2351609386100AB5EEB /* btGeometryUtil.h */ = {isa = PBXFileReference; fileEncoding = 4; lastKnownFileType = sourcecode.c.h; name = btGeometryUtil.h; path = ../../../lib/bullet/src/LinearMath/btGeometryUtil.h; sourceTree = SOURCE_ROOT; };
		9593A2361609386100AB5EEB /* btGrahamScan2dConvexHull.h */ = {isa = PBXFileReference; fileEncoding = 4; lastKnownFileType = sourcecode.c.h; name = btGrahamScan2dConvexHull.h; path = ../../../lib/bullet/src/LinearMath/btGrahamScan2dConvexHull.h; sourceTree = SOURCE_ROOT; };
		9593A2371609386100AB5EEB /* btHashMap.h */ = {isa = PBXFileReference; fileEncoding = 4; lastKnownFileType = sourcecode.c.h; name = btHashMap.h; path = ../../../lib/bullet/src/LinearMath/btHashMap.h; sourceTree = SOURCE_ROOT; };
		9593A2381609386100AB5EEB /* btIDebugDraw.h */ = {isa = PBXFileReference; fileEncoding = 4; lastKnownFileType = sourcecode.c.h; name = btIDebugDraw.h; path = ../../../lib/bullet/src/LinearMath/btIDebugDraw.h; sourceTree = SOURCE_ROOT; };
		9593A2391609386100AB5EEB /* btList.h */ = {isa = PBXFileReference; fileEncoding = 4; lastKnownFileType = sourcecode.c.h; name = btList.h; path = ../../../lib/bullet/src/LinearMath/btList.h; sourceTree = SOURCE_ROOT; };
		9593A23A1609386100AB5EEB /* btMatrix3x3.h */ = {isa = PBXFileReference; fileEncoding = 4; lastKnownFileType = sourcecode.c.h; name = btMatrix3x3.h; path = ../../../lib/bullet/src/LinearMath/btMatrix3x3.h; sourceTree = SOURCE_ROOT; };
		9593A23B1609386100AB5EEB /* btMinMax.h */ = {isa = PBXFileReference; fileEncoding = 4; lastKnownFileType = sourcecode.c.h; name = btMinMax.h; path = ../../../lib/bullet/src/LinearMath/btMinMax.h; sourceTree = SOURCE_ROOT; };
		9593A23C1609386100AB5EEB /* btMotionState.h */ = {isa = PBXFileReference; fileEncoding = 4; lastKnownFileType = sourcecode.c.h; name = btMotionState.h; path = ../../../lib/bullet/src/LinearMath/btMotionState.h; sourceTree = SOURCE_ROOT; };
		9593A23D1609386100AB5EEB /* btPoolAllocator.h */ = {isa = PBXFileReference; fileEncoding = 4; lastKnownFileType = sourcecode.c.h; name = btPoolAllocator.h; path = ../../../lib/bullet/src/LinearMath/btPoolAllocator.h; sourceTree = SOURCE_ROOT; };
		9593A23E1609386100AB5EEB /* btQuadWord.h */ = {isa = PBXFileReference; fileEncoding = 4; lastKnownFileType = sourcecode.c.h; name = btQuadWord.h; path = ../../../lib/bullet/src/LinearMath/btQuadWord.h; sourceTree = SOURCE_ROOT; };
		9593A23F1609386100AB5EEB /* btQuaternion.h */ = {isa = PBXFileReference; fileEncoding = 4; lastKnownFileType = sourcecode.c.h; name = btQuaternion.h; path = ../../../lib/bullet/src/LinearMath/btQuaternion.h; sourceTree = SOURCE_ROOT; };
		9593A2401609386100AB5EEB /* btQuickprof.cpp */ = {isa = PBXFileReference; fileEncoding = 4; lastKnownFileType = sourcecode.cpp.cpp; name = btQuickprof.cpp; path = ../../../lib/bullet/src/LinearMath/btQuickprof.cpp; sourceTree = SOURCE_ROOT; };
		9593A2411609386100AB5EEB /* btQuickprof.h */ = {isa = PBXFileReference; fileEncoding = 4; lastKnownFileType = sourcecode.c.h; name = btQuickprof.h; path = ../../../lib/bullet/src/LinearMath/btQuickprof.h; sourceTree = SOURCE_ROOT; };
		9593A2421609386100AB5EEB /* btRandom.h */ = {isa = PBXFileReference; fileEncoding = 4; lastKnownFileType = sourcecode.c.h; name = btRandom.h; path = ../../../lib/bullet/src/LinearMath/btRandom.h; sourceTree = SOURCE_ROOT; };
		9593A2431609386100AB5EEB /* btScalar.h */ = {isa = PBXFileReference; fileEncoding = 4; lastKnownFileType = sourcecode.c.h; name = btScalar.h; path = ../../../lib/bullet/src/LinearMath/btScalar.h; sourceTree = SOURCE_ROOT; };
		9593A2441609386100AB5EEB /* btSerializer.cpp */ = {isa = PBXFileReference; fileEncoding = 4; lastKnownFileType = sourcecode.cpp.cpp; name = btSerializer.cpp; path = ../../../lib/bullet/src/LinearMath/btSerializer.cpp; sourceTree = SOURCE_ROOT; };
		9593A2451609386100AB5EEB /* btSerializer.h */ = {isa = PBXFileReference; fileEncoding = 4; lastKnownFileType = sourcecode.c.h; name = btSerializer.h; path = ../../../lib/bullet/src/LinearMath/btSerializer.h; sourceTree = SOURCE_ROOT; };
		9593A2461609386100AB5EEB /* btStackAlloc.h */ = {isa = PBXFileReference; fileEncoding = 4; lastKnownFileType = sourcecode.c.h; name = btStackAlloc.h; path = ../../../lib/bullet/src/LinearMath/btStackAlloc.h; sourceTree = SOURCE_ROOT; };
		9593A2471609386100AB5EEB /* btTransform.h */ = {isa = PBXFileReference; fileEncoding = 4; lastKnownFileType = sourcecode.c.h; name = btTransform.h; path = ../../../lib/bullet/src/LinearMath/btTransform.h; sourceTree = SOURCE_ROOT; };
		9593A2481609386100AB5EEB /* btTransformUtil.h */ = {isa = PBXFileReference; fileEncoding = 4; lastKnownFileType = sourcecode.c.h; name = btTransformUtil.h; path = ../../../lib/bullet/src/LinearMath/btTransformUtil.h; sourceTree = SOURCE_ROOT; };
		9593A2491609386100AB5EEB /* btVector3.h */ = {isa = PBXFileReference; fileEncoding = 4; lastKnownFileType = sourcecode.c.h; name = btVector3.h; path = ../../../lib/bullet/src/LinearMath/btVector3.h; sourceTree = SOURCE_ROOT; };
		9593A24A1609386100AB5EEB /* Makefile.am */ = {isa = PBXFileReference; fileEncoding = 4; lastKnownFileType = text; name = Makefile.am; path = ../../../lib/bullet/src/Makefile.am; sourceTree = SOURCE_ROOT; };
		9593A2CF1609388C00AB5EEB /* aclocal.m4 */ = {isa = PBXFileReference; fileEncoding = 4; lastKnownFileType = text; name = aclocal.m4; path = ../../../lib/enet/aclocal.m4; sourceTree = SOURCE_ROOT; };
		9593A2D01609388C00AB5EEB /* callbacks.c */ = {isa = PBXFileReference; fileEncoding = 4; lastKnownFileType = sourcecode.c.c; name = callbacks.c; path = ../../../lib/enet/callbacks.c; sourceTree = SOURCE_ROOT; };
		9593A2D11609388C00AB5EEB /* ChangeLog */ = {isa = PBXFileReference; fileEncoding = 4; lastKnownFileType = text; name = ChangeLog; path = ../../../lib/enet/ChangeLog; sourceTree = SOURCE_ROOT; };
		9593A2D21609388C00AB5EEB /* CMakeLists.txt */ = {isa = PBXFileReference; fileEncoding = 4; lastKnownFileType = text; name = CMakeLists.txt; path = ../../../lib/enet/CMakeLists.txt; sourceTree = SOURCE_ROOT; };
		9593A2D31609388C00AB5EEB /* compress.c */ = {isa = PBXFileReference; fileEncoding = 4; lastKnownFileType = sourcecode.c.c; name = compress.c; path = ../../../lib/enet/compress.c; sourceTree = SOURCE_ROOT; };
		9593A2D41609388C00AB5EEB /* configure */ = {isa = PBXFileReference; fileEncoding = 4; lastKnownFileType = text.script.sh; name = configure; path = ../../../lib/enet/configure; sourceTree = SOURCE_ROOT; };
		9593A2D51609388C00AB5EEB /* configure.in */ = {isa = PBXFileReference; fileEncoding = 4; lastKnownFileType = text; name = configure.in; path = ../../../lib/enet/configure.in; sourceTree = SOURCE_ROOT; };
		9593A2D61609388C00AB5EEB /* depcomp */ = {isa = PBXFileReference; fileEncoding = 4; lastKnownFileType = text.script.sh; name = depcomp; path = ../../../lib/enet/depcomp; sourceTree = SOURCE_ROOT; };
		9593A2D71609388C00AB5EEB /* design.txt */ = {isa = PBXFileReference; fileEncoding = 4; lastKnownFileType = text; name = design.txt; path = ../../../lib/enet/design.txt; sourceTree = SOURCE_ROOT; };
		9593A2DF1609388C00AB5EEB /* Doxyfile */ = {isa = PBXFileReference; fileEncoding = 4; lastKnownFileType = text; name = Doxyfile; path = ../../../lib/enet/Doxyfile; sourceTree = SOURCE_ROOT; };
		9593A2E01609388C00AB5EEB /* enet.dsp */ = {isa = PBXFileReference; fileEncoding = 4; lastKnownFileType = text; name = enet.dsp; path = ../../../lib/enet/enet.dsp; sourceTree = SOURCE_ROOT; };
		9593A2E11609388C00AB5EEB /* host.c */ = {isa = PBXFileReference; fileEncoding = 4; lastKnownFileType = sourcecode.c.c; name = host.c; path = ../../../lib/enet/host.c; sourceTree = SOURCE_ROOT; };
		9593A2E41609388C00AB5EEB /* callbacks.h */ = {isa = PBXFileReference; fileEncoding = 4; lastKnownFileType = sourcecode.c.h; name = callbacks.h; path = ../../../lib/enet/include/enet/callbacks.h; sourceTree = SOURCE_ROOT; };
		9593A2E51609388C00AB5EEB /* enet.h */ = {isa = PBXFileReference; fileEncoding = 4; lastKnownFileType = sourcecode.c.h; name = enet.h; path = ../../../lib/enet/include/enet/enet.h; sourceTree = SOURCE_ROOT; };
		9593A2E61609388C00AB5EEB /* list.h */ = {isa = PBXFileReference; fileEncoding = 4; lastKnownFileType = sourcecode.c.h; name = list.h; path = ../../../lib/enet/include/enet/list.h; sourceTree = SOURCE_ROOT; };
		9593A2E71609388C00AB5EEB /* protocol.h */ = {isa = PBXFileReference; fileEncoding = 4; lastKnownFileType = sourcecode.c.h; name = protocol.h; path = ../../../lib/enet/include/enet/protocol.h; sourceTree = SOURCE_ROOT; };
		9593A2E81609388C00AB5EEB /* time.h */ = {isa = PBXFileReference; fileEncoding = 4; lastKnownFileType = sourcecode.c.h; name = time.h; path = ../../../lib/enet/include/enet/time.h; sourceTree = SOURCE_ROOT; };
		9593A2E91609388C00AB5EEB /* types.h */ = {isa = PBXFileReference; fileEncoding = 4; lastKnownFileType = sourcecode.c.h; name = types.h; path = ../../../lib/enet/include/enet/types.h; sourceTree = SOURCE_ROOT; };
		9593A2EA1609388C00AB5EEB /* unix.h */ = {isa = PBXFileReference; fileEncoding = 4; lastKnownFileType = sourcecode.c.h; name = unix.h; path = ../../../lib/enet/include/enet/unix.h; sourceTree = SOURCE_ROOT; };
		9593A2EB1609388C00AB5EEB /* utility.h */ = {isa = PBXFileReference; fileEncoding = 4; lastKnownFileType = sourcecode.c.h; name = utility.h; path = ../../../lib/enet/include/enet/utility.h; sourceTree = SOURCE_ROOT; };
		9593A2EC1609388C00AB5EEB /* win32.h */ = {isa = PBXFileReference; fileEncoding = 4; lastKnownFileType = sourcecode.c.h; name = win32.h; path = ../../../lib/enet/include/enet/win32.h; sourceTree = SOURCE_ROOT; };
		9593A2ED1609388C00AB5EEB /* install-sh */ = {isa = PBXFileReference; fileEncoding = 4; lastKnownFileType = text.script.sh; name = "install-sh"; path = "../../../lib/enet/install-sh"; sourceTree = SOURCE_ROOT; };
		9593A2EE1609388C00AB5EEB /* LICENSE */ = {isa = PBXFileReference; fileEncoding = 4; lastKnownFileType = text; name = LICENSE; path = ../../../lib/enet/LICENSE; sourceTree = SOURCE_ROOT; };
		9593A2EF1609388C00AB5EEB /* list.c */ = {isa = PBXFileReference; fileEncoding = 4; lastKnownFileType = sourcecode.c.c; name = list.c; path = ../../../lib/enet/list.c; sourceTree = SOURCE_ROOT; };
		9593A2F01609388C00AB5EEB /* Makefile.am */ = {isa = PBXFileReference; fileEncoding = 4; lastKnownFileType = text; name = Makefile.am; path = ../../../lib/enet/Makefile.am; sourceTree = SOURCE_ROOT; };
		9593A2F11609388C00AB5EEB /* missing */ = {isa = PBXFileReference; fileEncoding = 4; lastKnownFileType = text.script.sh; name = missing; path = ../../../lib/enet/missing; sourceTree = SOURCE_ROOT; };
		9593A2F21609388C00AB5EEB /* packet.c */ = {isa = PBXFileReference; fileEncoding = 4; lastKnownFileType = sourcecode.c.c; name = packet.c; path = ../../../lib/enet/packet.c; sourceTree = SOURCE_ROOT; };
		9593A2F31609388C00AB5EEB /* peer.c */ = {isa = PBXFileReference; fileEncoding = 4; lastKnownFileType = sourcecode.c.c; name = peer.c; path = ../../../lib/enet/peer.c; sourceTree = SOURCE_ROOT; };
		9593A2F41609388C00AB5EEB /* protocol.c */ = {isa = PBXFileReference; fileEncoding = 4; lastKnownFileType = sourcecode.c.c; name = protocol.c; path = ../../../lib/enet/protocol.c; sourceTree = SOURCE_ROOT; };
		9593A2F51609388C00AB5EEB /* README */ = {isa = PBXFileReference; fileEncoding = 4; lastKnownFileType = text; name = README; path = ../../../lib/enet/README; sourceTree = SOURCE_ROOT; };
		9593A2F61609388C00AB5EEB /* tutorial.txt */ = {isa = PBXFileReference; fileEncoding = 4; lastKnownFileType = text; name = tutorial.txt; path = ../../../lib/enet/tutorial.txt; sourceTree = SOURCE_ROOT; };
		9593A2F71609388C00AB5EEB /* unix.c */ = {isa = PBXFileReference; fileEncoding = 4; lastKnownFileType = sourcecode.c.c; name = unix.c; path = ../../../lib/enet/unix.c; sourceTree = SOURCE_ROOT; };
		9593A2F81609388C00AB5EEB /* win32.c */ = {isa = PBXFileReference; fileEncoding = 4; lastKnownFileType = sourcecode.c.c; name = win32.c; path = ../../../lib/enet/win32.c; sourceTree = SOURCE_ROOT; };
		9593A31E16093A7300AB5EEB /* ai_properties.cpp */ = {isa = PBXFileReference; fileEncoding = 4; lastKnownFileType = sourcecode.cpp.cpp; name = ai_properties.cpp; path = ../../karts/controller/ai_properties.cpp; sourceTree = SOURCE_ROOT; };
		9593A31F16093A7300AB5EEB /* ai_properties.hpp */ = {isa = PBXFileReference; fileEncoding = 4; lastKnownFileType = sourcecode.cpp.h; name = ai_properties.hpp; path = ../../karts/controller/ai_properties.hpp; sourceTree = SOURCE_ROOT; };
		959482CF10EBC0790031BADF /* track_object_manager.cpp */ = {isa = PBXFileReference; fileEncoding = 4; lastKnownFileType = sourcecode.cpp.cpp; name = track_object_manager.cpp; path = ../../tracks/track_object_manager.cpp; sourceTree = SOURCE_ROOT; };
		959482D010EBC0790031BADF /* track_object_manager.hpp */ = {isa = PBXFileReference; fileEncoding = 4; lastKnownFileType = sourcecode.cpp.h; name = track_object_manager.hpp; path = ../../tracks/track_object_manager.hpp; sourceTree = SOURCE_ROOT; };
		959482D110EBC0790031BADF /* track_object.cpp */ = {isa = PBXFileReference; fileEncoding = 4; lastKnownFileType = sourcecode.cpp.cpp; name = track_object.cpp; path = ../../tracks/track_object.cpp; sourceTree = SOURCE_ROOT; };
		959482D210EBC0790031BADF /* track_object.hpp */ = {isa = PBXFileReference; fileEncoding = 4; lastKnownFileType = sourcecode.cpp.h; name = track_object.hpp; path = ../../tracks/track_object.hpp; sourceTree = SOURCE_ROOT; };
		9598A5B413CFBA83000B83EA /* hardware_skinning.cpp */ = {isa = PBXFileReference; fileEncoding = 4; lastKnownFileType = sourcecode.cpp.cpp; name = hardware_skinning.cpp; path = ../../graphics/hardware_skinning.cpp; sourceTree = SOURCE_ROOT; };
		9598A5B513CFBA83000B83EA /* hardware_skinning.hpp */ = {isa = PBXFileReference; fileEncoding = 4; lastKnownFileType = sourcecode.cpp.h; name = hardware_skinning.hpp; path = ../../graphics/hardware_skinning.hpp; sourceTree = SOURCE_ROOT; };
		959DE0C413C297B90068ED78 /* swatter.cpp */ = {isa = PBXFileReference; fileEncoding = 4; lastKnownFileType = sourcecode.cpp.cpp; name = swatter.cpp; path = ../../items/swatter.cpp; sourceTree = SOURCE_ROOT; };
		959DE0C513C297B90068ED78 /* swatter.hpp */ = {isa = PBXFileReference; fileEncoding = 4; lastKnownFileType = sourcecode.cpp.h; name = swatter.hpp; path = ../../items/swatter.hpp; sourceTree = SOURCE_ROOT; };
		95A0BA2213E63F6700620EA6 /* kart_with_stats.cpp */ = {isa = PBXFileReference; fileEncoding = 4; lastKnownFileType = sourcecode.cpp.cpp; name = kart_with_stats.cpp; path = ../../karts/kart_with_stats.cpp; sourceTree = SOURCE_ROOT; };
		95A0BA2313E63F6700620EA6 /* kart_with_stats.hpp */ = {isa = PBXFileReference; fileEncoding = 4; lastKnownFileType = sourcecode.cpp.h; name = kart_with_stats.hpp; path = ../../karts/kart_with_stats.hpp; sourceTree = SOURCE_ROOT; };
		95A118290F77EA3100B18B3D /* input.hpp */ = {isa = PBXFileReference; fileEncoding = 4; lastKnownFileType = sourcecode.cpp.h; name = input.hpp; path = ../../input/input.hpp; sourceTree = SOURCE_ROOT; };
		95A1182A0F77EA3100B18B3D /* input_manager.cpp */ = {isa = PBXFileReference; fileEncoding = 4; lastKnownFileType = sourcecode.cpp.cpp; name = input_manager.cpp; path = ../../input/input_manager.cpp; sourceTree = SOURCE_ROOT; };
		95A1182B0F77EA3100B18B3D /* input_manager.hpp */ = {isa = PBXFileReference; fileEncoding = 4; lastKnownFileType = sourcecode.cpp.h; name = input_manager.hpp; path = ../../input/input_manager.hpp; sourceTree = SOURCE_ROOT; };
		95A1184A0F77FC3900B18B3D /* input_device.cpp */ = {isa = PBXFileReference; fileEncoding = 4; lastKnownFileType = sourcecode.cpp.cpp; name = input_device.cpp; path = ../../input/input_device.cpp; sourceTree = SOURCE_ROOT; };
		95A1184C0F77FC8800B18B3D /* input_device.hpp */ = {isa = PBXFileReference; fileEncoding = 4; lastKnownFileType = sourcecode.cpp.h; name = input_device.hpp; path = ../../input/input_device.hpp; sourceTree = SOURCE_ROOT; };
		95A1187A0F78024E00B18B3D /* device_manager.cpp */ = {isa = PBXFileReference; fileEncoding = 4; lastKnownFileType = sourcecode.cpp.cpp; name = device_manager.cpp; path = ../../input/device_manager.cpp; sourceTree = SOURCE_ROOT; };
		95A1187C0F78026D00B18B3D /* device_manager.hpp */ = {isa = PBXFileReference; fileEncoding = 4; lastKnownFileType = sourcecode.cpp.h; name = device_manager.hpp; path = ../../input/device_manager.hpp; sourceTree = SOURCE_ROOT; };
		95A1966014FC422D0074B892 /* ghost_kart.cpp */ = {isa = PBXFileReference; fileEncoding = 4; lastKnownFileType = sourcecode.cpp.cpp; name = ghost_kart.cpp; path = ../../karts/ghost_kart.cpp; sourceTree = SOURCE_ROOT; };
		95A1966114FC422D0074B892 /* ghost_kart.hpp */ = {isa = PBXFileReference; fileEncoding = 4; lastKnownFileType = sourcecode.cpp.h; name = ghost_kart.hpp; path = ../../karts/ghost_kart.hpp; sourceTree = SOURCE_ROOT; };
		95A197881502E5020074B892 /* replay_base.cpp */ = {isa = PBXFileReference; fileEncoding = 4; lastKnownFileType = sourcecode.cpp.cpp; name = replay_base.cpp; path = ../../replay/replay_base.cpp; sourceTree = SOURCE_ROOT; };
		95A197891502E5020074B892 /* replay_base.hpp */ = {isa = PBXFileReference; fileEncoding = 4; lastKnownFileType = sourcecode.cpp.h; name = replay_base.hpp; path = ../../replay/replay_base.hpp; sourceTree = SOURCE_ROOT; };
		95A1978A1502E5020074B892 /* replay_play.cpp */ = {isa = PBXFileReference; fileEncoding = 4; lastKnownFileType = sourcecode.cpp.cpp; name = replay_play.cpp; path = ../../replay/replay_play.cpp; sourceTree = SOURCE_ROOT; };
		95A1978B1502E5020074B892 /* replay_play.hpp */ = {isa = PBXFileReference; fileEncoding = 4; lastKnownFileType = sourcecode.cpp.h; name = replay_play.hpp; path = ../../replay/replay_play.hpp; sourceTree = SOURCE_ROOT; };
		95A1978C1502E5020074B892 /* replay_recorder.cpp */ = {isa = PBXFileReference; fileEncoding = 4; lastKnownFileType = sourcecode.cpp.cpp; name = replay_recorder.cpp; path = ../../replay/replay_recorder.cpp; sourceTree = SOURCE_ROOT; };
		95A1978D1502E5020074B892 /* replay_recorder.hpp */ = {isa = PBXFileReference; fileEncoding = 4; lastKnownFileType = sourcecode.cpp.h; name = replay_recorder.hpp; path = ../../replay/replay_recorder.hpp; sourceTree = SOURCE_ROOT; };
		95A197931502E5320074B892 /* skidding.cpp */ = {isa = PBXFileReference; fileEncoding = 4; lastKnownFileType = sourcecode.cpp.cpp; name = skidding.cpp; path = ../../karts/skidding.cpp; sourceTree = SOURCE_ROOT; };
		95A197941502E5320074B892 /* skidding.hpp */ = {isa = PBXFileReference; fileEncoding = 4; lastKnownFileType = sourcecode.cpp.h; name = skidding.hpp; path = ../../karts/skidding.hpp; sourceTree = SOURCE_ROOT; };
		95A5402D1481BD950086FE38 /* inetwork_http.hpp */ = {isa = PBXFileReference; fileEncoding = 4; lastKnownFileType = sourcecode.cpp.h; name = inetwork_http.hpp; path = ../../addons/inetwork_http.hpp; sourceTree = SOURCE_ROOT; };
		95A540411481BEB60086FE38 /* dummy_network_http.hpp */ = {isa = PBXFileReference; fileEncoding = 4; lastKnownFileType = sourcecode.cpp.h; name = dummy_network_http.hpp; path = ../../addons/dummy_network_http.hpp; sourceTree = SOURCE_ROOT; };
		95A540581481C4760086FE38 /* dummy_sfx.hpp */ = {isa = PBXFileReference; fileEncoding = 4; lastKnownFileType = sourcecode.cpp.h; name = dummy_sfx.hpp; path = ../../audio/dummy_sfx.hpp; sourceTree = SOURCE_ROOT; };
		95A5405B1481C4DB0086FE38 /* music_dummy.hpp */ = {isa = PBXFileReference; fileEncoding = 4; lastKnownFileType = sourcecode.cpp.h; name = music_dummy.hpp; path = ../../audio/music_dummy.hpp; sourceTree = SOURCE_ROOT; };
		95AA4C65148AF2CC0053771D /* lod_node_loader.cpp */ = {isa = PBXFileReference; fileEncoding = 4; lastKnownFileType = sourcecode.cpp.cpp; name = lod_node_loader.cpp; path = ../../tracks/lod_node_loader.cpp; sourceTree = SOURCE_ROOT; };
		95AA4C66148AF2CC0053771D /* lod_node_loader.hpp */ = {isa = PBXFileReference; fileEncoding = 4; lastKnownFileType = sourcecode.cpp.h; name = lod_node_loader.hpp; path = ../../tracks/lod_node_loader.hpp; sourceTree = SOURCE_ROOT; };
		95B0E8A616A4DC060037391C /* log.cpp */ = {isa = PBXFileReference; fileEncoding = 4; lastKnownFileType = sourcecode.cpp.cpp; name = log.cpp; path = ../../utils/log.cpp; sourceTree = SOURCE_ROOT; };
		95B0E8A716A4DC060037391C /* log.hpp */ = {isa = PBXFileReference; fileEncoding = 4; lastKnownFileType = sourcecode.cpp.h; name = log.hpp; path = ../../utils/log.hpp; sourceTree = SOURCE_ROOT; };
		95B0E8AE16A4DC390037391C /* tgt_log.cpp */ = {isa = PBXFileReference; fileEncoding = 4; lastKnownFileType = sourcecode.cpp.cpp; name = tgt_log.cpp; path = ../../tinygettext/tgt_log.cpp; sourceTree = SOURCE_ROOT; };
		95B0E8AF16A4DC390037391C /* tgt_log.hpp */ = {isa = PBXFileReference; fileEncoding = 4; lastKnownFileType = sourcecode.cpp.h; name = tgt_log.hpp; path = ../../tinygettext/tgt_log.hpp; sourceTree = SOURCE_ROOT; };
		95B0E8B316A4DC9E0037391C /* easter_egg_hunt.cpp */ = {isa = PBXFileReference; fileEncoding = 4; lastKnownFileType = sourcecode.cpp.cpp; name = easter_egg_hunt.cpp; path = ../../modes/easter_egg_hunt.cpp; sourceTree = SOURCE_ROOT; };
		95B0E8B416A4DC9E0037391C /* easter_egg_hunt.hpp */ = {isa = PBXFileReference; fileEncoding = 4; lastKnownFileType = sourcecode.cpp.h; name = easter_egg_hunt.hpp; path = ../../modes/easter_egg_hunt.hpp; sourceTree = SOURCE_ROOT; };
		95B0E8B516A4DC9E0037391C /* tutorial_world.cpp */ = {isa = PBXFileReference; fileEncoding = 4; lastKnownFileType = sourcecode.cpp.cpp; name = tutorial_world.cpp; path = ../../modes/tutorial_world.cpp; sourceTree = SOURCE_ROOT; };
		95B0E8B616A4DC9E0037391C /* tutorial_world.hpp */ = {isa = PBXFileReference; fileEncoding = 4; lastKnownFileType = sourcecode.cpp.h; name = tutorial_world.hpp; path = ../../modes/tutorial_world.hpp; sourceTree = SOURCE_ROOT; };
		95B5CD12102DE08F00EF2001 /* device_config.hpp */ = {isa = PBXFileReference; fileEncoding = 4; lastKnownFileType = sourcecode.cpp.h; name = device_config.hpp; path = ../../config/device_config.hpp; sourceTree = SOURCE_ROOT; };
		95B5CD13102DE08F00EF2001 /* device_config.cpp */ = {isa = PBXFileReference; fileEncoding = 4; lastKnownFileType = sourcecode.cpp.cpp; name = device_config.cpp; path = ../../config/device_config.cpp; sourceTree = SOURCE_ROOT; };
		95BF1E66127513A100F78AE7 /* max_speed.cpp */ = {isa = PBXFileReference; fileEncoding = 4; lastKnownFileType = sourcecode.cpp.cpp; name = max_speed.cpp; path = ../../karts/max_speed.cpp; sourceTree = SOURCE_ROOT; };
		95BF1E67127513A100F78AE7 /* max_speed.hpp */ = {isa = PBXFileReference; fileEncoding = 4; lastKnownFileType = sourcecode.cpp.h; name = max_speed.hpp; path = ../../karts/max_speed.hpp; sourceTree = SOURCE_ROOT; };
		95C2AC270F296540000D3E5D /* music.hpp */ = {isa = PBXFileReference; fileEncoding = 4; lastKnownFileType = sourcecode.cpp.h; name = music.hpp; path = ../../audio/music.hpp; sourceTree = SOURCE_ROOT; };
		95C2AC280F296540000D3E5D /* music_information.cpp */ = {isa = PBXFileReference; fileEncoding = 4; lastKnownFileType = sourcecode.cpp.cpp; name = music_information.cpp; path = ../../audio/music_information.cpp; sourceTree = SOURCE_ROOT; };
		95C2AC290F296540000D3E5D /* music_information.hpp */ = {isa = PBXFileReference; fileEncoding = 4; lastKnownFileType = sourcecode.cpp.h; name = music_information.hpp; path = ../../audio/music_information.hpp; sourceTree = SOURCE_ROOT; };
		95C2AC2A0F296540000D3E5D /* music_ogg.cpp */ = {isa = PBXFileReference; fileEncoding = 4; lastKnownFileType = sourcecode.cpp.cpp; name = music_ogg.cpp; path = ../../audio/music_ogg.cpp; sourceTree = SOURCE_ROOT; };
		95C2AC2B0F296540000D3E5D /* music_ogg.hpp */ = {isa = PBXFileReference; fileEncoding = 4; lastKnownFileType = sourcecode.cpp.h; name = music_ogg.hpp; path = ../../audio/music_ogg.hpp; sourceTree = SOURCE_ROOT; };
		95C2AC2C0F296540000D3E5D /* sfx_base.hpp */ = {isa = PBXFileReference; fileEncoding = 4; lastKnownFileType = sourcecode.cpp.h; name = sfx_base.hpp; path = ../../audio/sfx_base.hpp; sourceTree = SOURCE_ROOT; };
		95C2AC2D0F296540000D3E5D /* sfx_manager.cpp */ = {isa = PBXFileReference; fileEncoding = 4; lastKnownFileType = sourcecode.cpp.cpp; name = sfx_manager.cpp; path = ../../audio/sfx_manager.cpp; sourceTree = SOURCE_ROOT; };
		95C2AC2E0F296540000D3E5D /* sfx_manager.hpp */ = {isa = PBXFileReference; fileEncoding = 4; lastKnownFileType = sourcecode.cpp.h; name = sfx_manager.hpp; path = ../../audio/sfx_manager.hpp; sourceTree = SOURCE_ROOT; };
		95C2AC2F0F296540000D3E5D /* sfx_openal.cpp */ = {isa = PBXFileReference; fileEncoding = 4; lastKnownFileType = sourcecode.cpp.cpp; name = sfx_openal.cpp; path = ../../audio/sfx_openal.cpp; sourceTree = SOURCE_ROOT; };
		95C2AC300F296540000D3E5D /* sfx_openal.hpp */ = {isa = PBXFileReference; fileEncoding = 4; lastKnownFileType = sourcecode.cpp.h; name = sfx_openal.hpp; path = ../../audio/sfx_openal.hpp; sourceTree = SOURCE_ROOT; };
		95C2AE260F296541000D3E5D /* challenge.cpp */ = {isa = PBXFileReference; fileEncoding = 4; lastKnownFileType = sourcecode.cpp.cpp; name = challenge.cpp; path = ../../challenges/challenge.cpp; sourceTree = SOURCE_ROOT; };
		95C2AE270F296541000D3E5D /* challenge.hpp */ = {isa = PBXFileReference; fileEncoding = 4; lastKnownFileType = sourcecode.cpp.h; name = challenge.hpp; path = ../../challenges/challenge.hpp; sourceTree = SOURCE_ROOT; };
		95C2AE280F296541000D3E5D /* challenge_data.cpp */ = {isa = PBXFileReference; fileEncoding = 4; lastKnownFileType = sourcecode.cpp.cpp; name = challenge_data.cpp; path = ../../challenges/challenge_data.cpp; sourceTree = SOURCE_ROOT; };
		95C2AE290F296541000D3E5D /* challenge_data.hpp */ = {isa = PBXFileReference; fileEncoding = 4; lastKnownFileType = sourcecode.cpp.h; name = challenge_data.hpp; path = ../../challenges/challenge_data.hpp; sourceTree = SOURCE_ROOT; };
		95C2AE2A0F296541000D3E5D /* unlock_manager.cpp */ = {isa = PBXFileReference; fileEncoding = 4; lastKnownFileType = sourcecode.cpp.cpp; name = unlock_manager.cpp; path = ../../challenges/unlock_manager.cpp; sourceTree = SOURCE_ROOT; };
		95C2AE2B0F296541000D3E5D /* unlock_manager.hpp */ = {isa = PBXFileReference; fileEncoding = 4; lastKnownFileType = sourcecode.cpp.h; name = unlock_manager.hpp; path = ../../challenges/unlock_manager.hpp; sourceTree = SOURCE_ROOT; };
		95C2B0F60F296545000D3E5D /* attachment.cpp */ = {isa = PBXFileReference; fileEncoding = 4; lastKnownFileType = sourcecode.cpp.cpp; name = attachment.cpp; path = ../../items/attachment.cpp; sourceTree = SOURCE_ROOT; };
		95C2B0F70F296545000D3E5D /* attachment.hpp */ = {isa = PBXFileReference; fileEncoding = 4; lastKnownFileType = sourcecode.cpp.h; name = attachment.hpp; path = ../../items/attachment.hpp; sourceTree = SOURCE_ROOT; };
		95C2B0F80F296545000D3E5D /* attachment_manager.cpp */ = {isa = PBXFileReference; fileEncoding = 4; lastKnownFileType = sourcecode.cpp.cpp; name = attachment_manager.cpp; path = ../../items/attachment_manager.cpp; sourceTree = SOURCE_ROOT; };
		95C2B0F90F296545000D3E5D /* attachment_manager.hpp */ = {isa = PBXFileReference; fileEncoding = 4; lastKnownFileType = sourcecode.cpp.h; name = attachment_manager.hpp; path = ../../items/attachment_manager.hpp; sourceTree = SOURCE_ROOT; };
		95C2B0FA0F296545000D3E5D /* bowling.cpp */ = {isa = PBXFileReference; fileEncoding = 4; lastKnownFileType = sourcecode.cpp.cpp; name = bowling.cpp; path = ../../items/bowling.cpp; sourceTree = SOURCE_ROOT; };
		95C2B0FB0F296545000D3E5D /* bowling.hpp */ = {isa = PBXFileReference; fileEncoding = 4; lastKnownFileType = sourcecode.cpp.h; name = bowling.hpp; path = ../../items/bowling.hpp; sourceTree = SOURCE_ROOT; };
		95C2B0FE0F296545000D3E5D /* cake.cpp */ = {isa = PBXFileReference; fileEncoding = 4; lastKnownFileType = sourcecode.cpp.cpp; name = cake.cpp; path = ../../items/cake.cpp; sourceTree = SOURCE_ROOT; };
		95C2B0FF0F296545000D3E5D /* cake.hpp */ = {isa = PBXFileReference; fileEncoding = 4; lastKnownFileType = sourcecode.cpp.h; name = cake.hpp; path = ../../items/cake.hpp; sourceTree = SOURCE_ROOT; };
		95C2B1000F296545000D3E5D /* flyable.cpp */ = {isa = PBXFileReference; fileEncoding = 4; lastKnownFileType = sourcecode.cpp.cpp; name = flyable.cpp; path = ../../items/flyable.cpp; sourceTree = SOURCE_ROOT; };
		95C2B1010F296545000D3E5D /* flyable.hpp */ = {isa = PBXFileReference; fileEncoding = 4; lastKnownFileType = sourcecode.cpp.h; name = flyable.hpp; path = ../../items/flyable.hpp; sourceTree = SOURCE_ROOT; };
		95C2B1020F296545000D3E5D /* item.cpp */ = {isa = PBXFileReference; fileEncoding = 4; lastKnownFileType = sourcecode.cpp.cpp; name = item.cpp; path = ../../items/item.cpp; sourceTree = SOURCE_ROOT; };
		95C2B1030F296545000D3E5D /* item.hpp */ = {isa = PBXFileReference; fileEncoding = 4; lastKnownFileType = sourcecode.cpp.h; name = item.hpp; path = ../../items/item.hpp; sourceTree = SOURCE_ROOT; };
		95C2B1040F296545000D3E5D /* item_manager.cpp */ = {isa = PBXFileReference; fileEncoding = 4; lastKnownFileType = sourcecode.cpp.cpp; name = item_manager.cpp; path = ../../items/item_manager.cpp; sourceTree = SOURCE_ROOT; };
		95C2B1050F296545000D3E5D /* item_manager.hpp */ = {isa = PBXFileReference; fileEncoding = 4; lastKnownFileType = sourcecode.cpp.h; name = item_manager.hpp; path = ../../items/item_manager.hpp; sourceTree = SOURCE_ROOT; };
		95C2B1060F296545000D3E5D /* plunger.cpp */ = {isa = PBXFileReference; fileEncoding = 4; lastKnownFileType = sourcecode.cpp.cpp; name = plunger.cpp; path = ../../items/plunger.cpp; sourceTree = SOURCE_ROOT; };
		95C2B1070F296545000D3E5D /* plunger.hpp */ = {isa = PBXFileReference; fileEncoding = 4; lastKnownFileType = sourcecode.cpp.h; name = plunger.hpp; path = ../../items/plunger.hpp; sourceTree = SOURCE_ROOT; };
		95C2B1080F296545000D3E5D /* powerup.cpp */ = {isa = PBXFileReference; fileEncoding = 4; lastKnownFileType = sourcecode.cpp.cpp; name = powerup.cpp; path = ../../items/powerup.cpp; sourceTree = SOURCE_ROOT; };
		95C2B1090F296545000D3E5D /* powerup.hpp */ = {isa = PBXFileReference; fileEncoding = 4; lastKnownFileType = sourcecode.cpp.h; name = powerup.hpp; path = ../../items/powerup.hpp; sourceTree = SOURCE_ROOT; };
		95C2B10A0F296545000D3E5D /* powerup_manager.cpp */ = {isa = PBXFileReference; fileEncoding = 4; lastKnownFileType = sourcecode.cpp.cpp; name = powerup_manager.cpp; path = ../../items/powerup_manager.cpp; sourceTree = SOURCE_ROOT; };
		95C2B10B0F296545000D3E5D /* powerup_manager.hpp */ = {isa = PBXFileReference; fileEncoding = 4; lastKnownFileType = sourcecode.cpp.h; name = powerup_manager.hpp; path = ../../items/powerup_manager.hpp; sourceTree = SOURCE_ROOT; };
		95C2B10C0F296545000D3E5D /* projectile_manager.cpp */ = {isa = PBXFileReference; fileEncoding = 4; lastKnownFileType = sourcecode.cpp.cpp; name = projectile_manager.cpp; path = ../../items/projectile_manager.cpp; sourceTree = SOURCE_ROOT; };
		95C2B10D0F296545000D3E5D /* projectile_manager.hpp */ = {isa = PBXFileReference; fileEncoding = 4; lastKnownFileType = sourcecode.cpp.h; name = projectile_manager.hpp; path = ../../items/projectile_manager.hpp; sourceTree = SOURCE_ROOT; };
		95C2B10E0F296545000D3E5D /* rubber_band.cpp */ = {isa = PBXFileReference; fileEncoding = 4; lastKnownFileType = sourcecode.cpp.cpp; name = rubber_band.cpp; path = ../../items/rubber_band.cpp; sourceTree = SOURCE_ROOT; };
		95C2B10F0F296545000D3E5D /* rubber_band.hpp */ = {isa = PBXFileReference; fileEncoding = 4; lastKnownFileType = sourcecode.cpp.h; name = rubber_band.hpp; path = ../../items/rubber_band.hpp; sourceTree = SOURCE_ROOT; };
		95C2B1180F296545000D3E5D /* kart.cpp */ = {isa = PBXFileReference; fileEncoding = 4; lastKnownFileType = sourcecode.cpp.cpp; name = kart.cpp; path = ../../karts/kart.cpp; sourceTree = SOURCE_ROOT; };
		95C2B1190F296545000D3E5D /* kart.hpp */ = {isa = PBXFileReference; fileEncoding = 4; lastKnownFileType = sourcecode.cpp.h; name = kart.hpp; path = ../../karts/kart.hpp; sourceTree = SOURCE_ROOT; };
		95C2B11B0F296545000D3E5D /* kart_model.cpp */ = {isa = PBXFileReference; fileEncoding = 4; lastKnownFileType = sourcecode.cpp.cpp; name = kart_model.cpp; path = ../../karts/kart_model.cpp; sourceTree = SOURCE_ROOT; };
		95C2B11C0F296545000D3E5D /* kart_model.hpp */ = {isa = PBXFileReference; fileEncoding = 4; lastKnownFileType = sourcecode.cpp.h; name = kart_model.hpp; path = ../../karts/kart_model.hpp; sourceTree = SOURCE_ROOT; };
		95C2B11D0F296545000D3E5D /* kart_properties.cpp */ = {isa = PBXFileReference; fileEncoding = 4; lastKnownFileType = sourcecode.cpp.cpp; name = kart_properties.cpp; path = ../../karts/kart_properties.cpp; sourceTree = SOURCE_ROOT; };
		95C2B11E0F296545000D3E5D /* kart_properties.hpp */ = {isa = PBXFileReference; fileEncoding = 4; lastKnownFileType = sourcecode.cpp.h; name = kart_properties.hpp; path = ../../karts/kart_properties.hpp; sourceTree = SOURCE_ROOT; };
		95C2B11F0F296545000D3E5D /* kart_properties_manager.cpp */ = {isa = PBXFileReference; fileEncoding = 4; lastKnownFileType = sourcecode.cpp.cpp; name = kart_properties_manager.cpp; path = ../../karts/kart_properties_manager.cpp; sourceTree = SOURCE_ROOT; };
		95C2B1200F296545000D3E5D /* kart_properties_manager.hpp */ = {isa = PBXFileReference; fileEncoding = 4; lastKnownFileType = sourcecode.cpp.h; name = kart_properties_manager.hpp; path = ../../karts/kart_properties_manager.hpp; sourceTree = SOURCE_ROOT; };
		95C2B1210F296545000D3E5D /* moveable.cpp */ = {isa = PBXFileReference; fileEncoding = 4; lastKnownFileType = sourcecode.cpp.cpp; name = moveable.cpp; path = ../../karts/moveable.cpp; sourceTree = SOURCE_ROOT; };
		95C2B1220F296545000D3E5D /* moveable.hpp */ = {isa = PBXFileReference; fileEncoding = 4; lastKnownFileType = sourcecode.cpp.h; name = moveable.hpp; path = ../../karts/moveable.hpp; sourceTree = SOURCE_ROOT; };
		95C2B1360F296545000D3E5D /* main.cpp */ = {isa = PBXFileReference; fileEncoding = 4; lastKnownFileType = sourcecode.cpp.cpp; name = main.cpp; path = ../../main.cpp; sourceTree = SOURCE_ROOT; };
		95C2B1380F296545000D3E5D /* main_loop.cpp */ = {isa = PBXFileReference; fileEncoding = 4; lastKnownFileType = sourcecode.cpp.cpp; name = main_loop.cpp; path = ../../main_loop.cpp; sourceTree = SOURCE_ROOT; };
		95C2B1390F296545000D3E5D /* main_loop.hpp */ = {isa = PBXFileReference; fileEncoding = 4; lastKnownFileType = sourcecode.cpp.h; name = main_loop.hpp; path = ../../main_loop.hpp; sourceTree = SOURCE_ROOT; };
		95C2B14A0F296545000D3E5D /* follow_the_leader.cpp */ = {isa = PBXFileReference; fileEncoding = 4; lastKnownFileType = sourcecode.cpp.cpp; name = follow_the_leader.cpp; path = ../../modes/follow_the_leader.cpp; sourceTree = SOURCE_ROOT; };
		95C2B14B0F296545000D3E5D /* follow_the_leader.hpp */ = {isa = PBXFileReference; fileEncoding = 4; lastKnownFileType = sourcecode.cpp.h; name = follow_the_leader.hpp; path = ../../modes/follow_the_leader.hpp; sourceTree = SOURCE_ROOT; };
		95C2B14C0F296545000D3E5D /* linear_world.cpp */ = {isa = PBXFileReference; fileEncoding = 4; lastKnownFileType = sourcecode.cpp.cpp; name = linear_world.cpp; path = ../../modes/linear_world.cpp; sourceTree = SOURCE_ROOT; };
		95C2B14D0F296545000D3E5D /* linear_world.hpp */ = {isa = PBXFileReference; fileEncoding = 4; lastKnownFileType = sourcecode.cpp.h; name = linear_world.hpp; path = ../../modes/linear_world.hpp; sourceTree = SOURCE_ROOT; };
		95C2B14E0F296545000D3E5D /* standard_race.cpp */ = {isa = PBXFileReference; fileEncoding = 4; lastKnownFileType = sourcecode.cpp.cpp; name = standard_race.cpp; path = ../../modes/standard_race.cpp; sourceTree = SOURCE_ROOT; };
		95C2B14F0F296545000D3E5D /* standard_race.hpp */ = {isa = PBXFileReference; fileEncoding = 4; lastKnownFileType = sourcecode.cpp.h; name = standard_race.hpp; path = ../../modes/standard_race.hpp; sourceTree = SOURCE_ROOT; };
		95C2B1500F296545000D3E5D /* three_strikes_battle.cpp */ = {isa = PBXFileReference; fileEncoding = 4; lastKnownFileType = sourcecode.cpp.cpp; name = three_strikes_battle.cpp; path = ../../modes/three_strikes_battle.cpp; sourceTree = SOURCE_ROOT; };
		95C2B1510F296545000D3E5D /* three_strikes_battle.hpp */ = {isa = PBXFileReference; fileEncoding = 4; lastKnownFileType = sourcecode.cpp.h; name = three_strikes_battle.hpp; path = ../../modes/three_strikes_battle.hpp; sourceTree = SOURCE_ROOT; };
		95C2B1520F296545000D3E5D /* world.cpp */ = {isa = PBXFileReference; fileEncoding = 4; lastKnownFileType = sourcecode.cpp.cpp; name = world.cpp; path = ../../modes/world.cpp; sourceTree = SOURCE_ROOT; };
		95C2B1530F296545000D3E5D /* world.hpp */ = {isa = PBXFileReference; fileEncoding = 4; lastKnownFileType = sourcecode.cpp.h; name = world.hpp; path = ../../modes/world.hpp; sourceTree = SOURCE_ROOT; };
		95C2B15A0F296545000D3E5D /* character_confirm_message.hpp */ = {isa = PBXFileReference; fileEncoding = 4; lastKnownFileType = sourcecode.cpp.h; name = character_confirm_message.hpp; path = ../../network/character_confirm_message.hpp; sourceTree = SOURCE_ROOT; };
		95C2B15B0F296545000D3E5D /* character_info_message.hpp */ = {isa = PBXFileReference; fileEncoding = 4; lastKnownFileType = sourcecode.cpp.h; name = character_info_message.hpp; path = ../../network/character_info_message.hpp; sourceTree = SOURCE_ROOT; };
		95C2B15C0F296545000D3E5D /* character_selected_message.hpp */ = {isa = PBXFileReference; fileEncoding = 4; lastKnownFileType = sourcecode.cpp.h; name = character_selected_message.hpp; path = ../../network/character_selected_message.hpp; sourceTree = SOURCE_ROOT; };
		95C2B15D0F296545000D3E5D /* connect_message.cpp */ = {isa = PBXFileReference; fileEncoding = 4; lastKnownFileType = sourcecode.cpp.cpp; name = connect_message.cpp; path = ../../network/connect_message.cpp; sourceTree = SOURCE_ROOT; };
		95C2B15E0F296545000D3E5D /* connect_message.hpp */ = {isa = PBXFileReference; fileEncoding = 4; lastKnownFileType = sourcecode.cpp.h; name = connect_message.hpp; path = ../../network/connect_message.hpp; sourceTree = SOURCE_ROOT; };
		95C2B15F0F296545000D3E5D /* flyable_info.hpp */ = {isa = PBXFileReference; fileEncoding = 4; lastKnownFileType = sourcecode.cpp.h; name = flyable_info.hpp; path = ../../network/flyable_info.hpp; sourceTree = SOURCE_ROOT; };
		95C2B1600F296545000D3E5D /* item_info.hpp */ = {isa = PBXFileReference; fileEncoding = 4; lastKnownFileType = sourcecode.cpp.h; name = item_info.hpp; path = ../../network/item_info.hpp; sourceTree = SOURCE_ROOT; };
		95C2B1610F296545000D3E5D /* kart_control_message.cpp */ = {isa = PBXFileReference; fileEncoding = 4; lastKnownFileType = sourcecode.cpp.cpp; name = kart_control_message.cpp; path = ../../network/kart_control_message.cpp; sourceTree = SOURCE_ROOT; };
		95C2B1620F296545000D3E5D /* kart_control_message.hpp */ = {isa = PBXFileReference; fileEncoding = 4; lastKnownFileType = sourcecode.cpp.h; name = kart_control_message.hpp; path = ../../network/kart_control_message.hpp; sourceTree = SOURCE_ROOT; };
		95C2B1630F296545000D3E5D /* kart_update_message.cpp */ = {isa = PBXFileReference; fileEncoding = 4; lastKnownFileType = sourcecode.cpp.cpp; name = kart_update_message.cpp; path = ../../network/kart_update_message.cpp; sourceTree = SOURCE_ROOT; };
		95C2B1640F296545000D3E5D /* kart_update_message.hpp */ = {isa = PBXFileReference; fileEncoding = 4; lastKnownFileType = sourcecode.cpp.h; name = kart_update_message.hpp; path = ../../network/kart_update_message.hpp; sourceTree = SOURCE_ROOT; };
		95C2B1650F296545000D3E5D /* message.cpp */ = {isa = PBXFileReference; fileEncoding = 4; lastKnownFileType = sourcecode.cpp.cpp; name = message.cpp; path = ../../network/message.cpp; sourceTree = SOURCE_ROOT; };
		95C2B1660F296545000D3E5D /* message.hpp */ = {isa = PBXFileReference; fileEncoding = 4; lastKnownFileType = sourcecode.cpp.h; name = message.hpp; path = ../../network/message.hpp; sourceTree = SOURCE_ROOT; };
		95C2B1670F296545000D3E5D /* network_kart.cpp */ = {isa = PBXFileReference; fileEncoding = 4; lastKnownFileType = sourcecode.cpp.cpp; name = network_kart.cpp; path = ../../network/network_kart.cpp; sourceTree = SOURCE_ROOT; };
		95C2B1680F296545000D3E5D /* network_kart.hpp */ = {isa = PBXFileReference; fileEncoding = 4; lastKnownFileType = sourcecode.cpp.h; name = network_kart.hpp; path = ../../network/network_kart.hpp; sourceTree = SOURCE_ROOT; };
		95C2B1690F296545000D3E5D /* network_manager.cpp */ = {isa = PBXFileReference; fileEncoding = 4; lastKnownFileType = sourcecode.cpp.cpp; name = network_manager.cpp; path = ../../network/network_manager.cpp; sourceTree = SOURCE_ROOT; };
		95C2B16A0F296545000D3E5D /* network_manager.hpp */ = {isa = PBXFileReference; fileEncoding = 4; lastKnownFileType = sourcecode.cpp.h; name = network_manager.hpp; path = ../../network/network_manager.hpp; sourceTree = SOURCE_ROOT; };
		95C2B16B0F296545000D3E5D /* num_players_message.hpp */ = {isa = PBXFileReference; fileEncoding = 4; lastKnownFileType = sourcecode.cpp.h; name = num_players_message.hpp; path = ../../network/num_players_message.hpp; sourceTree = SOURCE_ROOT; };
		95C2B16C0F296545000D3E5D /* race_info_message.cpp */ = {isa = PBXFileReference; fileEncoding = 4; lastKnownFileType = sourcecode.cpp.cpp; name = race_info_message.cpp; path = ../../network/race_info_message.cpp; sourceTree = SOURCE_ROOT; };
		95C2B16D0F296545000D3E5D /* race_info_message.hpp */ = {isa = PBXFileReference; fileEncoding = 4; lastKnownFileType = sourcecode.cpp.h; name = race_info_message.hpp; path = ../../network/race_info_message.hpp; sourceTree = SOURCE_ROOT; };
		95C2B16E0F296545000D3E5D /* race_result_ack_message.hpp */ = {isa = PBXFileReference; fileEncoding = 4; lastKnownFileType = sourcecode.cpp.h; name = race_result_ack_message.hpp; path = ../../network/race_result_ack_message.hpp; sourceTree = SOURCE_ROOT; };
		95C2B16F0F296545000D3E5D /* race_result_message.cpp */ = {isa = PBXFileReference; fileEncoding = 4; lastKnownFileType = sourcecode.cpp.cpp; name = race_result_message.cpp; path = ../../network/race_result_message.cpp; sourceTree = SOURCE_ROOT; };
		95C2B1700F296545000D3E5D /* race_result_message.hpp */ = {isa = PBXFileReference; fileEncoding = 4; lastKnownFileType = sourcecode.cpp.h; name = race_result_message.hpp; path = ../../network/race_result_message.hpp; sourceTree = SOURCE_ROOT; };
		95C2B1710F296545000D3E5D /* race_start_message.hpp */ = {isa = PBXFileReference; fileEncoding = 4; lastKnownFileType = sourcecode.cpp.h; name = race_start_message.hpp; path = ../../network/race_start_message.hpp; sourceTree = SOURCE_ROOT; };
		95C2B1720F296545000D3E5D /* race_state.cpp */ = {isa = PBXFileReference; fileEncoding = 4; lastKnownFileType = sourcecode.cpp.cpp; name = race_state.cpp; path = ../../network/race_state.cpp; sourceTree = SOURCE_ROOT; };
		95C2B1730F296545000D3E5D /* race_state.hpp */ = {isa = PBXFileReference; fileEncoding = 4; lastKnownFileType = sourcecode.cpp.h; name = race_state.hpp; path = ../../network/race_state.hpp; sourceTree = SOURCE_ROOT; };
		95C2B1740F296545000D3E5D /* remote_kart_info.hpp */ = {isa = PBXFileReference; fileEncoding = 4; lastKnownFileType = sourcecode.cpp.h; name = remote_kart_info.hpp; path = ../../network/remote_kart_info.hpp; sourceTree = SOURCE_ROOT; };
		95C2B1750F296545000D3E5D /* world_loaded_message.hpp */ = {isa = PBXFileReference; fileEncoding = 4; lastKnownFileType = sourcecode.cpp.h; name = world_loaded_message.hpp; path = ../../network/world_loaded_message.hpp; sourceTree = SOURCE_ROOT; };
		95C2B1800F296545000D3E5D /* btKart.cpp */ = {isa = PBXFileReference; fileEncoding = 4; lastKnownFileType = sourcecode.cpp.cpp; name = btKart.cpp; path = ../../physics/btKart.cpp; sourceTree = SOURCE_ROOT; };
		95C2B1810F296545000D3E5D /* btKart.hpp */ = {isa = PBXFileReference; fileEncoding = 4; lastKnownFileType = sourcecode.cpp.h; name = btKart.hpp; path = ../../physics/btKart.hpp; sourceTree = SOURCE_ROOT; };
		95C2B1820F296545000D3E5D /* btUprightConstraint.cpp */ = {isa = PBXFileReference; fileEncoding = 4; lastKnownFileType = sourcecode.cpp.cpp; name = btUprightConstraint.cpp; path = ../../physics/btUprightConstraint.cpp; sourceTree = SOURCE_ROOT; };
		95C2B1830F296545000D3E5D /* btUprightConstraint.hpp */ = {isa = PBXFileReference; fileEncoding = 4; lastKnownFileType = sourcecode.cpp.h; name = btUprightConstraint.hpp; path = ../../physics/btUprightConstraint.hpp; sourceTree = SOURCE_ROOT; };
		95C2B1840F296545000D3E5D /* kart_motion_state.hpp */ = {isa = PBXFileReference; fileEncoding = 4; lastKnownFileType = sourcecode.cpp.h; name = kart_motion_state.hpp; path = ../../physics/kart_motion_state.hpp; sourceTree = SOURCE_ROOT; };
		95C2B1870F296545000D3E5D /* physics.cpp */ = {isa = PBXFileReference; fileEncoding = 4; lastKnownFileType = sourcecode.cpp.cpp; name = physics.cpp; path = ../../physics/physics.cpp; sourceTree = SOURCE_ROOT; };
		95C2B1880F296545000D3E5D /* physics.hpp */ = {isa = PBXFileReference; fileEncoding = 4; lastKnownFileType = sourcecode.cpp.h; name = physics.hpp; path = ../../physics/physics.hpp; sourceTree = SOURCE_ROOT; };
		95C2B1CF0F296545000D3E5D /* track.cpp */ = {isa = PBXFileReference; fileEncoding = 4; lastKnownFileType = sourcecode.cpp.cpp; name = track.cpp; path = ../../tracks/track.cpp; sourceTree = SOURCE_ROOT; };
		95C2B1D00F296545000D3E5D /* track.hpp */ = {isa = PBXFileReference; fileEncoding = 4; lastKnownFileType = sourcecode.cpp.h; name = track.hpp; path = ../../tracks/track.hpp; sourceTree = SOURCE_ROOT; };
		95C2B1D10F296545000D3E5D /* track_manager.cpp */ = {isa = PBXFileReference; fileEncoding = 4; lastKnownFileType = sourcecode.cpp.cpp; name = track_manager.cpp; path = ../../tracks/track_manager.cpp; sourceTree = SOURCE_ROOT; };
		95C2B1D20F296545000D3E5D /* track_manager.hpp */ = {isa = PBXFileReference; fileEncoding = 4; lastKnownFileType = sourcecode.cpp.h; name = track_manager.hpp; path = ../../tracks/track_manager.hpp; sourceTree = SOURCE_ROOT; };
		95C2B1E00F296546000D3E5D /* constants.hpp */ = {isa = PBXFileReference; fileEncoding = 4; lastKnownFileType = sourcecode.cpp.h; name = constants.hpp; path = ../../utils/constants.hpp; sourceTree = SOURCE_ROOT; };
		95C2B1E20F296546000D3E5D /* random_generator.cpp */ = {isa = PBXFileReference; fileEncoding = 4; lastKnownFileType = sourcecode.cpp.cpp; name = random_generator.cpp; path = ../../utils/random_generator.cpp; sourceTree = SOURCE_ROOT; };
		95C2B1E30F296546000D3E5D /* random_generator.hpp */ = {isa = PBXFileReference; fileEncoding = 4; lastKnownFileType = sourcecode.cpp.h; name = random_generator.hpp; path = ../../utils/random_generator.hpp; sourceTree = SOURCE_ROOT; };
		95C2B1E60F296546000D3E5D /* string_utils.cpp */ = {isa = PBXFileReference; fileEncoding = 4; lastKnownFileType = sourcecode.cpp.cpp; name = string_utils.cpp; path = ../../utils/string_utils.cpp; sourceTree = SOURCE_ROOT; };
		95C2B1E70F296546000D3E5D /* string_utils.hpp */ = {isa = PBXFileReference; fileEncoding = 4; lastKnownFileType = sourcecode.cpp.h; name = string_utils.hpp; path = ../../utils/string_utils.hpp; sourceTree = SOURCE_ROOT; };
		95C2B1E80F296546000D3E5D /* vec3.cpp */ = {isa = PBXFileReference; fileEncoding = 4; lastKnownFileType = sourcecode.cpp.cpp; name = vec3.cpp; path = ../../utils/vec3.cpp; sourceTree = SOURCE_ROOT; };
		95C2B1E90F296546000D3E5D /* vec3.hpp */ = {isa = PBXFileReference; fileEncoding = 4; lastKnownFileType = sourcecode.cpp.h; name = vec3.hpp; path = ../../utils/vec3.hpp; sourceTree = SOURCE_ROOT; };
		95C631A3142AC79500416D47 /* leak_check.cpp */ = {isa = PBXFileReference; fileEncoding = 4; lastKnownFileType = sourcecode.cpp.cpp; name = leak_check.cpp; path = ../../utils/leak_check.cpp; sourceTree = SOURCE_ROOT; };
		95C631B3142AC95500416D47 /* leak_check.hpp */ = {isa = PBXFileReference; fileEncoding = 4; lastKnownFileType = sourcecode.cpp.h; name = leak_check.hpp; path = ../../utils/leak_check.hpp; sourceTree = SOURCE_ROOT; };
		95C65D760F532F7D00BE7BA7 /* xml_node.cpp */ = {isa = PBXFileReference; fileEncoding = 4; lastKnownFileType = sourcecode.cpp.cpp; name = xml_node.cpp; path = ../../io/xml_node.cpp; sourceTree = SOURCE_ROOT; };
		95C65D770F532F7D00BE7BA7 /* xml_node.hpp */ = {isa = PBXFileReference; fileEncoding = 4; lastKnownFileType = sourcecode.cpp.h; name = xml_node.hpp; path = ../../io/xml_node.hpp; sourceTree = SOURCE_ROOT; };
		95C77D611069589B0080838E /* ambient_light_sphere.hpp */ = {isa = PBXFileReference; fileEncoding = 4; lastKnownFileType = sourcecode.cpp.h; name = ambient_light_sphere.hpp; path = ../../tracks/ambient_light_sphere.hpp; sourceTree = SOURCE_ROOT; };
		95C77D621069589B0080838E /* ambient_light_sphere.cpp */ = {isa = PBXFileReference; fileEncoding = 4; lastKnownFileType = sourcecode.cpp.cpp; name = ambient_light_sphere.cpp; path = ../../tracks/ambient_light_sphere.cpp; sourceTree = SOURCE_ROOT; };
		95C77D64106958A50080838E /* check_line.hpp */ = {isa = PBXFileReference; fileEncoding = 4; lastKnownFileType = sourcecode.cpp.h; name = check_line.hpp; path = ../../tracks/check_line.hpp; sourceTree = SOURCE_ROOT; };
		95C77D65106958A50080838E /* check_line.cpp */ = {isa = PBXFileReference; fileEncoding = 4; lastKnownFileType = sourcecode.cpp.cpp; name = check_line.cpp; path = ../../tracks/check_line.cpp; sourceTree = SOURCE_ROOT; };
		95C77D6D106958E10080838E /* check_sphere.cpp */ = {isa = PBXFileReference; fileEncoding = 4; lastKnownFileType = sourcecode.cpp.cpp; name = check_sphere.cpp; path = ../../tracks/check_sphere.cpp; sourceTree = SOURCE_ROOT; };
		95C77D6E106958E10080838E /* check_sphere.hpp */ = {isa = PBXFileReference; fileEncoding = 4; lastKnownFileType = sourcecode.cpp.h; name = check_sphere.hpp; path = ../../tracks/check_sphere.hpp; sourceTree = SOURCE_ROOT; };
		95C87F2D133A34E400D86528 /* time.hpp */ = {isa = PBXFileReference; fileEncoding = 4; lastKnownFileType = sourcecode.cpp.h; name = time.hpp; path = ../../utils/time.hpp; sourceTree = SOURCE_ROOT; };
		95C87F2F133A34EE00D86528 /* checked.h */ = {isa = PBXFileReference; fileEncoding = 4; lastKnownFileType = sourcecode.c.h; name = checked.h; path = ../../utils/utf8/checked.h; sourceTree = SOURCE_ROOT; };
		95C87F30133A34EE00D86528 /* core.h */ = {isa = PBXFileReference; fileEncoding = 4; lastKnownFileType = sourcecode.c.h; name = core.h; path = ../../utils/utf8/core.h; sourceTree = SOURCE_ROOT; };
		95C87F31133A34EE00D86528 /* unchecked.h */ = {isa = PBXFileReference; fileEncoding = 4; lastKnownFileType = sourcecode.c.h; name = unchecked.h; path = ../../utils/utf8/unchecked.h; sourceTree = SOURCE_ROOT; };
		95C87F32133A34EE00D86528 /* utf8.h */ = {isa = PBXFileReference; fileEncoding = 4; lastKnownFileType = sourcecode.c.h; name = utf8.h; path = ../../utils/utf8.h; sourceTree = SOURCE_ROOT; };
		95C9C97010E93456005A418D /* stars.cpp */ = {isa = PBXFileReference; fileEncoding = 4; lastKnownFileType = sourcecode.cpp.cpp; name = stars.cpp; path = ../../graphics/stars.cpp; sourceTree = SOURCE_ROOT; };
		95C9C97110E93456005A418D /* stars.hpp */ = {isa = PBXFileReference; fileEncoding = 4; lastKnownFileType = sourcecode.cpp.h; name = stars.hpp; path = ../../graphics/stars.hpp; sourceTree = SOURCE_ROOT; };
		95CA59F60F82FCB7003323DB /* physical_object.hpp */ = {isa = PBXFileReference; fileEncoding = 4; lastKnownFileType = sourcecode.cpp.h; name = physical_object.hpp; path = ../../physics/physical_object.hpp; sourceTree = SOURCE_ROOT; };
		95CA59F70F82FCB7003323DB /* physical_object.cpp */ = {isa = PBXFileReference; fileEncoding = 4; lastKnownFileType = sourcecode.cpp.cpp; name = physical_object.cpp; path = ../../physics/physical_object.cpp; sourceTree = SOURCE_ROOT; };
		95CB476A0FF30EF400413BAE /* bezier_curve.hpp */ = {isa = PBXFileReference; fileEncoding = 4; lastKnownFileType = sourcecode.cpp.h; name = bezier_curve.hpp; path = ../../tracks/bezier_curve.hpp; sourceTree = SOURCE_ROOT; };
		95CB476B0FF30EF400413BAE /* bezier_curve.cpp */ = {isa = PBXFileReference; fileEncoding = 4; lastKnownFileType = sourcecode.cpp.cpp; name = bezier_curve.cpp; path = ../../tracks/bezier_curve.cpp; sourceTree = SOURCE_ROOT; };
		95D2343D1078227A00625256 /* feature_unlocked.hpp */ = {isa = PBXFileReference; fileEncoding = 4; lastKnownFileType = sourcecode.cpp.h; name = feature_unlocked.hpp; path = ../../states_screens/feature_unlocked.hpp; sourceTree = SOURCE_ROOT; };
		95D2343E1078227A00625256 /* feature_unlocked.cpp */ = {isa = PBXFileReference; fileEncoding = 4; lastKnownFileType = sourcecode.cpp.cpp; name = feature_unlocked.cpp; path = ../../states_screens/feature_unlocked.cpp; sourceTree = SOURCE_ROOT; };
		95D2C42E13D6605600E84032 /* rubber_ball.cpp */ = {isa = PBXFileReference; fileEncoding = 4; lastKnownFileType = sourcecode.cpp.cpp; name = rubber_ball.cpp; path = ../../items/rubber_ball.cpp; sourceTree = SOURCE_ROOT; };
		95D2C42F13D6605600E84032 /* rubber_ball.hpp */ = {isa = PBXFileReference; fileEncoding = 4; lastKnownFileType = sourcecode.cpp.h; name = rubber_ball.hpp; path = ../../items/rubber_ball.hpp; sourceTree = SOURCE_ROOT; };
		95D69A7215226E4700D598D8 /* abstract_kart.cpp */ = {isa = PBXFileReference; fileEncoding = 4; lastKnownFileType = sourcecode.cpp.cpp; name = abstract_kart.cpp; path = ../../karts/abstract_kart.cpp; sourceTree = SOURCE_ROOT; };
		95D69A7315226E4700D598D8 /* abstract_kart.hpp */ = {isa = PBXFileReference; fileEncoding = 4; lastKnownFileType = sourcecode.cpp.h; name = abstract_kart.hpp; path = ../../karts/abstract_kart.hpp; sourceTree = SOURCE_ROOT; };
		95D71F6416BF380900C0F691 /* classic.c */ = {isa = PBXFileReference; fileEncoding = 4; lastKnownFileType = sourcecode.c.c; name = classic.c; path = ../../../lib/wiiuse/classic.c; sourceTree = SOURCE_ROOT; };
		95D71F6516BF380900C0F691 /* classic.h */ = {isa = PBXFileReference; fileEncoding = 4; lastKnownFileType = sourcecode.c.h; name = classic.h; path = ../../../lib/wiiuse/classic.h; sourceTree = SOURCE_ROOT; };
		95D71F6616BF380900C0F691 /* CMakeLists.txt */ = {isa = PBXFileReference; fileEncoding = 4; lastKnownFileType = text; name = CMakeLists.txt; path = ../../../lib/wiiuse/CMakeLists.txt; sourceTree = SOURCE_ROOT; };
		95D71F6716BF380900C0F691 /* definitions.h */ = {isa = PBXFileReference; fileEncoding = 4; lastKnownFileType = sourcecode.c.h; name = definitions.h; path = ../../../lib/wiiuse/definitions.h; sourceTree = SOURCE_ROOT; };
		95D71F6816BF380900C0F691 /* definitions_os.h */ = {isa = PBXFileReference; fileEncoding = 4; lastKnownFileType = sourcecode.c.h; name = definitions_os.h; path = ../../../lib/wiiuse/definitions_os.h; sourceTree = SOURCE_ROOT; };
		95D71F6916BF380900C0F691 /* dynamics.c */ = {isa = PBXFileReference; fileEncoding = 4; lastKnownFileType = sourcecode.c.c; name = dynamics.c; path = ../../../lib/wiiuse/dynamics.c; sourceTree = SOURCE_ROOT; };
		95D71F6A16BF380900C0F691 /* dynamics.h */ = {isa = PBXFileReference; fileEncoding = 4; lastKnownFileType = sourcecode.c.h; name = dynamics.h; path = ../../../lib/wiiuse/dynamics.h; sourceTree = SOURCE_ROOT; };
		95D71F6B16BF380900C0F691 /* events.c */ = {isa = PBXFileReference; fileEncoding = 4; lastKnownFileType = sourcecode.c.c; name = events.c; path = ../../../lib/wiiuse/events.c; sourceTree = SOURCE_ROOT; };
		95D71F6C16BF380900C0F691 /* events.h */ = {isa = PBXFileReference; fileEncoding = 4; lastKnownFileType = sourcecode.c.h; name = events.h; path = ../../../lib/wiiuse/events.h; sourceTree = SOURCE_ROOT; };
		95D71F6D16BF380900C0F691 /* guitar_hero_3.c */ = {isa = PBXFileReference; fileEncoding = 4; lastKnownFileType = sourcecode.c.c; name = guitar_hero_3.c; path = ../../../lib/wiiuse/guitar_hero_3.c; sourceTree = SOURCE_ROOT; };
		95D71F6E16BF380900C0F691 /* guitar_hero_3.h */ = {isa = PBXFileReference; fileEncoding = 4; lastKnownFileType = sourcecode.c.h; name = guitar_hero_3.h; path = ../../../lib/wiiuse/guitar_hero_3.h; sourceTree = SOURCE_ROOT; };
		95D71F6F16BF380900C0F691 /* io.c */ = {isa = PBXFileReference; fileEncoding = 4; lastKnownFileType = sourcecode.c.c; name = io.c; path = ../../../lib/wiiuse/io.c; sourceTree = SOURCE_ROOT; };
		95D71F7016BF380900C0F691 /* io.h */ = {isa = PBXFileReference; fileEncoding = 4; lastKnownFileType = sourcecode.c.h; name = io.h; path = ../../../lib/wiiuse/io.h; sourceTree = SOURCE_ROOT; };
		95D71F7216BF380900C0F691 /* io_win.c */ = {isa = PBXFileReference; fileEncoding = 4; lastKnownFileType = sourcecode.c.c; name = io_win.c; path = ../../../lib/wiiuse/io_win.c; sourceTree = SOURCE_ROOT; };
		95D71F7316BF380900C0F691 /* ir.c */ = {isa = PBXFileReference; fileEncoding = 4; lastKnownFileType = sourcecode.c.c; name = ir.c; path = ../../../lib/wiiuse/ir.c; sourceTree = SOURCE_ROOT; };
		95D71F7416BF380900C0F691 /* ir.h */ = {isa = PBXFileReference; fileEncoding = 4; lastKnownFileType = sourcecode.c.h; name = ir.h; path = ../../../lib/wiiuse/ir.h; sourceTree = SOURCE_ROOT; };
		95D71F7516BF380900C0F691 /* motion_plus.c */ = {isa = PBXFileReference; fileEncoding = 4; lastKnownFileType = sourcecode.c.c; name = motion_plus.c; path = ../../../lib/wiiuse/motion_plus.c; sourceTree = SOURCE_ROOT; };
		95D71F7616BF380900C0F691 /* motion_plus.h */ = {isa = PBXFileReference; fileEncoding = 4; lastKnownFileType = sourcecode.c.h; name = motion_plus.h; path = ../../../lib/wiiuse/motion_plus.h; sourceTree = SOURCE_ROOT; };
		95D71F7716BF380900C0F691 /* nunchuk.c */ = {isa = PBXFileReference; fileEncoding = 4; lastKnownFileType = sourcecode.c.c; name = nunchuk.c; path = ../../../lib/wiiuse/nunchuk.c; sourceTree = SOURCE_ROOT; };
		95D71F7816BF380900C0F691 /* nunchuk.h */ = {isa = PBXFileReference; fileEncoding = 4; lastKnownFileType = sourcecode.c.h; name = nunchuk.h; path = ../../../lib/wiiuse/nunchuk.h; sourceTree = SOURCE_ROOT; };
		95D71F7916BF380900C0F691 /* os.h */ = {isa = PBXFileReference; fileEncoding = 4; lastKnownFileType = sourcecode.c.h; name = os.h; path = ../../../lib/wiiuse/os.h; sourceTree = SOURCE_ROOT; };
		95D71F7B16BF380900C0F691 /* os_mac.h */ = {isa = PBXFileReference; fileEncoding = 4; lastKnownFileType = sourcecode.c.h; name = os_mac.h; path = ../../../lib/wiiuse/os_mac/os_mac.h; sourceTree = SOURCE_ROOT; };
		95D71F7C16BF380900C0F691 /* os_mac.m */ = {isa = PBXFileReference; fileEncoding = 4; lastKnownFileType = sourcecode.c.objc; name = os_mac.m; path = ../../../lib/wiiuse/os_mac/os_mac.m; sourceTree = SOURCE_ROOT; };
		95D71F7D16BF380900C0F691 /* os_mac_find.m */ = {isa = PBXFileReference; fileEncoding = 4; lastKnownFileType = sourcecode.c.objc; name = os_mac_find.m; path = ../../../lib/wiiuse/os_mac/os_mac_find.m; sourceTree = SOURCE_ROOT; };
		95D71F7E16BF380900C0F691 /* os_mac_interface.m */ = {isa = PBXFileReference; fileEncoding = 4; lastKnownFileType = sourcecode.c.objc; name = os_mac_interface.m; path = ../../../lib/wiiuse/os_mac/os_mac_interface.m; sourceTree = SOURCE_ROOT; };
		95D71F7F16BF380900C0F691 /* os_nix.c */ = {isa = PBXFileReference; fileEncoding = 4; lastKnownFileType = sourcecode.c.c; name = os_nix.c; path = ../../../lib/wiiuse/os_nix.c; sourceTree = SOURCE_ROOT; };
		95D71F8016BF380900C0F691 /* os_win.c */ = {isa = PBXFileReference; fileEncoding = 4; lastKnownFileType = sourcecode.c.c; name = os_win.c; path = ../../../lib/wiiuse/os_win.c; sourceTree = SOURCE_ROOT; };
		95D71F8116BF380900C0F691 /* README */ = {isa = PBXFileReference; fileEncoding = 4; lastKnownFileType = text; name = README; path = ../../../lib/wiiuse/README; sourceTree = SOURCE_ROOT; };
		95D71F8216BF380900C0F691 /* util.c */ = {isa = PBXFileReference; fileEncoding = 4; lastKnownFileType = sourcecode.c.c; name = util.c; path = ../../../lib/wiiuse/util.c; sourceTree = SOURCE_ROOT; };
		95D71F8316BF380900C0F691 /* wiiboard.c */ = {isa = PBXFileReference; fileEncoding = 4; lastKnownFileType = sourcecode.c.c; name = wiiboard.c; path = ../../../lib/wiiuse/wiiboard.c; sourceTree = SOURCE_ROOT; };
		95D71F8416BF380900C0F691 /* wiiboard.h */ = {isa = PBXFileReference; fileEncoding = 4; lastKnownFileType = sourcecode.c.h; name = wiiboard.h; path = ../../../lib/wiiuse/wiiboard.h; sourceTree = SOURCE_ROOT; };
		95D71F8616BF380900C0F691 /* wiiuse.vcproj */ = {isa = PBXFileReference; fileEncoding = 4; lastKnownFileType = text.xml; name = wiiuse.vcproj; path = ../../../lib/wiiuse/wiiuse/wiiuse.vcproj; sourceTree = SOURCE_ROOT; };
		95D71F8716BF380900C0F691 /* wiiuse.c */ = {isa = PBXFileReference; fileEncoding = 4; lastKnownFileType = sourcecode.c.c; name = wiiuse.c; path = ../../../lib/wiiuse/wiiuse.c; sourceTree = SOURCE_ROOT; };
		95D71F8816BF380900C0F691 /* wiiuse.h */ = {isa = PBXFileReference; fileEncoding = 4; lastKnownFileType = sourcecode.c.h; name = wiiuse.h; path = ../../../lib/wiiuse/wiiuse.h; sourceTree = SOURCE_ROOT; };
		95D71F8916BF380900C0F691 /* wiiuse_internal.h */ = {isa = PBXFileReference; fileEncoding = 4; lastKnownFileType = sourcecode.c.h; name = wiiuse_internal.h; path = ../../../lib/wiiuse/wiiuse_internal.h; sourceTree = SOURCE_ROOT; };
		95D71F8A16BF380900C0F691 /* wiiuse_msvcstdint.h */ = {isa = PBXFileReference; fileEncoding = 4; lastKnownFileType = sourcecode.c.h; name = wiiuse_msvcstdint.h; path = ../../../lib/wiiuse/wiiuse_msvcstdint.h; sourceTree = SOURCE_ROOT; };
		95D71FA816BF3A4F00C0F691 /* IOBluetooth.framework */ = {isa = PBXFileReference; lastKnownFileType = wrapper.framework; name = IOBluetooth.framework; path = /System/Library/Frameworks/IOBluetooth.framework; sourceTree = "<absolute>"; };
		95D71FB016BF3A9E00C0F691 /* wiimote_manager.cpp */ = {isa = PBXFileReference; fileEncoding = 4; lastKnownFileType = sourcecode.cpp.cpp; name = wiimote_manager.cpp; path = ../../input/wiimote_manager.cpp; sourceTree = SOURCE_ROOT; };
		95D71FB116BF3A9E00C0F691 /* wiimote_manager.hpp */ = {isa = PBXFileReference; fileEncoding = 4; lastKnownFileType = sourcecode.cpp.h; name = wiimote_manager.hpp; path = ../../input/wiimote_manager.hpp; sourceTree = SOURCE_ROOT; };
		95D71FB516BF3C7800C0F691 /* tutorial_message_dialog.cpp */ = {isa = PBXFileReference; fileEncoding = 4; lastKnownFileType = sourcecode.cpp.cpp; name = tutorial_message_dialog.cpp; path = ../../states_screens/dialogs/tutorial_message_dialog.cpp; sourceTree = SOURCE_ROOT; };
		95D71FB616BF3C7800C0F691 /* tutorial_message_dialog.hpp */ = {isa = PBXFileReference; fileEncoding = 4; lastKnownFileType = sourcecode.cpp.h; name = tutorial_message_dialog.hpp; path = ../../states_screens/dialogs/tutorial_message_dialog.hpp; sourceTree = SOURCE_ROOT; };
		95D950CD0FE473CA002E10AD /* player.hpp */ = {isa = PBXFileReference; fileEncoding = 4; lastKnownFileType = sourcecode.cpp.h; name = player.hpp; path = ../../config/player.hpp; sourceTree = SOURCE_ROOT; };
		95D950CE0FE473CA002E10AD /* stk_config.cpp */ = {isa = PBXFileReference; fileEncoding = 4; lastKnownFileType = sourcecode.cpp.cpp; name = stk_config.cpp; path = ../../config/stk_config.cpp; sourceTree = SOURCE_ROOT; };
		95D950CF0FE473CA002E10AD /* stk_config.hpp */ = {isa = PBXFileReference; fileEncoding = 4; lastKnownFileType = sourcecode.cpp.h; name = stk_config.hpp; path = ../../config/stk_config.hpp; sourceTree = SOURCE_ROOT; };
		95D950D00FE473CA002E10AD /* user_config.cpp */ = {isa = PBXFileReference; fileEncoding = 4; lastKnownFileType = sourcecode.cpp.cpp; name = user_config.cpp; path = ../../config/user_config.cpp; sourceTree = SOURCE_ROOT; };
		95D950D10FE473CA002E10AD /* user_config.hpp */ = {isa = PBXFileReference; fileEncoding = 4; lastKnownFileType = sourcecode.cpp.h; name = user_config.hpp; path = ../../config/user_config.hpp; sourceTree = SOURCE_ROOT; };
		95DFC5001106933B00A043A9 /* slip_stream.cpp */ = {isa = PBXFileReference; fileEncoding = 4; lastKnownFileType = sourcecode.cpp.cpp; name = slip_stream.cpp; path = ../../graphics/slip_stream.cpp; sourceTree = SOURCE_ROOT; };
		95DFC5011106933B00A043A9 /* slip_stream.hpp */ = {isa = PBXFileReference; fileEncoding = 4; lastKnownFileType = sourcecode.cpp.h; name = slip_stream.hpp; path = ../../graphics/slip_stream.hpp; sourceTree = SOURCE_ROOT; };
		95E1FCDD130369EB004D83CC /* per_camera_node.cpp */ = {isa = PBXFileReference; fileEncoding = 4; lastKnownFileType = sourcecode.cpp.cpp; name = per_camera_node.cpp; path = ../../graphics/per_camera_node.cpp; sourceTree = SOURCE_ROOT; };
		95E1FCDE130369EB004D83CC /* per_camera_node.hpp */ = {isa = PBXFileReference; fileEncoding = 4; lastKnownFileType = sourcecode.cpp.h; name = per_camera_node.hpp; path = ../../graphics/per_camera_node.hpp; sourceTree = SOURCE_ROOT; };
		95E1FCE0130369F4004D83CC /* rain.hpp */ = {isa = PBXFileReference; fileEncoding = 4; lastKnownFileType = sourcecode.cpp.h; name = rain.hpp; path = ../../graphics/rain.hpp; sourceTree = SOURCE_ROOT; };
		95E246BC111A2959000C965D /* confirm_resolution_dialog.cpp */ = {isa = PBXFileReference; fileEncoding = 4; lastKnownFileType = sourcecode.cpp.cpp; name = confirm_resolution_dialog.cpp; path = ../../states_screens/dialogs/confirm_resolution_dialog.cpp; sourceTree = SOURCE_ROOT; };
		95E246BD111A2959000C965D /* confirm_resolution_dialog.hpp */ = {isa = PBXFileReference; fileEncoding = 4; lastKnownFileType = sourcecode.cpp.h; name = confirm_resolution_dialog.hpp; path = ../../states_screens/dialogs/confirm_resolution_dialog.hpp; sourceTree = SOURCE_ROOT; };
		95E5C316148C17E500AD3FCC /* story_mode_lobby.cpp */ = {isa = PBXFileReference; fileEncoding = 4; lastKnownFileType = sourcecode.cpp.cpp; name = story_mode_lobby.cpp; path = ../../states_screens/story_mode_lobby.cpp; sourceTree = SOURCE_ROOT; };
		95E5C317148C17E500AD3FCC /* story_mode_lobby.hpp */ = {isa = PBXFileReference; fileEncoding = 4; lastKnownFileType = sourcecode.cpp.h; name = story_mode_lobby.hpp; path = ../../states_screens/story_mode_lobby.hpp; sourceTree = SOURCE_ROOT; };
		95E5C333148C19F500AD3FCC /* story_mode_new.cpp */ = {isa = PBXFileReference; fileEncoding = 4; lastKnownFileType = sourcecode.cpp.cpp; name = story_mode_new.cpp; path = ../../states_screens/dialogs/story_mode_new.cpp; sourceTree = SOURCE_ROOT; };
		95E5C334148C19F500AD3FCC /* story_mode_new.hpp */ = {isa = PBXFileReference; fileEncoding = 4; lastKnownFileType = sourcecode.cpp.h; name = story_mode_new.hpp; path = ../../states_screens/dialogs/story_mode_new.hpp; sourceTree = SOURCE_ROOT; };
		95E5C3C0148C418100AD3FCC /* game_slot.cpp */ = {isa = PBXFileReference; fileEncoding = 4; lastKnownFileType = sourcecode.cpp.cpp; name = game_slot.cpp; path = ../../challenges/game_slot.cpp; sourceTree = SOURCE_ROOT; };
		95E5C3C1148C418100AD3FCC /* game_slot.hpp */ = {isa = PBXFileReference; fileEncoding = 4; lastKnownFileType = sourcecode.cpp.h; name = game_slot.hpp; path = ../../challenges/game_slot.hpp; sourceTree = SOURCE_ROOT; };
		95E6A0BE11DCF37800AE088A /* addons_loading.cpp */ = {isa = PBXFileReference; fileEncoding = 4; lastKnownFileType = sourcecode.cpp.cpp; name = addons_loading.cpp; path = ../../states_screens/dialogs/addons_loading.cpp; sourceTree = SOURCE_ROOT; };
		95E6A0BF11DCF37800AE088A /* addons_loading.hpp */ = {isa = PBXFileReference; fileEncoding = 4; lastKnownFileType = sourcecode.cpp.h; name = addons_loading.hpp; path = ../../states_screens/dialogs/addons_loading.hpp; sourceTree = SOURCE_ROOT; };
		95ECA0EC10124C5000D47C5F /* button_widget.cpp */ = {isa = PBXFileReference; fileEncoding = 4; lastKnownFileType = sourcecode.cpp.cpp; name = button_widget.cpp; path = ../../guiengine/widgets/button_widget.cpp; sourceTree = SOURCE_ROOT; };
		95ECA0ED10124C5000D47C5F /* button_widget.hpp */ = {isa = PBXFileReference; fileEncoding = 4; lastKnownFileType = sourcecode.cpp.h; name = button_widget.hpp; path = ../../guiengine/widgets/button_widget.hpp; sourceTree = SOURCE_ROOT; };
		95ECA0EE10124C5000D47C5F /* check_box_widget.cpp */ = {isa = PBXFileReference; fileEncoding = 4; lastKnownFileType = sourcecode.cpp.cpp; name = check_box_widget.cpp; path = ../../guiengine/widgets/check_box_widget.cpp; sourceTree = SOURCE_ROOT; };
		95ECA0EF10124C5000D47C5F /* check_box_widget.hpp */ = {isa = PBXFileReference; fileEncoding = 4; lastKnownFileType = sourcecode.cpp.h; name = check_box_widget.hpp; path = ../../guiengine/widgets/check_box_widget.hpp; sourceTree = SOURCE_ROOT; };
		95ECA0F010124C5000D47C5F /* icon_button_widget.cpp */ = {isa = PBXFileReference; fileEncoding = 4; lastKnownFileType = sourcecode.cpp.cpp; name = icon_button_widget.cpp; path = ../../guiengine/widgets/icon_button_widget.cpp; sourceTree = SOURCE_ROOT; };
		95ECA0F110124C5000D47C5F /* icon_button_widget.hpp */ = {isa = PBXFileReference; fileEncoding = 4; lastKnownFileType = sourcecode.cpp.h; name = icon_button_widget.hpp; path = ../../guiengine/widgets/icon_button_widget.hpp; sourceTree = SOURCE_ROOT; };
		95ECA0F210124C5000D47C5F /* label_widget.cpp */ = {isa = PBXFileReference; fileEncoding = 4; lastKnownFileType = sourcecode.cpp.cpp; name = label_widget.cpp; path = ../../guiengine/widgets/label_widget.cpp; sourceTree = SOURCE_ROOT; };
		95ECA0F310124C5000D47C5F /* label_widget.hpp */ = {isa = PBXFileReference; fileEncoding = 4; lastKnownFileType = sourcecode.cpp.h; name = label_widget.hpp; path = ../../guiengine/widgets/label_widget.hpp; sourceTree = SOURCE_ROOT; };
		95ECA0F410124C5000D47C5F /* list_widget.cpp */ = {isa = PBXFileReference; fileEncoding = 4; lastKnownFileType = sourcecode.cpp.cpp; name = list_widget.cpp; path = ../../guiengine/widgets/list_widget.cpp; sourceTree = SOURCE_ROOT; };
		95ECA0F510124C5000D47C5F /* list_widget.hpp */ = {isa = PBXFileReference; fileEncoding = 4; lastKnownFileType = sourcecode.cpp.h; name = list_widget.hpp; path = ../../guiengine/widgets/list_widget.hpp; sourceTree = SOURCE_ROOT; };
		95ECA0F610124C5000D47C5F /* model_view_widget.cpp */ = {isa = PBXFileReference; fileEncoding = 4; lastKnownFileType = sourcecode.cpp.cpp; name = model_view_widget.cpp; path = ../../guiengine/widgets/model_view_widget.cpp; sourceTree = SOURCE_ROOT; };
		95ECA0F710124C5000D47C5F /* model_view_widget.hpp */ = {isa = PBXFileReference; fileEncoding = 4; lastKnownFileType = sourcecode.cpp.h; name = model_view_widget.hpp; path = ../../guiengine/widgets/model_view_widget.hpp; sourceTree = SOURCE_ROOT; };
		95ECA0FA10124C5000D47C5F /* ribbon_widget.cpp */ = {isa = PBXFileReference; fileEncoding = 4; lastKnownFileType = sourcecode.cpp.cpp; name = ribbon_widget.cpp; path = ../../guiengine/widgets/ribbon_widget.cpp; sourceTree = SOURCE_ROOT; };
		95ECA0FB10124C5000D47C5F /* ribbon_widget.hpp */ = {isa = PBXFileReference; fileEncoding = 4; lastKnownFileType = sourcecode.cpp.h; name = ribbon_widget.hpp; path = ../../guiengine/widgets/ribbon_widget.hpp; sourceTree = SOURCE_ROOT; };
		95ECA0FC10124C5000D47C5F /* spinner_widget.cpp */ = {isa = PBXFileReference; fileEncoding = 4; lastKnownFileType = sourcecode.cpp.cpp; name = spinner_widget.cpp; path = ../../guiengine/widgets/spinner_widget.cpp; sourceTree = SOURCE_ROOT; };
		95ECA0FD10124C5000D47C5F /* spinner_widget.hpp */ = {isa = PBXFileReference; fileEncoding = 4; lastKnownFileType = sourcecode.cpp.h; name = spinner_widget.hpp; path = ../../guiengine/widgets/spinner_widget.hpp; sourceTree = SOURCE_ROOT; };
		95ECA0FE10124C5000D47C5F /* text_box_widget.cpp */ = {isa = PBXFileReference; fileEncoding = 4; lastKnownFileType = sourcecode.cpp.cpp; name = text_box_widget.cpp; path = ../../guiengine/widgets/text_box_widget.cpp; sourceTree = SOURCE_ROOT; };
		95ECA0FF10124C5000D47C5F /* text_box_widget.hpp */ = {isa = PBXFileReference; fileEncoding = 4; lastKnownFileType = sourcecode.cpp.h; name = text_box_widget.hpp; path = ../../guiengine/widgets/text_box_widget.hpp; sourceTree = SOURCE_ROOT; };
		95ECA13C10124E6900D47C5F /* widgets.hpp */ = {isa = PBXFileReference; fileEncoding = 4; lastKnownFileType = sourcecode.cpp.h; name = widgets.hpp; path = ../../guiengine/widgets.hpp; sourceTree = SOURCE_ROOT; };
		95EF178C14AFBC91005FFEEB /* race_gui_overworld.cpp */ = {isa = PBXFileReference; fileEncoding = 4; lastKnownFileType = sourcecode.cpp.cpp; name = race_gui_overworld.cpp; path = ../../states_screens/race_gui_overworld.cpp; sourceTree = SOURCE_ROOT; };
		95EF178D14AFBC91005FFEEB /* race_gui_overworld.hpp */ = {isa = PBXFileReference; fileEncoding = 4; lastKnownFileType = sourcecode.cpp.h; name = race_gui_overworld.hpp; path = ../../states_screens/race_gui_overworld.hpp; sourceTree = SOURCE_ROOT; };
		95EF1E081506D6CF0041AC79 /* skidding_properties.cpp */ = {isa = PBXFileReference; fileEncoding = 4; lastKnownFileType = sourcecode.cpp.cpp; name = skidding_properties.cpp; path = ../../karts/skidding_properties.cpp; sourceTree = SOURCE_ROOT; };
		95EF1E091506D6CF0041AC79 /* skidding_properties.hpp */ = {isa = PBXFileReference; fileEncoding = 4; lastKnownFileType = sourcecode.cpp.h; name = skidding_properties.hpp; path = ../../karts/skidding_properties.hpp; sourceTree = SOURCE_ROOT; };
		95F423120E26E3DC00692113 /* OpenGL.framework */ = {isa = PBXFileReference; lastKnownFileType = wrapper.framework; name = OpenGL.framework; path = /System/Library/Frameworks/OpenGL.framework; sourceTree = "<absolute>"; };
		95F4231E0E26E44800692113 /* Cocoa.framework */ = {isa = PBXFileReference; lastKnownFileType = wrapper.framework; name = Cocoa.framework; path = /System/Library/Frameworks/Cocoa.framework; sourceTree = "<absolute>"; };
		95F423400E26E65B00692113 /* GLUT.framework */ = {isa = PBXFileReference; lastKnownFileType = wrapper.framework; name = GLUT.framework; path = /System/Library/Frameworks/GLUT.framework; sourceTree = "<absolute>"; };
/* End PBXFileReference section */

/* Begin PBXFrameworksBuildPhase section */
		9551C81F0FC1B6FF00DB481B /* Frameworks */ = {
			isa = PBXFrameworksBuildPhase;
			buildActionMask = 2147483647;
			files = (
				9551CBDA0FC1BB9200DB481B /* AGL.framework in Frameworks */,
				9551CBD10FC1BB7600DB481B /* IOKit.framework in Frameworks */,
				9551CBD20FC1BB7600DB481B /* QuickTime.framework in Frameworks */,
				9551CBD30FC1BB7600DB481B /* Carbon.framework in Frameworks */,
				9551CBD40FC1BB7600DB481B /* AudioUnit.framework in Frameworks */,
				9551CBD50FC1BB7600DB481B /* GLUT.framework in Frameworks */,
				9551CBD60FC1BB7600DB481B /* Cocoa.framework in Frameworks */,
				9551CBD70FC1BB7600DB481B /* OpenGL.framework in Frameworks */,
				9551C9F20FC1B7EE00DB481B /* OpenAL.framework in Frameworks */,
<<<<<<< HEAD
				3E0B8BE813CD220D00116B18 /* fribidi.framework in Frameworks */,
				3E0B8BE913CD220D00116B18 /* IrrFramework.framework in Frameworks */,
				3E0B8BEA13CD220D00116B18 /* Ogg.framework in Frameworks */,
				3E0B8BEB13CD220D00116B18 /* Vorbis.framework in Frameworks */,
=======
				9551C9F30FC1B7EE00DB481B /* Vorbis.framework in Frameworks */,
				954E486A11B19C4100B1DF63 /* fribidi.framework in Frameworks */,
				9538E2E912C2682B00172896 /* IrrFramework.framework in Frameworks */,
				95D71FA916BF3A4F00C0F691 /* IOBluetooth.framework in Frameworks */,
>>>>>>> 1f42aaed
			);
			runOnlyForDeploymentPostprocessing = 0;
		};
/* End PBXFrameworksBuildPhase section */

/* Begin PBXGroup section */
		08FB7794FE84155DC02AAC07 /* STK_XCode */ = {
			isa = PBXGroup;
			children = (
				9593A10C1609384700AB5EEB /* Lib */,
				9551C9F80FC1B87600DB481B /* Config.xcconfig */,
				95702AE41306076100EEC3A0 /* Headers */,
				95C2ABA60F29653F000D3E5D /* src */,
				9513B40E0F0EDE80005D29F6 /* Frameworks */,
				1AB674ADFE9D54B511CA2CBB /* Products */,
				9551CA100FC1BB6400DB481B /* SuperTuxKart-Info.plist */,
				9507E9B60FC1CCE900BD2B92 /* stk.icns */,
				95D71FA816BF3A4F00C0F691 /* IOBluetooth.framework */,
			);
			name = STK_XCode;
			sourceTree = "<group>";
		};
		1AB674ADFE9D54B511CA2CBB /* Products */ = {
			isa = PBXGroup;
			children = (
				9551C8210FC1B6FF00DB481B /* SuperTuxKart.app */,
			);
			name = Products;
			sourceTree = "<group>";
		};
		9513B40E0F0EDE80005D29F6 /* Frameworks */ = {
			isa = PBXGroup;
			children = (
				3E0B8BE413CD220A00116B18 /* fribidi.framework */,
				3E0B8BE513CD220C00116B18 /* IrrFramework.framework */,
				3E0B8BE613CD220C00116B18 /* Ogg.framework */,
				3E0B8BE713CD220D00116B18 /* Vorbis.framework */,
				9551CBD90FC1BB9200DB481B /* AGL.framework */,
				9551C7FA0FC1B63C00DB481B /* OpenAL.framework */,
				950557640F6968BE0056E88C /* IOKit.framework */,
				9505575F0F6968A50056E88C /* QuickTime.framework */,
				950557570F6968860056E88C /* Carbon.framework */,
				9505574E0F69684D0056E88C /* AudioUnit.framework */,
				95F423400E26E65B00692113 /* GLUT.framework */,
				95F4231E0E26E44800692113 /* Cocoa.framework */,
				95F423120E26E3DC00692113 /* OpenGL.framework */,
			);
			name = Frameworks;
			sourceTree = "<group>";
		};
		95263DDF0FD7471900CF5F92 /* race */ = {
			isa = PBXGroup;
			children = (
				95263DE00FD7471900CF5F92 /* grand_prix_data.cpp */,
				95263DE10FD7471900CF5F92 /* grand_prix_data.hpp */,
				95263DE20FD7471900CF5F92 /* grand_prix_manager.cpp */,
				95263DE30FD7471900CF5F92 /* grand_prix_manager.hpp */,
				95263DE40FD7471900CF5F92 /* highscore_manager.cpp */,
				95263DE50FD7471900CF5F92 /* highscore_manager.hpp */,
				95263DE60FD7471900CF5F92 /* highscores.cpp */,
				95263DE70FD7471900CF5F92 /* highscores.hpp */,
				95263DE80FD7471900CF5F92 /* history.cpp */,
				95263DE90FD7471900CF5F92 /* history.hpp */,
				95263DEA0FD7471900CF5F92 /* race_manager.cpp */,
				95263DEB0FD7471900CF5F92 /* race_manager.hpp */,
			);
			name = race;
			path = ../../race;
			sourceTree = SOURCE_ROOT;
		};
		952A152C103F66D600B1895D /* graphics */ = {
			isa = PBXGroup;
			children = (
				9529980F15B207740028301A /* show_curve.cpp */,
				9529981015B207740028301A /* show_curve.hpp */,
				9525B71211C851D30094BD96 /* CBatchingMesh.cpp */,
				9525B71311C851D30094BD96 /* CBatchingMesh.hpp */,
				952A152D103F66D600B1895D /* camera.cpp */,
				952A152E103F66D600B1895D /* camera.hpp */,
				952A152F103F66D600B1895D /* explosion.cpp */,
				952A1530103F66D600B1895D /* explosion.hpp */,
				9598A5B413CFBA83000B83EA /* hardware_skinning.cpp */,
				9598A5B513CFBA83000B83EA /* hardware_skinning.hpp */,
				957A2D261405E21D00F45B22 /* hit_effect.hpp */,
				957A2D271405E21D00F45B22 /* hit_sfx.cpp */,
				957A2D281405E21D00F45B22 /* hit_sfx.hpp */,
				952A1531103F66D600B1895D /* irr_driver.cpp */,
				952A1532103F66D600B1895D /* irr_driver.hpp */,
				95376CAD1320784100C842A4 /* lod_node.cpp */,
				95376CAE1320784100C842A4 /* lod_node.hpp */,
				952A1533103F66D600B1895D /* material.cpp */,
				952A1534103F66D600B1895D /* material.hpp */,
				952A1535103F66D600B1895D /* material_manager.cpp */,
				952A1536103F66D600B1895D /* material_manager.hpp */,
				952A1537103F66D600B1895D /* mesh_tools.cpp */,
				952A1538103F66D600B1895D /* mesh_tools.hpp */,
				952A1539103F66D600B1895D /* moving_texture.cpp */,
				952A153A103F66D600B1895D /* moving_texture.hpp */,
				9542FC7512D3BDB000C00366 /* particle_emitter.cpp */,
				9542FC7612D3BDB000C00366 /* particle_emitter.hpp */,
				9542FD4A12D3E0D700C00366 /* particle_kind.cpp */,
				9542FD4B12D3E0D700C00366 /* particle_kind.hpp */,
				9528C71412D69494006E9167 /* particle_kind_manager.cpp */,
				9528C71512D69494006E9167 /* particle_kind_manager.hpp */,
				95E1FCDD130369EB004D83CC /* per_camera_node.cpp */,
				95E1FCDE130369EB004D83CC /* per_camera_node.hpp */,
				958D924013DA48A70097BC82 /* post_processing.cpp */,
				958D924113DA48A70097BC82 /* post_processing.hpp */,
				9559DE7E12FF777600350DE8 /* rain.cpp */,
				95E1FCE0130369F4004D83CC /* rain.hpp */,
				957817DA142142C500AD07B2 /* referee.cpp */,
				957817DB142142C500AD07B2 /* referee.hpp */,
				952A153D103F66D600B1895D /* shadow.cpp */,
				952A153E103F66D600B1895D /* shadow.hpp */,
				952A153F103F66D600B1895D /* skid_marks.cpp */,
				952A1540103F66D600B1895D /* skid_marks.hpp */,
				95DFC5001106933B00A043A9 /* slip_stream.cpp */,
				95DFC5011106933B00A043A9 /* slip_stream.hpp */,
				95C9C97010E93456005A418D /* stars.cpp */,
				95C9C97110E93456005A418D /* stars.hpp */,
			);
			name = graphics;
			path = ../../graphics;
			sourceTree = SOURCE_ROOT;
		};
		954E4C240FF98B6E0047FE3E /* animations */ = {
			isa = PBXGroup;
			children = (
				954E4C250FF98B6E0047FE3E /* animation_base.cpp */,
				954E4C260FF98B6E0047FE3E /* animation_base.hpp */,
				954E4C290FF98B6E0047FE3E /* billboard_animation.cpp */,
				954E4C2A0FF98B6E0047FE3E /* billboard_animation.hpp */,
				951BC65C0FFAF290006B5FF1 /* ipo.cpp */,
				951BC65D0FFAF290006B5FF1 /* ipo.hpp */,
				954E4C2B0FF98B6E0047FE3E /* three_d_animation.cpp */,
				954E4C2C0FF98B6E0047FE3E /* three_d_animation.hpp */,
			);
			name = animations;
			path = ../../animations;
			sourceTree = SOURCE_ROOT;
		};
		9551B27311DC0D6A002DD140 /* addons */ = {
			isa = PBXGroup;
			children = (
				958949A8163F52FB00957345 /* inetwork_http.cpp */,
				9538A55E12CD094200CE3220 /* addon.cpp */,
				9538A55F12CD094200CE3220 /* addon.hpp */,
				9538E2B512C25D6800172896 /* addons_manager.cpp */,
				9538E2B612C25D6800172896 /* addons_manager.hpp */,
				95A540411481BEB60086FE38 /* dummy_network_http.hpp */,
				95A5402D1481BD950086FE38 /* inetwork_http.hpp */,
				9538E2B712C25D6800172896 /* network_http.cpp */,
				9538E2B812C25D6800172896 /* network_http.hpp */,
				9584B309137CAC12008565D7 /* news_manager.cpp */,
				9584B30A137CAC12008565D7 /* news_manager.hpp */,
				9584B30B137CAC12008565D7 /* request.cpp */,
				9584B30C137CAC12008565D7 /* request.hpp */,
				9551B27811DC0D6A002DD140 /* zip.cpp */,
				9551B27911DC0D6A002DD140 /* zip.hpp */,
			);
			name = addons;
			path = ../../addons;
			sourceTree = SOURCE_ROOT;
		};
		956C6EC71128D3FB004336C8 /* controller */ = {
			isa = PBXGroup;
			children = (
				9593A31E16093A7300AB5EEB /* ai_properties.cpp */,
				9593A31F16093A7300AB5EEB /* ai_properties.hpp */,
				952997EA15B206890028301A /* skidding_ai.cpp */,
				952997EB15B206890028301A /* skidding_ai.hpp */,
				957ED47E1163FF18002AB42C /* ai_base_controller.cpp */,
				957ED47F1163FF18002AB42C /* ai_base_controller.hpp */,
				956C6EC81128D3FB004336C8 /* controller.cpp */,
				956C6EC91128D3FB004336C8 /* controller.hpp */,
				956C6ECC1128D3FB004336C8 /* end_controller.cpp */,
				956C6ECD1128D3FB004336C8 /* end_controller.hpp */,
				956C6ECE1128D3FB004336C8 /* kart_control.hpp */,
				956C6ED11128D3FB004336C8 /* player_controller.cpp */,
				956C6ED21128D3FB004336C8 /* player_controller.hpp */,
			);
			name = controller;
			path = ../../karts/controller;
			sourceTree = SOURCE_ROOT;
		};
		95702AE41306076100EEC3A0 /* Headers */ = {
			isa = PBXGroup;
			children = (
				95702AE51306076100EEC3A0 /* aabbox3d.h */,
				95702AE61306076100EEC3A0 /* CDynamicMeshBuffer.h */,
				95702AE71306076100EEC3A0 /* CIndexBuffer.h */,
				95702AE81306076100EEC3A0 /* CMeshBuffer.h */,
				95702AE91306076100EEC3A0 /* coreutil.h */,
				95702AEA1306076100EEC3A0 /* CVertexBuffer.h */,
				95702AEB1306076100EEC3A0 /* dimension2d.h */,
				95702AEC1306076100EEC3A0 /* driverChoice.h */,
				95702AED1306076100EEC3A0 /* EAttributes.h */,
				95702AEE1306076100EEC3A0 /* ECullingTypes.h */,
				95702AEF1306076100EEC3A0 /* EDebugSceneTypes.h */,
				95702AF01306076100EEC3A0 /* EDeviceTypes.h */,
				95702AF11306076100EEC3A0 /* EDriverFeatures.h */,
				95702AF21306076100EEC3A0 /* EDriverTypes.h */,
				95702AF31306076100EEC3A0 /* EGUIAlignment.h */,
				95702AF41306076100EEC3A0 /* EGUIElementTypes.h */,
				95702AF51306076100EEC3A0 /* EHardwareBufferFlags.h */,
				95702AF61306076100EEC3A0 /* EMaterialFlags.h */,
				95702AF71306076100EEC3A0 /* EMaterialTypes.h */,
				95702AF81306076100EEC3A0 /* EMeshWriterEnums.h */,
				95702AF91306076100EEC3A0 /* EMessageBoxFlags.h */,
				95702AFA1306076100EEC3A0 /* EPrimitiveTypes.h */,
				95702AFB1306076100EEC3A0 /* ESceneNodeAnimatorTypes.h */,
				95702AFC1306076100EEC3A0 /* ESceneNodeTypes.h */,
				95702AFD1306076100EEC3A0 /* EShaderTypes.h */,
				95702AFE1306076100EEC3A0 /* ETerrainElements.h */,
				95702AFF1306076100EEC3A0 /* fast_atof.h */,
				95702B001306076100EEC3A0 /* heapsort.h */,
				95702B011306076100EEC3A0 /* IAnimatedMesh.h */,
				95702B021306076100EEC3A0 /* IAnimatedMeshMD2.h */,
				95702B031306076100EEC3A0 /* IAnimatedMeshMD3.h */,
				95702B041306076100EEC3A0 /* IAnimatedMeshSceneNode.h */,
				95702B051306076100EEC3A0 /* IAttributeExchangingObject.h */,
				95702B061306076100EEC3A0 /* IAttributes.h */,
				95702B071306076100EEC3A0 /* IBillboardSceneNode.h */,
				95702B081306076100EEC3A0 /* IBillboardTextSceneNode.h */,
				95702B091306076100EEC3A0 /* IBoneSceneNode.h */,
				95702B0A1306076100EEC3A0 /* ICameraSceneNode.h */,
				95702B0B1306076100EEC3A0 /* ICursorControl.h */,
				95702B0C1306076100EEC3A0 /* IDummyTransformationSceneNode.h */,
				95702B0D1306076100EEC3A0 /* IDynamicMeshBuffer.h */,
				95702B0E1306076100EEC3A0 /* IEventReceiver.h */,
				95702B0F1306076100EEC3A0 /* IFileArchive.h */,
				95702B101306076100EEC3A0 /* IFileList.h */,
				95702B111306076100EEC3A0 /* IFileSystem.h */,
				95702B121306076100EEC3A0 /* IGeometryCreator.h */,
				95702B131306076100EEC3A0 /* IGPUProgrammingServices.h */,
				95702B141306076100EEC3A0 /* IGUIButton.h */,
				95702B151306076100EEC3A0 /* IGUICheckBox.h */,
				95702B161306076100EEC3A0 /* IGUIColorSelectDialog.h */,
				95702B171306076100EEC3A0 /* IGUIComboBox.h */,
				95702B181306076100EEC3A0 /* IGUIContextMenu.h */,
				95702B191306076100EEC3A0 /* IGUIEditBox.h */,
				95702B1A1306076100EEC3A0 /* IGUIElement.h */,
				95702B1B1306076100EEC3A0 /* IGUIElementFactory.h */,
				95702B1C1306076100EEC3A0 /* IGUIEnvironment.h */,
				95702B1D1306076100EEC3A0 /* IGUIFileOpenDialog.h */,
				95702B1E1306076100EEC3A0 /* IGUIFont.h */,
				95702B1F1306076100EEC3A0 /* IGUIFontBitmap.h */,
				95702B201306076100EEC3A0 /* IGUIImage.h */,
				95702B211306076100EEC3A0 /* IGUIImageList.h */,
				95702B221306076100EEC3A0 /* IGUIInOutFader.h */,
				95702B231306076100EEC3A0 /* IGUIListBox.h */,
				95702B241306076100EEC3A0 /* IGUIMeshViewer.h */,
				95702B251306076100EEC3A0 /* IGUIScrollBar.h */,
				95702B261306076100EEC3A0 /* IGUISkin.h */,
				95702B271306076100EEC3A0 /* IGUISpinBox.h */,
				95702B281306076100EEC3A0 /* IGUISpriteBank.h */,
				95702B291306076100EEC3A0 /* IGUIStaticText.h */,
				95702B2A1306076100EEC3A0 /* IGUITabControl.h */,
				95702B2B1306076100EEC3A0 /* IGUITable.h */,
				95702B2C1306076100EEC3A0 /* IGUIToolbar.h */,
				95702B2D1306076100EEC3A0 /* IGUITreeView.h */,
				95702B2E1306076100EEC3A0 /* IGUIWindow.h */,
				95702B2F1306076100EEC3A0 /* IImage.h */,
				95702B301306076100EEC3A0 /* IImageLoader.h */,
				95702B311306076100EEC3A0 /* IImageWriter.h */,
				95702B321306076100EEC3A0 /* IIndexBuffer.h */,
				95702B331306076100EEC3A0 /* ILightManager.h */,
				95702B341306076100EEC3A0 /* ILightSceneNode.h */,
				95702B351306076100EEC3A0 /* ILogger.h */,
				95702B361306076100EEC3A0 /* IMaterialRenderer.h */,
				95702B371306076100EEC3A0 /* IMaterialRendererServices.h */,
				95702B381306076100EEC3A0 /* IMesh.h */,
				95702B391306076100EEC3A0 /* IMeshBuffer.h */,
				95702B3A1306076100EEC3A0 /* IMeshCache.h */,
				95702B3B1306076100EEC3A0 /* IMeshLoader.h */,
				95702B3C1306076100EEC3A0 /* IMeshManipulator.h */,
				95702B3D1306076100EEC3A0 /* IMeshSceneNode.h */,
				95702B3E1306076100EEC3A0 /* IMeshWriter.h */,
				95702B3F1306076100EEC3A0 /* IMetaTriangleSelector.h */,
				95702B401306076100EEC3A0 /* IOSOperator.h */,
				95702B411306076100EEC3A0 /* IParticleAffector.h */,
				95702B421306076100EEC3A0 /* IParticleAnimatedMeshSceneNodeEmitter.h */,
				95702B431306076100EEC3A0 /* IParticleAttractionAffector.h */,
				95702B441306076100EEC3A0 /* IParticleBoxEmitter.h */,
				95702B451306076100EEC3A0 /* IParticleCylinderEmitter.h */,
				95702B461306076100EEC3A0 /* IParticleEmitter.h */,
				95702B471306076100EEC3A0 /* IParticleFadeOutAffector.h */,
				95702B481306076100EEC3A0 /* IParticleGravityAffector.h */,
				95702B491306076100EEC3A0 /* IParticleMeshEmitter.h */,
				95702B4A1306076100EEC3A0 /* IParticleRingEmitter.h */,
				95702B4B1306076100EEC3A0 /* IParticleRotationAffector.h */,
				95702B4C1306076100EEC3A0 /* IParticleSphereEmitter.h */,
				95702B4D1306076100EEC3A0 /* IParticleSystemSceneNode.h */,
				95702B4E1306076100EEC3A0 /* IQ3LevelMesh.h */,
				95702B4F1306076100EEC3A0 /* IQ3Shader.h */,
				95702B501306076100EEC3A0 /* IReadFile.h */,
				95702B511306076100EEC3A0 /* IReferenceCounted.h */,
				95702B521306076100EEC3A0 /* irrAllocator.h */,
				95702B531306076100EEC3A0 /* irrArray.h */,
				95702B541306076100EEC3A0 /* IrrCompileConfig.h */,
				95702B551306076100EEC3A0 /* irrlicht.h */,
				95702B561306076100EEC3A0 /* IrrlichtDevice.h */,
				95702B571306076100EEC3A0 /* irrList.h */,
				95702B581306076100EEC3A0 /* irrMap.h */,
				95702B591306076100EEC3A0 /* irrMath.h */,
				95702B5A1306076100EEC3A0 /* irrString.h */,
				95702B5B1306076100EEC3A0 /* irrTypes.h */,
				95702B5C1306076100EEC3A0 /* irrXML.h */,
				95702B5D1306076100EEC3A0 /* ISceneCollisionManager.h */,
				95702B5E1306076100EEC3A0 /* ISceneManager.h */,
				95702B5F1306076100EEC3A0 /* ISceneNode.h */,
				95702B601306076100EEC3A0 /* ISceneNodeAnimator.h */,
				95702B611306076100EEC3A0 /* ISceneNodeAnimatorCameraFPS.h */,
				95702B621306076100EEC3A0 /* ISceneNodeAnimatorCameraMaya.h */,
				95702B631306076100EEC3A0 /* ISceneNodeAnimatorCollisionResponse.h */,
				95702B641306076100EEC3A0 /* ISceneNodeAnimatorFactory.h */,
				95702B651306076100EEC3A0 /* ISceneNodeFactory.h */,
				95702B661306076100EEC3A0 /* ISceneUserDataSerializer.h */,
				95702B671306076100EEC3A0 /* IShaderConstantSetCallBack.h */,
				95702B681306076100EEC3A0 /* IShadowVolumeSceneNode.h */,
				95702B691306076100EEC3A0 /* ISkinnedMesh.h */,
				95702B6A1306076100EEC3A0 /* ITerrainSceneNode.h */,
				95702B6B1306076100EEC3A0 /* ITextSceneNode.h */,
				95702B6C1306076100EEC3A0 /* ITexture.h */,
				95702B6D1306076100EEC3A0 /* ITimer.h */,
				95702B6E1306076100EEC3A0 /* ITriangleSelector.h */,
				95702B6F1306076100EEC3A0 /* IVertexBuffer.h */,
				95702B701306076100EEC3A0 /* IVideoDriver.h */,
				95702B711306076100EEC3A0 /* IVideoModeList.h */,
				95702B721306076100EEC3A0 /* IVolumeLightSceneNode.h */,
				95702B731306076100EEC3A0 /* IWriteFile.h */,
				95702B741306076100EEC3A0 /* IXMLReader.h */,
				95702B751306076100EEC3A0 /* IXMLWriter.h */,
				95702B761306076100EEC3A0 /* Keycodes.h */,
				95702B771306076100EEC3A0 /* line2d.h */,
				95702B781306076100EEC3A0 /* line3d.h */,
				95702B791306076100EEC3A0 /* matrix4.h */,
				95702B7A1306076100EEC3A0 /* path.h */,
				95702B7B1306076100EEC3A0 /* plane3d.h */,
				95702B7C1306076100EEC3A0 /* position2d.h */,
				95702B7D1306076100EEC3A0 /* quaternion.h */,
				95702B7E1306076100EEC3A0 /* rect.h */,
				95702B7F1306076100EEC3A0 /* S3DVertex.h */,
				95702B801306076100EEC3A0 /* SAnimatedMesh.h */,
				95702B811306076100EEC3A0 /* SceneParameters.h */,
				95702B821306076100EEC3A0 /* SColor.h */,
				95702B831306076100EEC3A0 /* SExposedVideoData.h */,
				95702B841306076100EEC3A0 /* SIrrCreationParameters.h */,
				95702B851306076100EEC3A0 /* SKeyMap.h */,
				95702B861306076100EEC3A0 /* SLight.h */,
				95702B871306076100EEC3A0 /* SMaterial.h */,
				95702B881306076100EEC3A0 /* SMaterialLayer.h */,
				95702B891306076100EEC3A0 /* SMesh.h */,
				95702B8A1306076100EEC3A0 /* SMeshBuffer.h */,
				95702B8B1306076100EEC3A0 /* SMeshBufferLightMap.h */,
				95702B8C1306076100EEC3A0 /* SMeshBufferTangents.h */,
				95702B8D1306076100EEC3A0 /* SParticle.h */,
				95702B8E1306076100EEC3A0 /* SSharedMeshBuffer.h */,
				95702B8F1306076100EEC3A0 /* SSkinMeshBuffer.h */,
				95702B901306076100EEC3A0 /* SVertexIndex.h */,
				95702B911306076100EEC3A0 /* SVertexManipulator.h */,
				95702B921306076100EEC3A0 /* SViewFrustum.h */,
				95702B931306076100EEC3A0 /* triangle3d.h */,
				95702B941306076100EEC3A0 /* vector2d.h */,
				95702B951306076100EEC3A0 /* vector3d.h */,
			);
			name = Headers;
			path = /Library/Frameworks/IrrFramework.framework/Versions/A/Headers;
			sourceTree = "<absolute>";
		};
		958330B110122B4A00C5137E /* guiengine */ = {
			isa = PBXGroup;
			children = (
				950D448A118DEE3C006CFC41 /* CGUISpriteBank.cpp */,
				950D448B118DEE3C006CFC41 /* CGUISpriteBank.h */,
				9583319810123B0200C5137E /* abstract_state_manager.cpp */,
				9583319710123B0200C5137E /* abstract_state_manager.hpp */,
				956039B81218C09E00EB96C4 /* abstract_top_level_container.cpp */,
				956039B91218C09E00EB96C4 /* abstract_top_level_container.hpp */,
				958330B210122B4A00C5137E /* engine.cpp */,
				958330B310122B4A00C5137E /* engine.hpp */,
				958330B410122B4A00C5137E /* event_handler.cpp */,
				958330B510122B4A00C5137E /* event_handler.hpp */,
				9560368A12187EFB00EB96C4 /* layout_manager.cpp */,
				9560368B12187EFB00EB96C4 /* layout_manager.hpp */,
				958330B610122B4A00C5137E /* modaldialog.cpp */,
				958330B710122B4A00C5137E /* modaldialog.hpp */,
				953F8B1F11F7C13C00205E66 /* scalable_font.cpp */,
				953F8B2011F7C13C00205E66 /* scalable_font.hpp */,
				958330BA10122B4A00C5137E /* screen.cpp */,
				958330BB10122B4A00C5137E /* screen.hpp */,
				958330BC10122B4A00C5137E /* screen_loader.cpp */,
				958330BD10122B4A00C5137E /* skin.cpp */,
				958330BE10122B4A00C5137E /* skin.hpp */,
				958330BF10122B4A00C5137E /* widget.cpp */,
				958330C010122B4A00C5137E /* widget.hpp */,
				95ECA13C10124E6900D47C5F /* widgets.hpp */,
				95ECA0EB10124C5000D47C5F /* widgets */,
			);
			name = guiengine;
			path = ../../guiengine;
			sourceTree = SOURCE_ROOT;
		};
		958330C110122B4A00C5137E /* states_screens */ = {
			isa = PBXGroup;
			children = (
				95833236101243ED00C5137E /* dialogs */,
				9529980115B2070C0028301A /* cutscene_gui.cpp */,
				9529980215B2070C0028301A /* cutscene_gui.hpp */,
				9551B26D11DC0D4D002DD140 /* addons_screen.cpp */,
				9551B26E11DC0D4D002DD140 /* addons_screen.hpp */,
				956541B910DD5F0A00C83E99 /* arenas_screen.cpp */,
				956541BA10DD5F0A00C83E99 /* arenas_screen.hpp */,
				958330C210122B4A00C5137E /* credits.cpp */,
				958330C310122B4A00C5137E /* credits.hpp */,
				95D2343E1078227A00625256 /* feature_unlocked.cpp */,
				95D2343D1078227A00625256 /* feature_unlocked.hpp */,
				9586318011B1EC9F00B8B4AF /* grand_prix_lose.cpp */,
				9586318111B1EC9F00B8B4AF /* grand_prix_lose.hpp */,
				9586318211B1EC9F00B8B4AF /* grand_prix_win.cpp */,
				9586318311B1EC9F00B8B4AF /* grand_prix_win.hpp */,
				9522F1DE10795E8A0067ECF5 /* help_screen_1.cpp */,
				9522F1DF10795E8A0067ECF5 /* help_screen_1.hpp */,
				9522F1E210795EFF0067ECF5 /* help_screen_2.cpp */,
				9522F1E110795EFF0067ECF5 /* help_screen_2.hpp */,
				9522F1E410795EFF0067ECF5 /* help_screen_3.cpp */,
				9522F1E310795EFF0067ECF5 /* help_screen_3.hpp */,
				95017B3F124698C400C90D56 /* help_screen_4.cpp */,
				95017B40124698C400C90D56 /* help_screen_4.hpp */,
				958330C410122B4A00C5137E /* kart_selection.cpp */,
				958330C510122B4A00C5137E /* kart_selection.hpp */,
				9522F124107948AD0067ECF5 /* main_menu_screen.cpp */,
				9522F123107948AD0067ECF5 /* main_menu_screen.hpp */,
				9592DC6B13021B350039DBC8 /* minimal_race_gui.cpp */,
				9592DC6C13021B350039DBC8 /* minimal_race_gui.hpp */,
				9556A87C119EF976009C558F /* options_screen_audio.cpp */,
				9556A87D119EF976009C558F /* options_screen_audio.hpp */,
				9522F1EB107961560067ECF5 /* options_screen_input.cpp */,
				9522F1EE107961560067ECF5 /* options_screen_input.hpp */,
				950D45CF118E040E006CFC41 /* options_screen_input2.cpp */,
				950D45D0118E040E006CFC41 /* options_screen_input2.hpp */,
				9522F1ED107961560067ECF5 /* options_screen_players.cpp */,
				9522F1EC107961560067ECF5 /* options_screen_players.hpp */,
				9556A87E119EF976009C558F /* options_screen_video.cpp */,
				9556A87F119EF976009C558F /* options_screen_video.hpp */,
				953A959B13367D6E00D86B4D /* options_screen_ui.cpp */,
				953A959C13367D6E00D86B4D /* options_screen_ui.hpp */,
				958330C810122B4A00C5137E /* race_gui.cpp */,
				958330C910122B4A00C5137E /* race_gui.hpp */,
				956F557313527E4B005C291D /* race_gui_base.cpp */,
				956F557413527E4B005C291D /* race_gui_base.hpp */,
				95EF178C14AFBC91005FFEEB /* race_gui_overworld.cpp */,
				95EF178D14AFBC91005FFEEB /* race_gui_overworld.hpp */,
				9554C4A411F1188000906416 /* race_result_gui.cpp */,
				9554C4A511F1188000906416 /* race_result_gui.hpp */,
				9522F15A107949780067ECF5 /* race_setup_screen.cpp */,
				9522F159107949780067ECF5 /* race_setup_screen.hpp */,
				958330CA10122B4A00C5137E /* state_manager.cpp */,
				958330CB10122B4A00C5137E /* state_manager.hpp */,
				95E5C316148C17E500AD3FCC /* story_mode_lobby.cpp */,
				95E5C317148C17E500AD3FCC /* story_mode_lobby.hpp */,
				9522F15C10794A350067ECF5 /* tracks_screen.cpp */,
				9522F15D10794A350067ECF5 /* tracks_screen.hpp */,
			);
			name = states_screens;
			path = ../../states_screens;
			sourceTree = SOURCE_ROOT;
		};
		95833236101243ED00C5137E /* dialogs */ = {
			isa = PBXGroup;
			children = (
				956541DF10DD628C00C83E99 /* add_device_dialog.cpp */,
				956541E010DD628C00C83E99 /* add_device_dialog.hpp */,
				95E6A0BE11DCF37800AE088A /* addons_loading.cpp */,
				95E6A0BF11DCF37800AE088A /* addons_loading.hpp */,
				95E246BC111A2959000C965D /* confirm_resolution_dialog.cpp */,
				95E246BD111A2959000C965D /* confirm_resolution_dialog.hpp */,
				957957A014A3CA3900E72497 /* custom_video_settings.cpp */,
				957957A114A3CA3900E72497 /* custom_video_settings.hpp */,
				95833237101243ED00C5137E /* enter_player_name_dialog.cpp */,
				95833238101243ED00C5137E /* enter_player_name_dialog.hpp */,
				95634EF01126272C009C145D /* gp_info_dialog.cpp */,
				95634EF11126272C009C145D /* gp_info_dialog.hpp */,
				95395A75129DFE130079BCE7 /* message_dialog.cpp */,
				95395A76129DFE130079BCE7 /* message_dialog.hpp */,
				95833239101243ED00C5137E /* player_info_dialog.cpp */,
				9583323A101243ED00C5137E /* player_info_dialog.hpp */,
				9583323B101243ED00C5137E /* press_a_key_dialog.cpp */,
				9583323C101243ED00C5137E /* press_a_key_dialog.hpp */,
				958D8C53104F523000A81934 /* race_paused_dialog.cpp */,
				958D8C52104F523000A81934 /* race_paused_dialog.hpp */,
				9543D59D14D38831000B0888 /* select_challenge.cpp */,
				9543D5A514D3885F000B0888 /* select_challenge.hpp */,
				95E5C333148C19F500AD3FCC /* story_mode_new.cpp */,
				95E5C334148C19F500AD3FCC /* story_mode_new.hpp */,
				9583323D101243ED00C5137E /* track_info_dialog.cpp */,
				9583323E101243ED00C5137E /* track_info_dialog.hpp */,
				95D71FB516BF3C7800C0F691 /* tutorial_message_dialog.cpp */,
				95D71FB616BF3C7800C0F691 /* tutorial_message_dialog.hpp */,
			);
			name = dialogs;
			path = ../../states_screens/dialogs;
			sourceTree = SOURCE_ROOT;
		};
		958444891330F89100CEA60A /* tinygettext */ = {
			isa = PBXGroup;
			children = (
				95B0E8AE16A4DC390037391C /* tgt_log.cpp */,
				95B0E8AF16A4DC390037391C /* tgt_log.hpp */,
				9584448A1330F89100CEA60A /* dictionary.cpp */,
				9584448B1330F89100CEA60A /* dictionary.hpp */,
				9584448C1330F89100CEA60A /* dictionary_manager.cpp */,
				9584448D1330F89100CEA60A /* dictionary_manager.hpp */,
				9584448E1330F89100CEA60A /* file_system.hpp */,
				9584448F1330F89100CEA60A /* iconv.cpp */,
				958444901330F89100CEA60A /* iconv.hpp */,
				958444911330F89100CEA60A /* language.cpp */,
				958444921330F89100CEA60A /* language.hpp */,
				958444951330F89100CEA60A /* log_stream.hpp */,
				958444961330F89100CEA60A /* plural_forms.cpp */,
				958444971330F89100CEA60A /* plural_forms.hpp */,
				958444981330F89100CEA60A /* po_parser.cpp */,
				958444991330F89100CEA60A /* po_parser.hpp */,
				9584449A1330F89100CEA60A /* stk_file_system.cpp */,
				9584449B1330F89100CEA60A /* stk_file_system.hpp */,
				9584449C1330F89100CEA60A /* tinygettext.cpp */,
				9584449D1330F89100CEA60A /* tinygettext.hpp */,
			);
			name = tinygettext;
			path = ../../tinygettext;
			sourceTree = SOURCE_ROOT;
		};
		9593A10C1609384700AB5EEB /* Lib */ = {
			isa = PBXGroup;
			children = (
				95D71F6316BF380900C0F691 /* wiiuse */,
				9593A2CE1609388C00AB5EEB /* enet */,
				9593A10D1609386100AB5EEB /* bullet */,
			);
			name = Lib;
			sourceTree = "<group>";
		};
		9593A10D1609386100AB5EEB /* bullet */ = {
			isa = PBXGroup;
			children = (
				9593A1161609386100AB5EEB /* src */,
			);
			name = bullet;
			path = ../../../lib/bullet;
			sourceTree = SOURCE_ROOT;
		};
		9593A1161609386100AB5EEB /* src */ = {
			isa = PBXGroup;
			children = (
				9593A1171609386100AB5EEB /* btBulletCollisionCommon.h */,
				9593A1181609386100AB5EEB /* btBulletDynamicsCommon.h */,
				9593A1191609386100AB5EEB /* Bullet-C-Api.h */,
				9593A11A1609386100AB5EEB /* BulletCollision */,
				9593A1F51609386100AB5EEB /* BulletDynamics */,
				9593A22A1609386100AB5EEB /* LinearMath */,
				9593A24A1609386100AB5EEB /* Makefile.am */,
			);
			name = src;
			path = games/supertuxkart/lib/bullet/src;
			sourceTree = SYSTEM_DEVELOPER_DIR;
		};
		9593A11A1609386100AB5EEB /* BulletCollision */ = {
			isa = PBXGroup;
			children = (
				9593A11B1609386100AB5EEB /* BroadphaseCollision */,
				9593A1321609386100AB5EEB /* CollisionDispatch */,
				9593A1631609386100AB5EEB /* CollisionShapes */,
				9593A1B01609386100AB5EEB /* Gimpact */,
				9593A1D71609386100AB5EEB /* NarrowPhaseCollision */,
			);
			name = BulletCollision;
			path = games/supertuxkart/lib/bullet/src/BulletCollision;
			sourceTree = SYSTEM_DEVELOPER_DIR;
		};
		9593A11B1609386100AB5EEB /* BroadphaseCollision */ = {
			isa = PBXGroup;
			children = (
				9593A11C1609386100AB5EEB /* btAxisSweep3.cpp */,
				9593A11D1609386100AB5EEB /* btAxisSweep3.h */,
				9593A11E1609386100AB5EEB /* btBroadphaseInterface.h */,
				9593A11F1609386100AB5EEB /* btBroadphaseProxy.cpp */,
				9593A1201609386100AB5EEB /* btBroadphaseProxy.h */,
				9593A1211609386100AB5EEB /* btCollisionAlgorithm.cpp */,
				9593A1221609386100AB5EEB /* btCollisionAlgorithm.h */,
				9593A1231609386100AB5EEB /* btDbvt.cpp */,
				9593A1241609386100AB5EEB /* btDbvt.h */,
				9593A1251609386100AB5EEB /* btDbvtBroadphase.cpp */,
				9593A1261609386100AB5EEB /* btDbvtBroadphase.h */,
				9593A1271609386100AB5EEB /* btDispatcher.cpp */,
				9593A1281609386100AB5EEB /* btDispatcher.h */,
				9593A1291609386100AB5EEB /* btMultiSapBroadphase.cpp */,
				9593A12A1609386100AB5EEB /* btMultiSapBroadphase.h */,
				9593A12B1609386100AB5EEB /* btOverlappingPairCache.cpp */,
				9593A12C1609386100AB5EEB /* btOverlappingPairCache.h */,
				9593A12D1609386100AB5EEB /* btOverlappingPairCallback.h */,
				9593A12E1609386100AB5EEB /* btQuantizedBvh.cpp */,
				9593A12F1609386100AB5EEB /* btQuantizedBvh.h */,
				9593A1301609386100AB5EEB /* btSimpleBroadphase.cpp */,
				9593A1311609386100AB5EEB /* btSimpleBroadphase.h */,
			);
			name = BroadphaseCollision;
			path = games/supertuxkart/lib/bullet/src/BulletCollision/BroadphaseCollision;
			sourceTree = SYSTEM_DEVELOPER_DIR;
		};
		9593A1321609386100AB5EEB /* CollisionDispatch */ = {
			isa = PBXGroup;
			children = (
				9593A1331609386100AB5EEB /* btActivatingCollisionAlgorithm.cpp */,
				9593A1341609386100AB5EEB /* btActivatingCollisionAlgorithm.h */,
				9593A1351609386100AB5EEB /* btBox2dBox2dCollisionAlgorithm.cpp */,
				9593A1361609386100AB5EEB /* btBox2dBox2dCollisionAlgorithm.h */,
				9593A1371609386100AB5EEB /* btBoxBoxCollisionAlgorithm.cpp */,
				9593A1381609386100AB5EEB /* btBoxBoxCollisionAlgorithm.h */,
				9593A1391609386100AB5EEB /* btBoxBoxDetector.cpp */,
				9593A13A1609386100AB5EEB /* btBoxBoxDetector.h */,
				9593A13B1609386100AB5EEB /* btCollisionConfiguration.h */,
				9593A13C1609386100AB5EEB /* btCollisionCreateFunc.h */,
				9593A13D1609386100AB5EEB /* btCollisionDispatcher.cpp */,
				9593A13E1609386100AB5EEB /* btCollisionDispatcher.h */,
				9593A13F1609386100AB5EEB /* btCollisionObject.cpp */,
				9593A1401609386100AB5EEB /* btCollisionObject.h */,
				9593A1411609386100AB5EEB /* btCollisionWorld.cpp */,
				9593A1421609386100AB5EEB /* btCollisionWorld.h */,
				9593A1431609386100AB5EEB /* btCompoundCollisionAlgorithm.cpp */,
				9593A1441609386100AB5EEB /* btCompoundCollisionAlgorithm.h */,
				9593A1451609386100AB5EEB /* btConvex2dConvex2dAlgorithm.cpp */,
				9593A1461609386100AB5EEB /* btConvex2dConvex2dAlgorithm.h */,
				9593A1471609386100AB5EEB /* btConvexConcaveCollisionAlgorithm.cpp */,
				9593A1481609386100AB5EEB /* btConvexConcaveCollisionAlgorithm.h */,
				9593A1491609386100AB5EEB /* btConvexConvexAlgorithm.cpp */,
				9593A14A1609386100AB5EEB /* btConvexConvexAlgorithm.h */,
				9593A14B1609386100AB5EEB /* btConvexPlaneCollisionAlgorithm.cpp */,
				9593A14C1609386100AB5EEB /* btConvexPlaneCollisionAlgorithm.h */,
				9593A14D1609386100AB5EEB /* btDefaultCollisionConfiguration.cpp */,
				9593A14E1609386100AB5EEB /* btDefaultCollisionConfiguration.h */,
				9593A14F1609386100AB5EEB /* btEmptyCollisionAlgorithm.cpp */,
				9593A1501609386100AB5EEB /* btEmptyCollisionAlgorithm.h */,
				9593A1511609386100AB5EEB /* btGhostObject.cpp */,
				9593A1521609386100AB5EEB /* btGhostObject.h */,
				9593A1531609386100AB5EEB /* btInternalEdgeUtility.cpp */,
				9593A1541609386100AB5EEB /* btInternalEdgeUtility.h */,
				9593A1551609386100AB5EEB /* btManifoldResult.cpp */,
				9593A1561609386100AB5EEB /* btManifoldResult.h */,
				9593A1571609386100AB5EEB /* btSimulationIslandManager.cpp */,
				9593A1581609386100AB5EEB /* btSimulationIslandManager.h */,
				9593A1591609386100AB5EEB /* btSphereBoxCollisionAlgorithm.cpp */,
				9593A15A1609386100AB5EEB /* btSphereBoxCollisionAlgorithm.h */,
				9593A15B1609386100AB5EEB /* btSphereSphereCollisionAlgorithm.cpp */,
				9593A15C1609386100AB5EEB /* btSphereSphereCollisionAlgorithm.h */,
				9593A15D1609386100AB5EEB /* btSphereTriangleCollisionAlgorithm.cpp */,
				9593A15E1609386100AB5EEB /* btSphereTriangleCollisionAlgorithm.h */,
				9593A15F1609386100AB5EEB /* btUnionFind.cpp */,
				9593A1601609386100AB5EEB /* btUnionFind.h */,
				9593A1611609386100AB5EEB /* SphereTriangleDetector.cpp */,
				9593A1621609386100AB5EEB /* SphereTriangleDetector.h */,
			);
			name = CollisionDispatch;
			path = games/supertuxkart/lib/bullet/src/BulletCollision/CollisionDispatch;
			sourceTree = SYSTEM_DEVELOPER_DIR;
		};
		9593A1631609386100AB5EEB /* CollisionShapes */ = {
			isa = PBXGroup;
			children = (
				9593A1641609386100AB5EEB /* btBox2dShape.cpp */,
				9593A1651609386100AB5EEB /* btBox2dShape.h */,
				9593A1661609386100AB5EEB /* btBoxShape.cpp */,
				9593A1671609386100AB5EEB /* btBoxShape.h */,
				9593A1681609386100AB5EEB /* btBvhTriangleMeshShape.cpp */,
				9593A1691609386100AB5EEB /* btBvhTriangleMeshShape.h */,
				9593A16A1609386100AB5EEB /* btCapsuleShape.cpp */,
				9593A16B1609386100AB5EEB /* btCapsuleShape.h */,
				9593A16C1609386100AB5EEB /* btCollisionMargin.h */,
				9593A16D1609386100AB5EEB /* btCollisionShape.cpp */,
				9593A16E1609386100AB5EEB /* btCollisionShape.h */,
				9593A16F1609386100AB5EEB /* btCompoundShape.cpp */,
				9593A1701609386100AB5EEB /* btCompoundShape.h */,
				9593A1711609386100AB5EEB /* btConcaveShape.cpp */,
				9593A1721609386100AB5EEB /* btConcaveShape.h */,
				9593A1731609386100AB5EEB /* btConeShape.cpp */,
				9593A1741609386100AB5EEB /* btConeShape.h */,
				9593A1751609386100AB5EEB /* btConvex2dShape.cpp */,
				9593A1761609386100AB5EEB /* btConvex2dShape.h */,
				9593A1771609386100AB5EEB /* btConvexHullShape.cpp */,
				9593A1781609386100AB5EEB /* btConvexHullShape.h */,
				9593A1791609386100AB5EEB /* btConvexInternalShape.cpp */,
				9593A17A1609386100AB5EEB /* btConvexInternalShape.h */,
				9593A17B1609386100AB5EEB /* btConvexPointCloudShape.cpp */,
				9593A17C1609386100AB5EEB /* btConvexPointCloudShape.h */,
				9593A17D1609386100AB5EEB /* btConvexPolyhedron.cpp */,
				9593A17E1609386100AB5EEB /* btConvexPolyhedron.h */,
				9593A17F1609386100AB5EEB /* btConvexShape.cpp */,
				9593A1801609386100AB5EEB /* btConvexShape.h */,
				9593A1811609386100AB5EEB /* btConvexTriangleMeshShape.cpp */,
				9593A1821609386100AB5EEB /* btConvexTriangleMeshShape.h */,
				9593A1831609386100AB5EEB /* btCylinderShape.cpp */,
				9593A1841609386100AB5EEB /* btCylinderShape.h */,
				9593A1851609386100AB5EEB /* btEmptyShape.cpp */,
				9593A1861609386100AB5EEB /* btEmptyShape.h */,
				9593A1871609386100AB5EEB /* btHeightfieldTerrainShape.cpp */,
				9593A1881609386100AB5EEB /* btHeightfieldTerrainShape.h */,
				9593A1891609386100AB5EEB /* btMaterial.h */,
				9593A18A1609386100AB5EEB /* btMinkowskiSumShape.cpp */,
				9593A18B1609386100AB5EEB /* btMinkowskiSumShape.h */,
				9593A18C1609386100AB5EEB /* btMultimaterialTriangleMeshShape.cpp */,
				9593A18D1609386100AB5EEB /* btMultimaterialTriangleMeshShape.h */,
				9593A18E1609386100AB5EEB /* btMultiSphereShape.cpp */,
				9593A18F1609386100AB5EEB /* btMultiSphereShape.h */,
				9593A1901609386100AB5EEB /* btOptimizedBvh.cpp */,
				9593A1911609386100AB5EEB /* btOptimizedBvh.h */,
				9593A1921609386100AB5EEB /* btPolyhedralConvexShape.cpp */,
				9593A1931609386100AB5EEB /* btPolyhedralConvexShape.h */,
				9593A1941609386100AB5EEB /* btScaledBvhTriangleMeshShape.cpp */,
				9593A1951609386100AB5EEB /* btScaledBvhTriangleMeshShape.h */,
				9593A1961609386100AB5EEB /* btShapeHull.cpp */,
				9593A1971609386100AB5EEB /* btShapeHull.h */,
				9593A1981609386100AB5EEB /* btSphereShape.cpp */,
				9593A1991609386100AB5EEB /* btSphereShape.h */,
				9593A19A1609386100AB5EEB /* btStaticPlaneShape.cpp */,
				9593A19B1609386100AB5EEB /* btStaticPlaneShape.h */,
				9593A19C1609386100AB5EEB /* btStridingMeshInterface.cpp */,
				9593A19D1609386100AB5EEB /* btStridingMeshInterface.h */,
				9593A19E1609386100AB5EEB /* btTetrahedronShape.cpp */,
				9593A19F1609386100AB5EEB /* btTetrahedronShape.h */,
				9593A1A01609386100AB5EEB /* btTriangleBuffer.cpp */,
				9593A1A11609386100AB5EEB /* btTriangleBuffer.h */,
				9593A1A21609386100AB5EEB /* btTriangleCallback.cpp */,
				9593A1A31609386100AB5EEB /* btTriangleCallback.h */,
				9593A1A41609386100AB5EEB /* btTriangleIndexVertexArray.cpp */,
				9593A1A51609386100AB5EEB /* btTriangleIndexVertexArray.h */,
				9593A1A61609386100AB5EEB /* btTriangleIndexVertexMaterialArray.cpp */,
				9593A1A71609386100AB5EEB /* btTriangleIndexVertexMaterialArray.h */,
				9593A1A81609386100AB5EEB /* btTriangleInfoMap.h */,
				9593A1A91609386100AB5EEB /* btTriangleMesh.cpp */,
				9593A1AA1609386100AB5EEB /* btTriangleMesh.h */,
				9593A1AB1609386100AB5EEB /* btTriangleMeshShape.cpp */,
				9593A1AC1609386100AB5EEB /* btTriangleMeshShape.h */,
				9593A1AD1609386100AB5EEB /* btTriangleShape.h */,
				9593A1AE1609386100AB5EEB /* btUniformScalingShape.cpp */,
				9593A1AF1609386100AB5EEB /* btUniformScalingShape.h */,
			);
			name = CollisionShapes;
			path = games/supertuxkart/lib/bullet/src/BulletCollision/CollisionShapes;
			sourceTree = SYSTEM_DEVELOPER_DIR;
		};
		9593A1B01609386100AB5EEB /* Gimpact */ = {
			isa = PBXGroup;
			children = (
				9593A1B11609386100AB5EEB /* btBoxCollision.h */,
				9593A1B21609386100AB5EEB /* btClipPolygon.h */,
				9593A1B31609386100AB5EEB /* btContactProcessing.cpp */,
				9593A1B41609386100AB5EEB /* btContactProcessing.h */,
				9593A1B51609386100AB5EEB /* btGenericPoolAllocator.cpp */,
				9593A1B61609386100AB5EEB /* btGenericPoolAllocator.h */,
				9593A1B71609386100AB5EEB /* btGeometryOperations.h */,
				9593A1B81609386100AB5EEB /* btGImpactBvh.cpp */,
				9593A1B91609386100AB5EEB /* btGImpactBvh.h */,
				9593A1BA1609386100AB5EEB /* btGImpactCollisionAlgorithm.cpp */,
				9593A1BB1609386100AB5EEB /* btGImpactCollisionAlgorithm.h */,
				9593A1BC1609386100AB5EEB /* btGImpactMassUtil.h */,
				9593A1BD1609386100AB5EEB /* btGImpactQuantizedBvh.cpp */,
				9593A1BE1609386100AB5EEB /* btGImpactQuantizedBvh.h */,
				9593A1BF1609386100AB5EEB /* btGImpactShape.cpp */,
				9593A1C01609386100AB5EEB /* btGImpactShape.h */,
				9593A1C11609386100AB5EEB /* btQuantization.h */,
				9593A1C21609386100AB5EEB /* btTriangleShapeEx.cpp */,
				9593A1C31609386100AB5EEB /* btTriangleShapeEx.h */,
				9593A1C41609386100AB5EEB /* gim_array.h */,
				9593A1C51609386100AB5EEB /* gim_basic_geometry_operations.h */,
				9593A1C61609386100AB5EEB /* gim_bitset.h */,
				9593A1C71609386100AB5EEB /* gim_box_collision.h */,
				9593A1C81609386100AB5EEB /* gim_box_set.cpp */,
				9593A1C91609386100AB5EEB /* gim_box_set.h */,
				9593A1CA1609386100AB5EEB /* gim_clip_polygon.h */,
				9593A1CB1609386100AB5EEB /* gim_contact.cpp */,
				9593A1CC1609386100AB5EEB /* gim_contact.h */,
				9593A1CD1609386100AB5EEB /* gim_geom_types.h */,
				9593A1CE1609386100AB5EEB /* gim_geometry.h */,
				9593A1CF1609386100AB5EEB /* gim_hash_table.h */,
				9593A1D01609386100AB5EEB /* gim_linear_math.h */,
				9593A1D11609386100AB5EEB /* gim_math.h */,
				9593A1D21609386100AB5EEB /* gim_memory.cpp */,
				9593A1D31609386100AB5EEB /* gim_memory.h */,
				9593A1D41609386100AB5EEB /* gim_radixsort.h */,
				9593A1D51609386100AB5EEB /* gim_tri_collision.cpp */,
				9593A1D61609386100AB5EEB /* gim_tri_collision.h */,
			);
			name = Gimpact;
			path = games/supertuxkart/lib/bullet/src/BulletCollision/Gimpact;
			sourceTree = SYSTEM_DEVELOPER_DIR;
		};
		9593A1D71609386100AB5EEB /* NarrowPhaseCollision */ = {
			isa = PBXGroup;
			children = (
				9593A1D81609386100AB5EEB /* btContinuousConvexCollision.cpp */,
				9593A1D91609386100AB5EEB /* btContinuousConvexCollision.h */,
				9593A1DA1609386100AB5EEB /* btConvexCast.cpp */,
				9593A1DB1609386100AB5EEB /* btConvexCast.h */,
				9593A1DC1609386100AB5EEB /* btConvexPenetrationDepthSolver.h */,
				9593A1DD1609386100AB5EEB /* btDiscreteCollisionDetectorInterface.h */,
				9593A1DE1609386100AB5EEB /* btGjkConvexCast.cpp */,
				9593A1DF1609386100AB5EEB /* btGjkConvexCast.h */,
				9593A1E01609386100AB5EEB /* btGjkEpa2.cpp */,
				9593A1E11609386100AB5EEB /* btGjkEpa2.h */,
				9593A1E21609386100AB5EEB /* btGjkEpaPenetrationDepthSolver.cpp */,
				9593A1E31609386100AB5EEB /* btGjkEpaPenetrationDepthSolver.h */,
				9593A1E41609386100AB5EEB /* btGjkPairDetector.cpp */,
				9593A1E51609386100AB5EEB /* btGjkPairDetector.h */,
				9593A1E61609386100AB5EEB /* btManifoldPoint.h */,
				9593A1E71609386100AB5EEB /* btMinkowskiPenetrationDepthSolver.cpp */,
				9593A1E81609386100AB5EEB /* btMinkowskiPenetrationDepthSolver.h */,
				9593A1E91609386100AB5EEB /* btPersistentManifold.cpp */,
				9593A1EA1609386100AB5EEB /* btPersistentManifold.h */,
				9593A1EB1609386100AB5EEB /* btPointCollector.h */,
				9593A1EC1609386100AB5EEB /* btPolyhedralContactClipping.cpp */,
				9593A1ED1609386100AB5EEB /* btPolyhedralContactClipping.h */,
				9593A1EE1609386100AB5EEB /* btRaycastCallback.cpp */,
				9593A1EF1609386100AB5EEB /* btRaycastCallback.h */,
				9593A1F01609386100AB5EEB /* btSimplexSolverInterface.h */,
				9593A1F11609386100AB5EEB /* btSubSimplexConvexCast.cpp */,
				9593A1F21609386100AB5EEB /* btSubSimplexConvexCast.h */,
				9593A1F31609386100AB5EEB /* btVoronoiSimplexSolver.cpp */,
				9593A1F41609386100AB5EEB /* btVoronoiSimplexSolver.h */,
			);
			name = NarrowPhaseCollision;
			path = games/supertuxkart/lib/bullet/src/BulletCollision/NarrowPhaseCollision;
			sourceTree = SYSTEM_DEVELOPER_DIR;
		};
		9593A1F51609386100AB5EEB /* BulletDynamics */ = {
			isa = PBXGroup;
			children = (
				9593A1F61609386100AB5EEB /* Character */,
				9593A1FA1609386100AB5EEB /* ConstraintSolver */,
				9593A2181609386100AB5EEB /* Dynamics */,
				9593A2241609386100AB5EEB /* Vehicle */,
			);
			name = BulletDynamics;
			path = games/supertuxkart/lib/bullet/src/BulletDynamics;
			sourceTree = SYSTEM_DEVELOPER_DIR;
		};
		9593A1F61609386100AB5EEB /* Character */ = {
			isa = PBXGroup;
			children = (
				9593A1F71609386100AB5EEB /* btCharacterControllerInterface.h */,
				9593A1F81609386100AB5EEB /* btKinematicCharacterController.cpp */,
				9593A1F91609386100AB5EEB /* btKinematicCharacterController.h */,
			);
			name = Character;
			path = games/supertuxkart/lib/bullet/src/BulletDynamics/Character;
			sourceTree = SYSTEM_DEVELOPER_DIR;
		};
		9593A1FA1609386100AB5EEB /* ConstraintSolver */ = {
			isa = PBXGroup;
			children = (
				9593A1FB1609386100AB5EEB /* btConeTwistConstraint.cpp */,
				9593A1FC1609386100AB5EEB /* btConeTwistConstraint.h */,
				9593A1FD1609386100AB5EEB /* btConstraintSolver.h */,
				9593A1FE1609386100AB5EEB /* btContactConstraint.cpp */,
				9593A1FF1609386100AB5EEB /* btContactConstraint.h */,
				9593A2001609386100AB5EEB /* btContactSolverInfo.h */,
				9593A2011609386100AB5EEB /* btGeneric6DofConstraint.cpp */,
				9593A2021609386100AB5EEB /* btGeneric6DofConstraint.h */,
				9593A2031609386100AB5EEB /* btGeneric6DofSpringConstraint.cpp */,
				9593A2041609386100AB5EEB /* btGeneric6DofSpringConstraint.h */,
				9593A2051609386100AB5EEB /* btHinge2Constraint.cpp */,
				9593A2061609386100AB5EEB /* btHinge2Constraint.h */,
				9593A2071609386100AB5EEB /* btHingeConstraint.cpp */,
				9593A2081609386100AB5EEB /* btHingeConstraint.h */,
				9593A2091609386100AB5EEB /* btJacobianEntry.h */,
				9593A20A1609386100AB5EEB /* btPoint2PointConstraint.cpp */,
				9593A20B1609386100AB5EEB /* btPoint2PointConstraint.h */,
				9593A20C1609386100AB5EEB /* btSequentialImpulseConstraintSolver.cpp */,
				9593A20D1609386100AB5EEB /* btSequentialImpulseConstraintSolver.h */,
				9593A20E1609386100AB5EEB /* btSliderConstraint.cpp */,
				9593A20F1609386100AB5EEB /* btSliderConstraint.h */,
				9593A2101609386100AB5EEB /* btSolve2LinearConstraint.cpp */,
				9593A2111609386100AB5EEB /* btSolve2LinearConstraint.h */,
				9593A2121609386100AB5EEB /* btSolverBody.h */,
				9593A2131609386100AB5EEB /* btSolverConstraint.h */,
				9593A2141609386100AB5EEB /* btTypedConstraint.cpp */,
				9593A2151609386100AB5EEB /* btTypedConstraint.h */,
				9593A2161609386100AB5EEB /* btUniversalConstraint.cpp */,
				9593A2171609386100AB5EEB /* btUniversalConstraint.h */,
			);
			name = ConstraintSolver;
			path = games/supertuxkart/lib/bullet/src/BulletDynamics/ConstraintSolver;
			sourceTree = SYSTEM_DEVELOPER_DIR;
		};
		9593A2181609386100AB5EEB /* Dynamics */ = {
			isa = PBXGroup;
			children = (
				9593A2191609386100AB5EEB /* btActionInterface.h */,
				9593A21A1609386100AB5EEB /* btContinuousDynamicsWorld.cpp */,
				9593A21B1609386100AB5EEB /* btContinuousDynamicsWorld.h */,
				9593A21C1609386100AB5EEB /* btDiscreteDynamicsWorld.cpp */,
				9593A21D1609386100AB5EEB /* btDiscreteDynamicsWorld.h */,
				9593A21E1609386100AB5EEB /* btDynamicsWorld.h */,
				9593A21F1609386100AB5EEB /* btRigidBody.cpp */,
				9593A2201609386100AB5EEB /* btRigidBody.h */,
				9593A2211609386100AB5EEB /* btSimpleDynamicsWorld.cpp */,
				9593A2221609386100AB5EEB /* btSimpleDynamicsWorld.h */,
				9593A2231609386100AB5EEB /* Bullet-C-API.cpp */,
			);
			name = Dynamics;
			path = games/supertuxkart/lib/bullet/src/BulletDynamics/Dynamics;
			sourceTree = SYSTEM_DEVELOPER_DIR;
		};
		9593A2241609386100AB5EEB /* Vehicle */ = {
			isa = PBXGroup;
			children = (
				9593A2251609386100AB5EEB /* btRaycastVehicle.cpp */,
				9593A2261609386100AB5EEB /* btRaycastVehicle.h */,
				9593A2271609386100AB5EEB /* btVehicleRaycaster.h */,
				9593A2281609386100AB5EEB /* btWheelInfo.cpp */,
				9593A2291609386100AB5EEB /* btWheelInfo.h */,
			);
			name = Vehicle;
			path = games/supertuxkart/lib/bullet/src/BulletDynamics/Vehicle;
			sourceTree = SYSTEM_DEVELOPER_DIR;
		};
		9593A22A1609386100AB5EEB /* LinearMath */ = {
			isa = PBXGroup;
			children = (
				9593A22B1609386100AB5EEB /* btAabbUtil2.h */,
				9593A22C1609386100AB5EEB /* btAlignedAllocator.cpp */,
				9593A22D1609386100AB5EEB /* btAlignedAllocator.h */,
				9593A22E1609386100AB5EEB /* btAlignedObjectArray.h */,
				9593A22F1609386100AB5EEB /* btConvexHull.cpp */,
				9593A2301609386100AB5EEB /* btConvexHull.h */,
				9593A2311609386100AB5EEB /* btConvexHullComputer.cpp */,
				9593A2321609386100AB5EEB /* btConvexHullComputer.h */,
				9593A2331609386100AB5EEB /* btDefaultMotionState.h */,
				9593A2341609386100AB5EEB /* btGeometryUtil.cpp */,
				9593A2351609386100AB5EEB /* btGeometryUtil.h */,
				9593A2361609386100AB5EEB /* btGrahamScan2dConvexHull.h */,
				9593A2371609386100AB5EEB /* btHashMap.h */,
				9593A2381609386100AB5EEB /* btIDebugDraw.h */,
				9593A2391609386100AB5EEB /* btList.h */,
				9593A23A1609386100AB5EEB /* btMatrix3x3.h */,
				9593A23B1609386100AB5EEB /* btMinMax.h */,
				9593A23C1609386100AB5EEB /* btMotionState.h */,
				9593A23D1609386100AB5EEB /* btPoolAllocator.h */,
				9593A23E1609386100AB5EEB /* btQuadWord.h */,
				9593A23F1609386100AB5EEB /* btQuaternion.h */,
				9593A2401609386100AB5EEB /* btQuickprof.cpp */,
				9593A2411609386100AB5EEB /* btQuickprof.h */,
				9593A2421609386100AB5EEB /* btRandom.h */,
				9593A2431609386100AB5EEB /* btScalar.h */,
				9593A2441609386100AB5EEB /* btSerializer.cpp */,
				9593A2451609386100AB5EEB /* btSerializer.h */,
				9593A2461609386100AB5EEB /* btStackAlloc.h */,
				9593A2471609386100AB5EEB /* btTransform.h */,
				9593A2481609386100AB5EEB /* btTransformUtil.h */,
				9593A2491609386100AB5EEB /* btVector3.h */,
			);
			name = LinearMath;
			path = games/supertuxkart/lib/bullet/src/LinearMath;
			sourceTree = SYSTEM_DEVELOPER_DIR;
		};
		9593A2CE1609388C00AB5EEB /* enet */ = {
			isa = PBXGroup;
			children = (
				9593A2CF1609388C00AB5EEB /* aclocal.m4 */,
				9593A2D01609388C00AB5EEB /* callbacks.c */,
				9593A2D11609388C00AB5EEB /* ChangeLog */,
				9593A2D21609388C00AB5EEB /* CMakeLists.txt */,
				9593A2D31609388C00AB5EEB /* compress.c */,
				9593A2D41609388C00AB5EEB /* configure */,
				9593A2D51609388C00AB5EEB /* configure.in */,
				9593A2D61609388C00AB5EEB /* depcomp */,
				9593A2D71609388C00AB5EEB /* design.txt */,
				9593A2DF1609388C00AB5EEB /* Doxyfile */,
				9593A2E01609388C00AB5EEB /* enet.dsp */,
				9593A2E11609388C00AB5EEB /* host.c */,
				9593A2E21609388C00AB5EEB /* include */,
				9593A2ED1609388C00AB5EEB /* install-sh */,
				9593A2EE1609388C00AB5EEB /* LICENSE */,
				9593A2EF1609388C00AB5EEB /* list.c */,
				9593A2F01609388C00AB5EEB /* Makefile.am */,
				9593A2F11609388C00AB5EEB /* missing */,
				9593A2F21609388C00AB5EEB /* packet.c */,
				9593A2F31609388C00AB5EEB /* peer.c */,
				9593A2F41609388C00AB5EEB /* protocol.c */,
				9593A2F51609388C00AB5EEB /* README */,
				9593A2F61609388C00AB5EEB /* tutorial.txt */,
				9593A2F71609388C00AB5EEB /* unix.c */,
				9593A2F81609388C00AB5EEB /* win32.c */,
			);
			name = enet;
			path = ../../../lib/enet;
			sourceTree = SOURCE_ROOT;
		};
		9593A2E21609388C00AB5EEB /* include */ = {
			isa = PBXGroup;
			children = (
				9593A2E31609388C00AB5EEB /* enet */,
			);
			name = include;
			path = games/supertuxkart/lib/enet/include;
			sourceTree = SYSTEM_DEVELOPER_DIR;
		};
		9593A2E31609388C00AB5EEB /* enet */ = {
			isa = PBXGroup;
			children = (
				9593A2E41609388C00AB5EEB /* callbacks.h */,
				9593A2E51609388C00AB5EEB /* enet.h */,
				9593A2E61609388C00AB5EEB /* list.h */,
				9593A2E71609388C00AB5EEB /* protocol.h */,
				9593A2E81609388C00AB5EEB /* time.h */,
				9593A2E91609388C00AB5EEB /* types.h */,
				9593A2EA1609388C00AB5EEB /* unix.h */,
				9593A2EB1609388C00AB5EEB /* utility.h */,
				9593A2EC1609388C00AB5EEB /* win32.h */,
			);
			name = enet;
			path = games/supertuxkart/lib/enet/include/enet;
			sourceTree = SYSTEM_DEVELOPER_DIR;
		};
		95A118280F77EA3100B18B3D /* input */ = {
			isa = PBXGroup;
			children = (
				95D71FB016BF3A9E00C0F691 /* wiimote_manager.cpp */,
				95D71FB116BF3A9E00C0F691 /* wiimote_manager.hpp */,
				9528CC221291E7A10078A5EF /* binding.cpp */,
				9528CC231291E7A10078A5EF /* binding.hpp */,
				95A1187A0F78024E00B18B3D /* device_manager.cpp */,
				95A1187C0F78026D00B18B3D /* device_manager.hpp */,
				95A118290F77EA3100B18B3D /* input.hpp */,
				95A1184A0F77FC3900B18B3D /* input_device.cpp */,
				95A1184C0F77FC8800B18B3D /* input_device.hpp */,
				95A1182A0F77EA3100B18B3D /* input_manager.cpp */,
				95A1182B0F77EA3100B18B3D /* input_manager.hpp */,
			);
			name = input;
			path = ../../input;
			sourceTree = SOURCE_ROOT;
		};
		95A197871502E5020074B892 /* replay */ = {
			isa = PBXGroup;
			children = (
				95A197881502E5020074B892 /* replay_base.cpp */,
				95A197891502E5020074B892 /* replay_base.hpp */,
				95A1978A1502E5020074B892 /* replay_play.cpp */,
				95A1978B1502E5020074B892 /* replay_play.hpp */,
				95A1978C1502E5020074B892 /* replay_recorder.cpp */,
				95A1978D1502E5020074B892 /* replay_recorder.hpp */,
			);
			name = replay;
			path = ../../replay;
			sourceTree = SOURCE_ROOT;
		};
		95C2ABA60F29653F000D3E5D /* src */ = {
			isa = PBXGroup;
			children = (
				9551B27311DC0D6A002DD140 /* addons */,
				954E4C240FF98B6E0047FE3E /* animations */,
				95C2AC260F296540000D3E5D /* audio */,
				95C2AE250F296541000D3E5D /* challenges */,
				95D950CC0FE473CA002E10AD /* config */,
				952A152C103F66D600B1895D /* graphics */,
				958330B110122B4A00C5137E /* guiengine */,
				95C65D750F532F7D00BE7BA7 /* io */,
				95C2B0F50F296545000D3E5D /* items */,
				95A118280F77EA3100B18B3D /* input */,
				95C2B1160F296545000D3E5D /* karts */,
				95C2B1470F296545000D3E5D /* modes */,
				95C2B1590F296545000D3E5D /* network */,
				95C2B17F0F296545000D3E5D /* physics */,
				95263DDF0FD7471900CF5F92 /* race */,
				95A197871502E5020074B892 /* replay */,
				958330C110122B4A00C5137E /* states_screens */,
				958444891330F89100CEA60A /* tinygettext */,
				95C2B1CE0F296545000D3E5D /* tracks */,
				95C2B1DF0F296546000D3E5D /* utils */,
				95C2B1360F296545000D3E5D /* main.cpp */,
				95C2B1380F296545000D3E5D /* main_loop.cpp */,
				95C2B1390F296545000D3E5D /* main_loop.hpp */,
			);
			name = src;
			path = ../..;
			sourceTree = SOURCE_ROOT;
		};
		95C2AC260F296540000D3E5D /* audio */ = {
			isa = PBXGroup;
			children = (
				95A540581481C4760086FE38 /* dummy_sfx.hpp */,
				95C2AC270F296540000D3E5D /* music.hpp */,
				95A5405B1481C4DB0086FE38 /* music_dummy.hpp */,
				95C2AC280F296540000D3E5D /* music_information.cpp */,
				95C2AC290F296540000D3E5D /* music_information.hpp */,
				958BD76E117F6AE90095B483 /* music_manager.cpp */,
				958BD76F117F6AE90095B483 /* music_manager.hpp */,
				95C2AC2A0F296540000D3E5D /* music_ogg.cpp */,
				95C2AC2B0F296540000D3E5D /* music_ogg.hpp */,
				95C2AC2C0F296540000D3E5D /* sfx_base.hpp */,
				9516B07C12629C4E005F9493 /* sfx_buffer.cpp */,
				9516B07D12629C4E005F9493 /* sfx_buffer.hpp */,
				95C2AC2D0F296540000D3E5D /* sfx_manager.cpp */,
				95C2AC2E0F296540000D3E5D /* sfx_manager.hpp */,
				95C2AC2F0F296540000D3E5D /* sfx_openal.cpp */,
				95C2AC300F296540000D3E5D /* sfx_openal.hpp */,
			);
			name = audio;
			path = ../../audio;
			sourceTree = SOURCE_ROOT;
		};
		95C2AE250F296541000D3E5D /* challenges */ = {
			isa = PBXGroup;
			children = (
				95C2AE260F296541000D3E5D /* challenge.cpp */,
				95C2AE270F296541000D3E5D /* challenge.hpp */,
				95C2AE280F296541000D3E5D /* challenge_data.cpp */,
				95C2AE290F296541000D3E5D /* challenge_data.hpp */,
				95E5C3C0148C418100AD3FCC /* game_slot.cpp */,
				95E5C3C1148C418100AD3FCC /* game_slot.hpp */,
				95C2AE2A0F296541000D3E5D /* unlock_manager.cpp */,
				95C2AE2B0F296541000D3E5D /* unlock_manager.hpp */,
			);
			name = challenges;
			path = ../../challenges;
			sourceTree = SOURCE_ROOT;
		};
		95C2B0F50F296545000D3E5D /* items */ = {
			isa = PBXGroup;
			children = (
				95C2B0F60F296545000D3E5D /* attachment.cpp */,
				95C2B0F70F296545000D3E5D /* attachment.hpp */,
				95C2B0F80F296545000D3E5D /* attachment_manager.cpp */,
				95C2B0F90F296545000D3E5D /* attachment_manager.hpp */,
				95C2B0FA0F296545000D3E5D /* bowling.cpp */,
				95C2B0FB0F296545000D3E5D /* bowling.hpp */,
				95C2B0FE0F296545000D3E5D /* cake.cpp */,
				95C2B0FF0F296545000D3E5D /* cake.hpp */,
				95C2B1000F296545000D3E5D /* flyable.cpp */,
				95C2B1010F296545000D3E5D /* flyable.hpp */,
				95C2B1020F296545000D3E5D /* item.cpp */,
				95C2B1030F296545000D3E5D /* item.hpp */,
				95C2B1040F296545000D3E5D /* item_manager.cpp */,
				95C2B1050F296545000D3E5D /* item_manager.hpp */,
				95C2B1060F296545000D3E5D /* plunger.cpp */,
				95C2B1070F296545000D3E5D /* plunger.hpp */,
				95C2B1080F296545000D3E5D /* powerup.cpp */,
				95C2B1090F296545000D3E5D /* powerup.hpp */,
				95C2B10A0F296545000D3E5D /* powerup_manager.cpp */,
				95C2B10B0F296545000D3E5D /* powerup_manager.hpp */,
				95C2B10C0F296545000D3E5D /* projectile_manager.cpp */,
				95C2B10D0F296545000D3E5D /* projectile_manager.hpp */,
				95D2C42E13D6605600E84032 /* rubber_ball.cpp */,
				95D2C42F13D6605600E84032 /* rubber_ball.hpp */,
				95C2B10E0F296545000D3E5D /* rubber_band.cpp */,
				95C2B10F0F296545000D3E5D /* rubber_band.hpp */,
				959DE0C413C297B90068ED78 /* swatter.cpp */,
				959DE0C513C297B90068ED78 /* swatter.hpp */,
			);
			name = items;
			path = ../../items;
			sourceTree = SOURCE_ROOT;
		};
		95C2B1160F296545000D3E5D /* karts */ = {
			isa = PBXGroup;
			children = (
				956C6EC71128D3FB004336C8 /* controller */,
				95D69A7215226E4700D598D8 /* abstract_kart.cpp */,
				95D69A7315226E4700D598D8 /* abstract_kart.hpp */,
				952997F315B206D90028301A /* abstract_kart_animation.cpp */,
				952997F415B206D90028301A /* abstract_kart_animation.hpp */,
				952997F515B206D90028301A /* cannon_animation.cpp */,
				952997F615B206D90028301A /* cannon_animation.hpp */,
				952997F715B206D90028301A /* explosion_animation.cpp */,
				952997F815B206D90028301A /* explosion_animation.hpp */,
				95A1966014FC422D0074B892 /* ghost_kart.cpp */,
				95A1966114FC422D0074B892 /* ghost_kart.hpp */,
				95C2B1180F296545000D3E5D /* kart.cpp */,
				95C2B1190F296545000D3E5D /* kart.hpp */,
				9543D58D14D36EE3000B0888 /* kart_gfx.cpp */,
				9543D58E14D36EE3000B0888 /* kart_gfx.hpp */,
				95C2B11B0F296545000D3E5D /* kart_model.cpp */,
				95C2B11C0F296545000D3E5D /* kart_model.hpp */,
				95C2B11D0F296545000D3E5D /* kart_properties.cpp */,
				95C2B11E0F296545000D3E5D /* kart_properties.hpp */,
				95C2B11F0F296545000D3E5D /* kart_properties_manager.cpp */,
				95C2B1200F296545000D3E5D /* kart_properties_manager.hpp */,
				95A0BA2213E63F6700620EA6 /* kart_with_stats.cpp */,
				95A0BA2313E63F6700620EA6 /* kart_with_stats.hpp */,
				95BF1E66127513A100F78AE7 /* max_speed.cpp */,
				95BF1E67127513A100F78AE7 /* max_speed.hpp */,
				95C2B1210F296545000D3E5D /* moveable.cpp */,
				95C2B1220F296545000D3E5D /* moveable.hpp */,
				952997F915B206D90028301A /* rescue_animation.cpp */,
				952997FA15B206D90028301A /* rescue_animation.hpp */,
				95A197931502E5320074B892 /* skidding.cpp */,
				95A197941502E5320074B892 /* skidding.hpp */,
				95EF1E081506D6CF0041AC79 /* skidding_properties.cpp */,
				95EF1E091506D6CF0041AC79 /* skidding_properties.hpp */,
			);
			name = karts;
			path = ../../karts;
			sourceTree = SOURCE_ROOT;
		};
		95C2B1470F296545000D3E5D /* modes */ = {
			isa = PBXGroup;
			children = (
				95B0E8B316A4DC9E0037391C /* easter_egg_hunt.cpp */,
				95B0E8B416A4DC9E0037391C /* easter_egg_hunt.hpp */,
				95B0E8B516A4DC9E0037391C /* tutorial_world.cpp */,
				95B0E8B616A4DC9E0037391C /* tutorial_world.hpp */,
				952997BF15B205DE0028301A /* cutscene_world.cpp */,
				952997C015B205DE0028301A /* cutscene_world.hpp */,
				952997C115B205DE0028301A /* demo_world.cpp */,
				952997C215B205DE0028301A /* demo_world.hpp */,
				952997C315B205DE0028301A /* game_tutorial.cpp */,
				952997C415B205DE0028301A /* game_tutorial.hpp */,
				95C2B14A0F296545000D3E5D /* follow_the_leader.cpp */,
				95C2B14B0F296545000D3E5D /* follow_the_leader.hpp */,
				95C2B14C0F296545000D3E5D /* linear_world.cpp */,
				95C2B14D0F296545000D3E5D /* linear_world.hpp */,
				95933669149EC9B10031FD41 /* overworld.cpp */,
				9593366A149EC9B10031FD41 /* overworld.hpp */,
				952A1552103F68D000B1895D /* profile_world.cpp */,
				952A1553103F68D000B1895D /* profile_world.hpp */,
				95C2B14E0F296545000D3E5D /* standard_race.cpp */,
				95C2B14F0F296545000D3E5D /* standard_race.hpp */,
				95C2B1500F296545000D3E5D /* three_strikes_battle.cpp */,
				95C2B1510F296545000D3E5D /* three_strikes_battle.hpp */,
				9574F17A11206881008D202E /* world_status.cpp */,
				9574F17B11206881008D202E /* world_status.hpp */,
				9552C1F91231249000347B6C /* world_with_rank.cpp */,
				9552C1FA1231249000347B6C /* world_with_rank.hpp */,
				95C2B1520F296545000D3E5D /* world.cpp */,
				95C2B1530F296545000D3E5D /* world.hpp */,
			);
			name = modes;
			path = ../../modes;
			sourceTree = SOURCE_ROOT;
		};
		95C2B1590F296545000D3E5D /* network */ = {
			isa = PBXGroup;
			children = (
				95C2B15A0F296545000D3E5D /* character_confirm_message.hpp */,
				95C2B15B0F296545000D3E5D /* character_info_message.hpp */,
				95C2B15C0F296545000D3E5D /* character_selected_message.hpp */,
				95C2B15D0F296545000D3E5D /* connect_message.cpp */,
				95C2B15E0F296545000D3E5D /* connect_message.hpp */,
				95C2B15F0F296545000D3E5D /* flyable_info.hpp */,
				95C2B1600F296545000D3E5D /* item_info.hpp */,
				95C2B1610F296545000D3E5D /* kart_control_message.cpp */,
				95C2B1620F296545000D3E5D /* kart_control_message.hpp */,
				95C2B1630F296545000D3E5D /* kart_update_message.cpp */,
				95C2B1640F296545000D3E5D /* kart_update_message.hpp */,
				95C2B1650F296545000D3E5D /* message.cpp */,
				95C2B1660F296545000D3E5D /* message.hpp */,
				95C2B1670F296545000D3E5D /* network_kart.cpp */,
				95C2B1680F296545000D3E5D /* network_kart.hpp */,
				95C2B1690F296545000D3E5D /* network_manager.cpp */,
				95C2B16A0F296545000D3E5D /* network_manager.hpp */,
				95C2B16B0F296545000D3E5D /* num_players_message.hpp */,
				95C2B16C0F296545000D3E5D /* race_info_message.cpp */,
				95C2B16D0F296545000D3E5D /* race_info_message.hpp */,
				95C2B16E0F296545000D3E5D /* race_result_ack_message.hpp */,
				95C2B16F0F296545000D3E5D /* race_result_message.cpp */,
				95C2B1700F296545000D3E5D /* race_result_message.hpp */,
				95C2B1710F296545000D3E5D /* race_start_message.hpp */,
				95C2B1720F296545000D3E5D /* race_state.cpp */,
				95C2B1730F296545000D3E5D /* race_state.hpp */,
				95C2B1740F296545000D3E5D /* remote_kart_info.hpp */,
				95C2B1750F296545000D3E5D /* world_loaded_message.hpp */,
			);
			name = network;
			path = ../../network;
			sourceTree = SOURCE_ROOT;
		};
		95C2B17F0F296545000D3E5D /* physics */ = {
			isa = PBXGroup;
			children = (
				95C2B1800F296545000D3E5D /* btKart.cpp */,
				95C2B1810F296545000D3E5D /* btKart.hpp */,
				955764E412FB67EF005CE479 /* btKartRaycast.cpp */,
				955764E512FB67EF005CE479 /* btKartRaycast.hpp */,
				95C2B1820F296545000D3E5D /* btUprightConstraint.cpp */,
				95C2B1830F296545000D3E5D /* btUprightConstraint.hpp */,
				956830DE1132EC9E00088D14 /* irr_debug_drawer.cpp */,
				956830DF1132EC9E00088D14 /* irr_debug_drawer.hpp */,
				95C2B1840F296545000D3E5D /* kart_motion_state.hpp */,
				95CA59F70F82FCB7003323DB /* physical_object.cpp */,
				95CA59F60F82FCB7003323DB /* physical_object.hpp */,
				95C2B1870F296545000D3E5D /* physics.cpp */,
				95C2B1880F296545000D3E5D /* physics.hpp */,
				953EAAB10F30A4410000D57D /* triangle_mesh.cpp */,
				953EAAB00F30A4410000D57D /* triangle_mesh.hpp */,
			);
			name = physics;
			path = ../../physics;
			sourceTree = SOURCE_ROOT;
		};
		95C2B1CE0F296545000D3E5D /* tracks */ = {
			isa = PBXGroup;
			children = (
				9529980A15B207450028301A /* check_cannon.cpp */,
				9529980B15B207450028301A /* check_cannon.hpp */,
				95C77D621069589B0080838E /* ambient_light_sphere.cpp */,
				95C77D611069589B0080838E /* ambient_light_sphere.hpp */,
				95CB476B0FF30EF400413BAE /* bezier_curve.cpp */,
				95CB476A0FF30EF400413BAE /* bezier_curve.hpp */,
				95251F3B12554AB200505BA5 /* check_lap.cpp */,
				95251F3C12554AB200505BA5 /* check_lap.hpp */,
				95C77D65106958A50080838E /* check_line.cpp */,
				95C77D64106958A50080838E /* check_line.hpp */,
				955DE88110042701006A4F3C /* check_manager.cpp */,
				955DE88210042701006A4F3C /* check_manager.hpp */,
				95C77D6D106958E10080838E /* check_sphere.cpp */,
				95C77D6E106958E10080838E /* check_sphere.hpp */,
				955DE8871004273B006A4F3C /* check_structure.cpp */,
				955DE8881004273B006A4F3C /* check_structure.hpp */,
				953789720FC7829100DD1F8E /* graph_node.cpp */,
				953789710FC7829100DD1F8E /* graph_node.hpp */,
				95AA4C65148AF2CC0053771D /* lod_node_loader.cpp */,
				95AA4C66148AF2CC0053771D /* lod_node_loader.hpp */,
				951C357E0FC05BF400A48379 /* quad_set.cpp */,
				951C357D0FC05BF400A48379 /* quad_set.hpp */,
				953789810FC7831400DD1F8E /* quad.cpp */,
				953789800FC7831400DD1F8E /* quad.hpp */,
				951C35800FC05BF400A48379 /* quad_graph.cpp */,
				951C357F0FC05BF400A48379 /* quad_graph.hpp */,
				953EAAAE0F30A4220000D57D /* terrain_info.cpp */,
				953EAAAD0F30A4220000D57D /* terrain_info.hpp */,
				95C2B1CF0F296545000D3E5D /* track.cpp */,
				95C2B1D00F296545000D3E5D /* track.hpp */,
				95C2B1D10F296545000D3E5D /* track_manager.cpp */,
				95C2B1D20F296545000D3E5D /* track_manager.hpp */,
				959482CF10EBC0790031BADF /* track_object_manager.cpp */,
				959482D010EBC0790031BADF /* track_object_manager.hpp */,
				959482D110EBC0790031BADF /* track_object.cpp */,
				959482D210EBC0790031BADF /* track_object.hpp */,
				958806E713EB675F005F90FE /* track_sector.cpp */,
				958806E813EB675F005F90FE /* track_sector.hpp */,
			);
			name = tracks;
			path = ../../tracks;
			sourceTree = SOURCE_ROOT;
		};
		95C2B1DF0F296546000D3E5D /* utils */ = {
			isa = PBXGroup;
			children = (
				95B0E8A616A4DC060037391C /* log.cpp */,
				95B0E8A716A4DC060037391C /* log.hpp */,
				9553823910FD4FEC00737979 /* constants.cpp */,
				95C2B1E00F296546000D3E5D /* constants.hpp */,
				95C631A3142AC79500416D47 /* leak_check.cpp */,
				95C631B3142AC95500416D47 /* leak_check.hpp */,
				9540E2570FD5F8FD002985B8 /* no_copy.hpp */,
				957899B613C8E05F007AA5A3 /* profiler.cpp */,
				957899B713C8E05F007AA5A3 /* profiler.hpp */,
				9540E2560FD5F8FD002985B8 /* ptr_vector.hpp */,
				95C2B1E20F296546000D3E5D /* random_generator.cpp */,
				95C2B1E30F296546000D3E5D /* random_generator.hpp */,
				95C2B1E60F296546000D3E5D /* string_utils.cpp */,
				95C2B1E70F296546000D3E5D /* string_utils.hpp */,
				95C87F2D133A34E400D86528 /* time.hpp */,
				953EAAB50F30A4650000D57D /* translation.cpp */,
				953EAAB40F30A4650000D57D /* translation.hpp */,
				95C87F2E133A34EE00D86528 /* utf8 */,
				95C87F32133A34EE00D86528 /* utf8.h */,
				95C2B1E80F296546000D3E5D /* vec3.cpp */,
				95C2B1E90F296546000D3E5D /* vec3.hpp */,
			);
			name = utils;
			path = ../../utils;
			sourceTree = SOURCE_ROOT;
		};
		95C65D750F532F7D00BE7BA7 /* io */ = {
			isa = PBXGroup;
			children = (
				9505570E0F6963790056E88C /* file_manager.cpp */,
				9505570F0F6963790056E88C /* file_manager.hpp */,
				95C65D760F532F7D00BE7BA7 /* xml_node.cpp */,
				95C65D770F532F7D00BE7BA7 /* xml_node.hpp */,
				951B50AD12C9698B004F6993 /* xml_writer.cpp */,
				951B50AF12C96A13004F6993 /* xml_writer.hpp */,
			);
			name = io;
			path = ../../io;
			sourceTree = SOURCE_ROOT;
		};
		95C87F2E133A34EE00D86528 /* utf8 */ = {
			isa = PBXGroup;
			children = (
				95C87F2F133A34EE00D86528 /* checked.h */,
				95C87F30133A34EE00D86528 /* core.h */,
				95C87F31133A34EE00D86528 /* unchecked.h */,
			);
			name = utf8;
			path = ../../utils/utf8;
			sourceTree = SOURCE_ROOT;
		};
		95D71F6316BF380900C0F691 /* wiiuse */ = {
			isa = PBXGroup;
			children = (
				95D71F6416BF380900C0F691 /* classic.c */,
				95D71F6516BF380900C0F691 /* classic.h */,
				95D71F6616BF380900C0F691 /* CMakeLists.txt */,
				95D71F6716BF380900C0F691 /* definitions.h */,
				95D71F6816BF380900C0F691 /* definitions_os.h */,
				95D71F6916BF380900C0F691 /* dynamics.c */,
				95D71F6A16BF380900C0F691 /* dynamics.h */,
				95D71F6B16BF380900C0F691 /* events.c */,
				95D71F6C16BF380900C0F691 /* events.h */,
				95D71F6D16BF380900C0F691 /* guitar_hero_3.c */,
				95D71F6E16BF380900C0F691 /* guitar_hero_3.h */,
				95D71F6F16BF380900C0F691 /* io.c */,
				95D71F7016BF380900C0F691 /* io.h */,
				95D71F7216BF380900C0F691 /* io_win.c */,
				95D71F7316BF380900C0F691 /* ir.c */,
				95D71F7416BF380900C0F691 /* ir.h */,
				95D71F7516BF380900C0F691 /* motion_plus.c */,
				95D71F7616BF380900C0F691 /* motion_plus.h */,
				95D71F7716BF380900C0F691 /* nunchuk.c */,
				95D71F7816BF380900C0F691 /* nunchuk.h */,
				95D71F7916BF380900C0F691 /* os.h */,
				95D71F7A16BF380900C0F691 /* os_mac */,
				95D71F7F16BF380900C0F691 /* os_nix.c */,
				95D71F8016BF380900C0F691 /* os_win.c */,
				95D71F8116BF380900C0F691 /* README */,
				95D71F8216BF380900C0F691 /* util.c */,
				95D71F8316BF380900C0F691 /* wiiboard.c */,
				95D71F8416BF380900C0F691 /* wiiboard.h */,
				95D71F8516BF380900C0F691 /* wiiuse */,
				95D71F8716BF380900C0F691 /* wiiuse.c */,
				95D71F8816BF380900C0F691 /* wiiuse.h */,
				95D71F8916BF380900C0F691 /* wiiuse_internal.h */,
				95D71F8A16BF380900C0F691 /* wiiuse_msvcstdint.h */,
			);
			name = wiiuse;
			path = ../../../lib/wiiuse;
			sourceTree = SOURCE_ROOT;
		};
		95D71F7A16BF380900C0F691 /* os_mac */ = {
			isa = PBXGroup;
			children = (
				95D71F7B16BF380900C0F691 /* os_mac.h */,
				95D71F7C16BF380900C0F691 /* os_mac.m */,
				95D71F7D16BF380900C0F691 /* os_mac_find.m */,
				95D71F7E16BF380900C0F691 /* os_mac_interface.m */,
			);
			name = os_mac;
			path = ../../../lib/wiiuse/os_mac;
			sourceTree = SOURCE_ROOT;
		};
		95D71F8516BF380900C0F691 /* wiiuse */ = {
			isa = PBXGroup;
			children = (
				95D71F8616BF380900C0F691 /* wiiuse.vcproj */,
			);
			name = wiiuse;
			path = ../../../lib/wiiuse/wiiuse;
			sourceTree = SOURCE_ROOT;
		};
		95D950CC0FE473CA002E10AD /* config */ = {
			isa = PBXGroup;
			children = (
				9529980615B2072E0028301A /* player.cpp */,
				95B5CD13102DE08F00EF2001 /* device_config.cpp */,
				95B5CD12102DE08F00EF2001 /* device_config.hpp */,
				95D950CD0FE473CA002E10AD /* player.hpp */,
				95D950CE0FE473CA002E10AD /* stk_config.cpp */,
				95D950CF0FE473CA002E10AD /* stk_config.hpp */,
				95D950D00FE473CA002E10AD /* user_config.cpp */,
				95D950D10FE473CA002E10AD /* user_config.hpp */,
			);
			name = config;
			path = ../../config;
			sourceTree = SOURCE_ROOT;
		};
		95ECA0EB10124C5000D47C5F /* widgets */ = {
			isa = PBXGroup;
			children = (
				956B0A9E1232D2E900767CCD /* bubble_widget.cpp */,
				956B0AA21232D45D00767CCD /* bubble_widget.hpp */,
				95ECA0EC10124C5000D47C5F /* button_widget.cpp */,
				95ECA0ED10124C5000D47C5F /* button_widget.hpp */,
				9575720F134F5B890037747B /* CGUIEditBox.cpp */,
				95757210134F5B890037747B /* CGUIEditBox.h */,
				95ECA0EE10124C5000D47C5F /* check_box_widget.cpp */,
				95ECA0EF10124C5000D47C5F /* check_box_widget.hpp */,
				9524739510497C75000C197E /* dynamic_ribbon_widget.cpp */,
				9524739410497C75000C197E /* dynamic_ribbon_widget.hpp */,
				95ECA0F010124C5000D47C5F /* icon_button_widget.cpp */,
				95ECA0F110124C5000D47C5F /* icon_button_widget.hpp */,
				95ECA0F210124C5000D47C5F /* label_widget.cpp */,
				95ECA0F310124C5000D47C5F /* label_widget.hpp */,
				95ECA0F410124C5000D47C5F /* list_widget.cpp */,
				95ECA0F510124C5000D47C5F /* list_widget.hpp */,
				95ECA0F610124C5000D47C5F /* model_view_widget.cpp */,
				95ECA0F710124C5000D47C5F /* model_view_widget.hpp */,
				9545ABC811E3E38300D3C37A /* progress_bar_widget.cpp */,
				9545ABC911E3E38300D3C37A /* progress_bar_widget.hpp */,
				95ECA0FA10124C5000D47C5F /* ribbon_widget.cpp */,
				95ECA0FB10124C5000D47C5F /* ribbon_widget.hpp */,
				95ECA0FC10124C5000D47C5F /* spinner_widget.cpp */,
				95ECA0FD10124C5000D47C5F /* spinner_widget.hpp */,
				95ECA0FE10124C5000D47C5F /* text_box_widget.cpp */,
				95ECA0FF10124C5000D47C5F /* text_box_widget.hpp */,
			);
			name = widgets;
			path = ../../guiengine/widgets;
			sourceTree = SOURCE_ROOT;
		};
/* End PBXGroup section */

/* Begin PBXNativeTarget section */
		9551C8200FC1B6FF00DB481B /* SuperTuxKart */ = {
			isa = PBXNativeTarget;
			buildConfigurationList = 9551C8260FC1B70000DB481B /* Build configuration list for PBXNativeTarget "SuperTuxKart" */;
			buildPhases = (
				9551C81D0FC1B6FF00DB481B /* Resources */,
				9551C81E0FC1B6FF00DB481B /* Sources */,
				9551C81F0FC1B6FF00DB481B /* Frameworks */,
				9507E9C60FC1CD1C00BD2B92 /* Copy data files */,
				9507E9E70FC1CDDF00BD2B92 /* Copy frameworks */,
			);
			buildRules = (
			);
			dependencies = (
			);
			name = SuperTuxKart;
			productName = "SuperTuxKart - distribution";
			productReference = 9551C8210FC1B6FF00DB481B /* SuperTuxKart.app */;
			productType = "com.apple.product-type.application";
		};
/* End PBXNativeTarget section */

/* Begin PBXProject section */
		08FB7793FE84155DC02AAC07 /* Project object */ = {
			isa = PBXProject;
			buildConfigurationList = 1DEB923508733DC60010E9CD /* Build configuration list for PBXProject "STK_XCode" */;
			compatibilityVersion = "Xcode 2.4";
			hasScannedForEncodings = 1;
			knownRegions = (
				English,
				Japanese,
				French,
				German,
			);
			mainGroup = 08FB7794FE84155DC02AAC07 /* STK_XCode */;
			projectDirPath = "";
			projectRoot = ../../..;
			targets = (
				9551C8200FC1B6FF00DB481B /* SuperTuxKart */,
			);
		};
/* End PBXProject section */

/* Begin PBXResourcesBuildPhase section */
		9551C81D0FC1B6FF00DB481B /* Resources */ = {
			isa = PBXResourcesBuildPhase;
			buildActionMask = 2147483647;
			files = (
				9507E9B70FC1CCE900BD2B92 /* stk.icns in Resources */,
				9593A2CB1609386100AB5EEB /* Makefile.am in Resources */,
				9593A2F91609388C00AB5EEB /* aclocal.m4 in Resources */,
				9593A2FB1609388C00AB5EEB /* ChangeLog in Resources */,
				9593A2FC1609388C00AB5EEB /* CMakeLists.txt in Resources */,
				9593A2FE1609388C00AB5EEB /* configure in Resources */,
				9593A2FF1609388C00AB5EEB /* configure.in in Resources */,
				9593A3001609388C00AB5EEB /* depcomp in Resources */,
				9593A3011609388C00AB5EEB /* design.txt in Resources */,
				9593A3081609388C00AB5EEB /* Doxyfile in Resources */,
				9593A3091609388C00AB5EEB /* enet.dsp in Resources */,
				9593A30B1609388C00AB5EEB /* install-sh in Resources */,
				9593A30C1609388C00AB5EEB /* LICENSE in Resources */,
				9593A30E1609388C00AB5EEB /* Makefile.am in Resources */,
				9593A30F1609388C00AB5EEB /* missing in Resources */,
				9593A3131609388C00AB5EEB /* README in Resources */,
				9593A3141609388C00AB5EEB /* tutorial.txt in Resources */,
				95D71F8C16BF380900C0F691 /* CMakeLists.txt in Resources */,
				95D71F9B16BF380900C0F691 /* README in Resources */,
				95D71F9E16BF380900C0F691 /* wiiuse.vcproj in Resources */,
			);
			runOnlyForDeploymentPostprocessing = 0;
		};
/* End PBXResourcesBuildPhase section */

/* Begin PBXShellScriptBuildPhase section */
		9507E9C60FC1CD1C00BD2B92 /* Copy data files */ = {
			isa = PBXShellScriptBuildPhase;
			buildActionMask = 12;
			files = (
			);
			inputPaths = (
			);
			name = "Copy data files";
			outputPaths = (
			);
			runOnlyForDeploymentPostprocessing = 0;
			shellPath = /bin/sh;
			shellScript = "# copy data files\n\necho \"Copying Data Files\"\n\nif [ \"${CONFIGURATION}\" = \"Release\" ]\nthen\n\nmkdir -p \"${CONFIGURATION_BUILD_DIR}/${CONTENTS_FOLDER_PATH}/Resources/data\"\ncp -rf \"${PROJECT_DIR}/../../../data\" \"${CONFIGURATION_BUILD_DIR}/${CONTENTS_FOLDER_PATH}/Resources/\"\n\"${PROJECT_DIR}/cleanupRelease.sh\"\n\nelse\n\nmkdir -p \"${CONFIGURATION_BUILD_DIR}/${CONTENTS_FOLDER_PATH}/Resources/\"\nln -sFhf \"${PROJECT_DIR}/../../../data\" \"${CONFIGURATION_BUILD_DIR}/${CONTENTS_FOLDER_PATH}/Resources/\"\n\nfi";
		};
/* End PBXShellScriptBuildPhase section */

/* Begin PBXSourcesBuildPhase section */
		9551C81E0FC1B6FF00DB481B /* Sources */ = {
			isa = PBXSourcesBuildPhase;
			buildActionMask = 2147483647;
			files = (
				9551C8270FC1B72500DB481B /* music_information.cpp in Sources */,
				9551C8280FC1B72500DB481B /* music_ogg.cpp in Sources */,
				9551C8290FC1B72500DB481B /* sfx_manager.cpp in Sources */,
				9551C82A0FC1B72500DB481B /* sfx_openal.cpp in Sources */,
				9551C8900FC1B72500DB481B /* challenge.cpp in Sources */,
				9551C8910FC1B72500DB481B /* challenge_data.cpp in Sources */,
				9551C8920FC1B72500DB481B /* unlock_manager.cpp in Sources */,
				9551C8A20FC1B72500DB481B /* attachment.cpp in Sources */,
				9551C8A30FC1B72500DB481B /* attachment_manager.cpp in Sources */,
				9551C8A40FC1B72500DB481B /* bowling.cpp in Sources */,
				9551C8A60FC1B72500DB481B /* cake.cpp in Sources */,
				9551C8A70FC1B72500DB481B /* flyable.cpp in Sources */,
				9551C8A80FC1B72500DB481B /* item.cpp in Sources */,
				9551C8A90FC1B72500DB481B /* item_manager.cpp in Sources */,
				9551C8AA0FC1B72500DB481B /* plunger.cpp in Sources */,
				9551C8AB0FC1B72500DB481B /* powerup.cpp in Sources */,
				9551C8AC0FC1B72500DB481B /* powerup_manager.cpp in Sources */,
				9551C8AD0FC1B72500DB481B /* projectile_manager.cpp in Sources */,
				9551C8AE0FC1B72500DB481B /* rubber_band.cpp in Sources */,
				9551C8AF0FC1B72500DB481B /* kart.cpp in Sources */,
				9551C8B00FC1B72500DB481B /* kart_model.cpp in Sources */,
				9551C8B10FC1B72500DB481B /* kart_properties.cpp in Sources */,
				9551C8B20FC1B72500DB481B /* kart_properties_manager.cpp in Sources */,
				9551C8B30FC1B72500DB481B /* moveable.cpp in Sources */,
				9551C8B90FC1B72500DB481B /* main.cpp in Sources */,
				9551C8BA0FC1B72500DB481B /* main_loop.cpp in Sources */,
				9551C8BE0FC1B72500DB481B /* follow_the_leader.cpp in Sources */,
				9551C8BF0FC1B72500DB481B /* linear_world.cpp in Sources */,
				9551C8C00FC1B72500DB481B /* standard_race.cpp in Sources */,
				9551C8C10FC1B72500DB481B /* three_strikes_battle.cpp in Sources */,
				9551C8C20FC1B72500DB481B /* world.cpp in Sources */,
				9551C8C30FC1B72500DB481B /* connect_message.cpp in Sources */,
				9551C8C40FC1B72500DB481B /* kart_control_message.cpp in Sources */,
				9551C8C50FC1B72500DB481B /* kart_update_message.cpp in Sources */,
				9551C8C60FC1B72500DB481B /* message.cpp in Sources */,
				9551C8C70FC1B72500DB481B /* network_kart.cpp in Sources */,
				9551C8C80FC1B72500DB481B /* network_manager.cpp in Sources */,
				9551C8C90FC1B72500DB481B /* race_info_message.cpp in Sources */,
				9551C8CA0FC1B72500DB481B /* race_result_message.cpp in Sources */,
				9551C8CB0FC1B72500DB481B /* race_state.cpp in Sources */,
				9551C8CC0FC1B72500DB481B /* btKart.cpp in Sources */,
				9551C8CD0FC1B72500DB481B /* btUprightConstraint.cpp in Sources */,
				9551C8CE0FC1B72500DB481B /* physics.cpp in Sources */,
				9551C8D70FC1B72500DB481B /* track.cpp in Sources */,
				9551C8D80FC1B72500DB481B /* track_manager.cpp in Sources */,
				9551C8DA0FC1B72500DB481B /* random_generator.cpp in Sources */,
				9551C8DC0FC1B72500DB481B /* string_utils.cpp in Sources */,
				9551C8DD0FC1B72500DB481B /* vec3.cpp in Sources */,
				9551C8DE0FC1B72500DB481B /* terrain_info.cpp in Sources */,
				9551C8DF0FC1B72500DB481B /* triangle_mesh.cpp in Sources */,
				9551C8E00FC1B72500DB481B /* translation.cpp in Sources */,
				9551C8E10FC1B72500DB481B /* xml_node.cpp in Sources */,
				9551C8EC0FC1B72500DB481B /* file_manager.cpp in Sources */,
				9551C8F60FC1B72500DB481B /* input_manager.cpp in Sources */,
				9551C8F70FC1B72500DB481B /* input_device.cpp in Sources */,
				9551C8F80FC1B72500DB481B /* device_manager.cpp in Sources */,
				9551C8F90FC1B72500DB481B /* physical_object.cpp in Sources */,
				9551C8FA0FC1B72500DB481B /* quad_set.cpp in Sources */,
				9551C8FB0FC1B72500DB481B /* quad_graph.cpp in Sources */,
				953789730FC7829100DD1F8E /* graph_node.cpp in Sources */,
				953789820FC7831400DD1F8E /* quad.cpp in Sources */,
				95263DEC0FD7471900CF5F92 /* grand_prix_data.cpp in Sources */,
				95263DED0FD7471900CF5F92 /* grand_prix_manager.cpp in Sources */,
				95263DEE0FD7471900CF5F92 /* highscore_manager.cpp in Sources */,
				95263DEF0FD7471900CF5F92 /* highscores.cpp in Sources */,
				95263DF00FD7471900CF5F92 /* history.cpp in Sources */,
				95263DF10FD7471900CF5F92 /* race_manager.cpp in Sources */,
				95D950D20FE473CA002E10AD /* stk_config.cpp in Sources */,
				95D950D30FE473CA002E10AD /* user_config.cpp in Sources */,
				95CB476C0FF30EF400413BAE /* bezier_curve.cpp in Sources */,
				954E4C2D0FF98B6F0047FE3E /* animation_base.cpp in Sources */,
				954E4C2F0FF98B6F0047FE3E /* billboard_animation.cpp in Sources */,
				954E4C300FF98B6F0047FE3E /* three_d_animation.cpp in Sources */,
				951BC65E0FFAF290006B5FF1 /* ipo.cpp in Sources */,
				955DE88310042701006A4F3C /* check_manager.cpp in Sources */,
				955DE88C1004273B006A4F3C /* check_structure.cpp in Sources */,
				958330CC10122B4A00C5137E /* engine.cpp in Sources */,
				958330CD10122B4A00C5137E /* event_handler.cpp in Sources */,
				958330CE10122B4A00C5137E /* modaldialog.cpp in Sources */,
				958330D010122B4A00C5137E /* screen.cpp in Sources */,
				958330D110122B4A00C5137E /* screen_loader.cpp in Sources */,
				958330D210122B4A00C5137E /* skin.cpp in Sources */,
				958330D310122B4A00C5137E /* widget.cpp in Sources */,
				958330D410122B4A00C5137E /* credits.cpp in Sources */,
				958330D510122B4A00C5137E /* kart_selection.cpp in Sources */,
				958330D710122B4A00C5137E /* race_gui.cpp in Sources */,
				958330D810122B4A00C5137E /* state_manager.cpp in Sources */,
				9583319910123B0200C5137E /* abstract_state_manager.cpp in Sources */,
				9583323F101243ED00C5137E /* enter_player_name_dialog.cpp in Sources */,
				95833240101243ED00C5137E /* player_info_dialog.cpp in Sources */,
				95833241101243ED00C5137E /* press_a_key_dialog.cpp in Sources */,
				95833242101243ED00C5137E /* track_info_dialog.cpp in Sources */,
				95ECA10010124C5000D47C5F /* button_widget.cpp in Sources */,
				95ECA10110124C5000D47C5F /* check_box_widget.cpp in Sources */,
				95ECA10210124C5000D47C5F /* icon_button_widget.cpp in Sources */,
				95ECA10310124C5000D47C5F /* label_widget.cpp in Sources */,
				95ECA10410124C5000D47C5F /* list_widget.cpp in Sources */,
				95ECA10510124C5000D47C5F /* model_view_widget.cpp in Sources */,
				95ECA10710124C5000D47C5F /* ribbon_widget.cpp in Sources */,
				95ECA10810124C5000D47C5F /* spinner_widget.cpp in Sources */,
				95ECA10910124C5000D47C5F /* text_box_widget.cpp in Sources */,
				95B5CD14102DE08F00EF2001 /* device_config.cpp in Sources */,
				952A1545103F66D600B1895D /* camera.cpp in Sources */,
				952A1546103F66D600B1895D /* explosion.cpp in Sources */,
				952A1547103F66D600B1895D /* irr_driver.cpp in Sources */,
				952A1548103F66D600B1895D /* material.cpp in Sources */,
				952A1549103F66D600B1895D /* material_manager.cpp in Sources */,
				952A154A103F66D600B1895D /* mesh_tools.cpp in Sources */,
				952A154B103F66D600B1895D /* moving_texture.cpp in Sources */,
				952A154D103F66D600B1895D /* shadow.cpp in Sources */,
				952A154E103F66D600B1895D /* skid_marks.cpp in Sources */,
				952A1554103F68D000B1895D /* profile_world.cpp in Sources */,
				9524739610497C75000C197E /* dynamic_ribbon_widget.cpp in Sources */,
				958D8C54104F523000A81934 /* race_paused_dialog.cpp in Sources */,
				95C77D631069589B0080838E /* ambient_light_sphere.cpp in Sources */,
				95C77D66106958A50080838E /* check_line.cpp in Sources */,
				95C77D6F106958E10080838E /* check_sphere.cpp in Sources */,
				95D2343F1078227A00625256 /* feature_unlocked.cpp in Sources */,
				9522F125107948AD0067ECF5 /* main_menu_screen.cpp in Sources */,
				9522F15B107949780067ECF5 /* race_setup_screen.cpp in Sources */,
				9522F15E10794A350067ECF5 /* tracks_screen.cpp in Sources */,
				9522F1E010795E8A0067ECF5 /* help_screen_1.cpp in Sources */,
				9522F1E510795EFF0067ECF5 /* help_screen_2.cpp in Sources */,
				9522F1E610795EFF0067ECF5 /* help_screen_3.cpp in Sources */,
				9522F1F0107961560067ECF5 /* options_screen_input.cpp in Sources */,
				9522F1F1107961560067ECF5 /* options_screen_players.cpp in Sources */,
				956541BB10DD5F0A00C83E99 /* arenas_screen.cpp in Sources */,
				956541E110DD628C00C83E99 /* add_device_dialog.cpp in Sources */,
				95C9C97210E93456005A418D /* stars.cpp in Sources */,
				959482D310EBC0790031BADF /* track_object_manager.cpp in Sources */,
				959482D410EBC0790031BADF /* track_object.cpp in Sources */,
				9553823A10FD4FEC00737979 /* constants.cpp in Sources */,
				95DFC5021106933B00A043A9 /* slip_stream.cpp in Sources */,
				95E246BE111A2959000C965D /* confirm_resolution_dialog.cpp in Sources */,
				9574F17C11206881008D202E /* world_status.cpp in Sources */,
				95634EF21126272C009C145D /* gp_info_dialog.cpp in Sources */,
				956C6ED31128D3FB004336C8 /* controller.cpp in Sources */,
				956C6ED51128D3FB004336C8 /* end_controller.cpp in Sources */,
				956C6ED71128D3FB004336C8 /* player_controller.cpp in Sources */,
				956830E01132EC9E00088D14 /* irr_debug_drawer.cpp in Sources */,
				957ED4801163FF18002AB42C /* ai_base_controller.cpp in Sources */,
				958BD770117F6AE90095B483 /* music_manager.cpp in Sources */,
				950D448C118DEE3C006CFC41 /* CGUISpriteBank.cpp in Sources */,
				950D45D1118E040E006CFC41 /* options_screen_input2.cpp in Sources */,
				9556A880119EF976009C558F /* options_screen_audio.cpp in Sources */,
				9556A881119EF976009C558F /* options_screen_video.cpp in Sources */,
				9586318411B1EC9F00B8B4AF /* grand_prix_lose.cpp in Sources */,
				9586318511B1EC9F00B8B4AF /* grand_prix_win.cpp in Sources */,
				9525B71411C851D30094BD96 /* CBatchingMesh.cpp in Sources */,
				9551B27111DC0D4D002DD140 /* addons_screen.cpp in Sources */,
				9551B27C11DC0D6A002DD140 /* zip.cpp in Sources */,
				95E6A0C011DCF37800AE088A /* addons_loading.cpp in Sources */,
				9545ABCA11E3E38300D3C37A /* progress_bar_widget.cpp in Sources */,
				9554C4A611F1188000906416 /* race_result_gui.cpp in Sources */,
				953F8B2111F7C13C00205E66 /* scalable_font.cpp in Sources */,
				9560368C12187EFB00EB96C4 /* layout_manager.cpp in Sources */,
				956039BA1218C09E00EB96C4 /* abstract_top_level_container.cpp in Sources */,
				9552C1FB1231249000347B6C /* world_with_rank.cpp in Sources */,
				956B0A9F1232D2E900767CCD /* bubble_widget.cpp in Sources */,
				95017B41124698C400C90D56 /* help_screen_4.cpp in Sources */,
				95251F3D12554AB200505BA5 /* check_lap.cpp in Sources */,
				9516B07E12629C4E005F9493 /* sfx_buffer.cpp in Sources */,
				95BF1E68127513A100F78AE7 /* max_speed.cpp in Sources */,
				9528CC241291E7A10078A5EF /* binding.cpp in Sources */,
				95395A77129DFE130079BCE7 /* message_dialog.cpp in Sources */,
				9538E2B912C25D6800172896 /* addons_manager.cpp in Sources */,
				9538E2BA12C25D6800172896 /* network_http.cpp in Sources */,
				951B50AE12C9698B004F6993 /* xml_writer.cpp in Sources */,
				9538A56012CD094200CE3220 /* addon.cpp in Sources */,
				9542FC7712D3BDB000C00366 /* particle_emitter.cpp in Sources */,
				9542FD4C12D3E0D700C00366 /* particle_kind.cpp in Sources */,
				9528C71612D69494006E9167 /* particle_kind_manager.cpp in Sources */,
				955764E612FB67EF005CE479 /* btKartRaycast.cpp in Sources */,
				9559DE7F12FF777600350DE8 /* rain.cpp in Sources */,
				9592DC6D13021B350039DBC8 /* minimal_race_gui.cpp in Sources */,
				95E1FCDF130369EB004D83CC /* per_camera_node.cpp in Sources */,
				95376CAF1320784100C842A4 /* lod_node.cpp in Sources */,
				9584449E1330F89100CEA60A /* dictionary.cpp in Sources */,
				9584449F1330F89100CEA60A /* dictionary_manager.cpp in Sources */,
				958444A01330F89100CEA60A /* iconv.cpp in Sources */,
				958444A11330F89100CEA60A /* language.cpp in Sources */,
				958444A31330F89100CEA60A /* plural_forms.cpp in Sources */,
				958444A41330F89100CEA60A /* po_parser.cpp in Sources */,
				958444A51330F89100CEA60A /* stk_file_system.cpp in Sources */,
				958444A61330F89100CEA60A /* tinygettext.cpp in Sources */,
				953A959D13367D6E00D86B4D /* options_screen_ui.cpp in Sources */,
				95757211134F5B890037747B /* CGUIEditBox.cpp in Sources */,
				956F557513527E4B005C291D /* race_gui_base.cpp in Sources */,
				9584B30D137CAC12008565D7 /* news_manager.cpp in Sources */,
				9584B30E137CAC12008565D7 /* request.cpp in Sources */,
				959DE0C613C297B90068ED78 /* swatter.cpp in Sources */,
				957899B813C8E05F007AA5A3 /* profiler.cpp in Sources */,
				9598A5B613CFBA83000B83EA /* hardware_skinning.cpp in Sources */,
				95D2C43013D6605600E84032 /* rubber_ball.cpp in Sources */,
				958D924213DA48A70097BC82 /* post_processing.cpp in Sources */,
				95A0BA2413E63F6700620EA6 /* kart_with_stats.cpp in Sources */,
				958806E913EB675F005F90FE /* track_sector.cpp in Sources */,
				957A2D291405E21D00F45B22 /* hit_sfx.cpp in Sources */,
				957817DC142142C500AD07B2 /* referee.cpp in Sources */,
				95C631A4142AC79500416D47 /* leak_check.cpp in Sources */,
				95AA4C67148AF2CC0053771D /* lod_node_loader.cpp in Sources */,
				95E5C318148C17E500AD3FCC /* story_mode_lobby.cpp in Sources */,
				95E5C335148C19F500AD3FCC /* story_mode_new.cpp in Sources */,
				95E5C3C2148C418100AD3FCC /* game_slot.cpp in Sources */,
				9593366B149EC9B10031FD41 /* overworld.cpp in Sources */,
				957957A214A3CA3900E72497 /* custom_video_settings.cpp in Sources */,
				95EF178E14AFBC91005FFEEB /* race_gui_overworld.cpp in Sources */,
				9543D58F14D36EE3000B0888 /* kart_gfx.cpp in Sources */,
				9543D59E14D38831000B0888 /* select_challenge.cpp in Sources */,
				95A1966214FC422D0074B892 /* ghost_kart.cpp in Sources */,
				95A1978E1502E5020074B892 /* replay_base.cpp in Sources */,
				95A1978F1502E5020074B892 /* replay_play.cpp in Sources */,
				95A197901502E5020074B892 /* replay_recorder.cpp in Sources */,
				95A197951502E5320074B892 /* skidding.cpp in Sources */,
				95EF1E0A1506D6CF0041AC79 /* skidding_properties.cpp in Sources */,
				95D69A7415226E4700D598D8 /* abstract_kart.cpp in Sources */,
				952997C715B205DE0028301A /* cutscene_world.cpp in Sources */,
				952997C815B205DE0028301A /* demo_world.cpp in Sources */,
				952997C915B205DE0028301A /* game_tutorial.cpp in Sources */,
				952997ED15B206890028301A /* skidding_ai.cpp in Sources */,
				952997FB15B206D90028301A /* abstract_kart_animation.cpp in Sources */,
				952997FC15B206D90028301A /* cannon_animation.cpp in Sources */,
				952997FD15B206D90028301A /* explosion_animation.cpp in Sources */,
				952997FE15B206D90028301A /* rescue_animation.cpp in Sources */,
				9529980315B2070C0028301A /* cutscene_gui.cpp in Sources */,
				9529980715B2072E0028301A /* player.cpp in Sources */,
				9529980C15B207450028301A /* check_cannon.cpp in Sources */,
				9529981115B207740028301A /* show_curve.cpp in Sources */,
				9593A2551609386100AB5EEB /* btAxisSweep3.cpp in Sources */,
				9593A2561609386100AB5EEB /* btBroadphaseProxy.cpp in Sources */,
				9593A2571609386100AB5EEB /* btCollisionAlgorithm.cpp in Sources */,
				9593A2581609386100AB5EEB /* btDbvt.cpp in Sources */,
				9593A2591609386100AB5EEB /* btDbvtBroadphase.cpp in Sources */,
				9593A25A1609386100AB5EEB /* btDispatcher.cpp in Sources */,
				9593A25B1609386100AB5EEB /* btMultiSapBroadphase.cpp in Sources */,
				9593A25C1609386100AB5EEB /* btOverlappingPairCache.cpp in Sources */,
				9593A25D1609386100AB5EEB /* btQuantizedBvh.cpp in Sources */,
				9593A25E1609386100AB5EEB /* btSimpleBroadphase.cpp in Sources */,
				9593A25F1609386100AB5EEB /* btActivatingCollisionAlgorithm.cpp in Sources */,
				9593A2601609386100AB5EEB /* btBox2dBox2dCollisionAlgorithm.cpp in Sources */,
				9593A2611609386100AB5EEB /* btBoxBoxCollisionAlgorithm.cpp in Sources */,
				9593A2621609386100AB5EEB /* btBoxBoxDetector.cpp in Sources */,
				9593A2631609386100AB5EEB /* btCollisionDispatcher.cpp in Sources */,
				9593A2641609386100AB5EEB /* btCollisionObject.cpp in Sources */,
				9593A2651609386100AB5EEB /* btCollisionWorld.cpp in Sources */,
				9593A2661609386100AB5EEB /* btCompoundCollisionAlgorithm.cpp in Sources */,
				9593A2671609386100AB5EEB /* btConvex2dConvex2dAlgorithm.cpp in Sources */,
				9593A2681609386100AB5EEB /* btConvexConcaveCollisionAlgorithm.cpp in Sources */,
				9593A2691609386100AB5EEB /* btConvexConvexAlgorithm.cpp in Sources */,
				9593A26A1609386100AB5EEB /* btConvexPlaneCollisionAlgorithm.cpp in Sources */,
				9593A26B1609386100AB5EEB /* btDefaultCollisionConfiguration.cpp in Sources */,
				9593A26C1609386100AB5EEB /* btEmptyCollisionAlgorithm.cpp in Sources */,
				9593A26D1609386100AB5EEB /* btGhostObject.cpp in Sources */,
				9593A26E1609386100AB5EEB /* btInternalEdgeUtility.cpp in Sources */,
				9593A26F1609386100AB5EEB /* btManifoldResult.cpp in Sources */,
				9593A2701609386100AB5EEB /* btSimulationIslandManager.cpp in Sources */,
				9593A2711609386100AB5EEB /* btSphereBoxCollisionAlgorithm.cpp in Sources */,
				9593A2721609386100AB5EEB /* btSphereSphereCollisionAlgorithm.cpp in Sources */,
				9593A2731609386100AB5EEB /* btSphereTriangleCollisionAlgorithm.cpp in Sources */,
				9593A2741609386100AB5EEB /* btUnionFind.cpp in Sources */,
				9593A2751609386100AB5EEB /* SphereTriangleDetector.cpp in Sources */,
				9593A2761609386100AB5EEB /* btBox2dShape.cpp in Sources */,
				9593A2771609386100AB5EEB /* btBoxShape.cpp in Sources */,
				9593A2781609386100AB5EEB /* btBvhTriangleMeshShape.cpp in Sources */,
				9593A2791609386100AB5EEB /* btCapsuleShape.cpp in Sources */,
				9593A27A1609386100AB5EEB /* btCollisionShape.cpp in Sources */,
				9593A27B1609386100AB5EEB /* btCompoundShape.cpp in Sources */,
				9593A27C1609386100AB5EEB /* btConcaveShape.cpp in Sources */,
				9593A27D1609386100AB5EEB /* btConeShape.cpp in Sources */,
				9593A27E1609386100AB5EEB /* btConvex2dShape.cpp in Sources */,
				9593A27F1609386100AB5EEB /* btConvexHullShape.cpp in Sources */,
				9593A2801609386100AB5EEB /* btConvexInternalShape.cpp in Sources */,
				9593A2811609386100AB5EEB /* btConvexPointCloudShape.cpp in Sources */,
				9593A2821609386100AB5EEB /* btConvexPolyhedron.cpp in Sources */,
				9593A2831609386100AB5EEB /* btConvexShape.cpp in Sources */,
				9593A2841609386100AB5EEB /* btConvexTriangleMeshShape.cpp in Sources */,
				9593A2851609386100AB5EEB /* btCylinderShape.cpp in Sources */,
				9593A2861609386100AB5EEB /* btEmptyShape.cpp in Sources */,
				9593A2871609386100AB5EEB /* btHeightfieldTerrainShape.cpp in Sources */,
				9593A2881609386100AB5EEB /* btMinkowskiSumShape.cpp in Sources */,
				9593A2891609386100AB5EEB /* btMultimaterialTriangleMeshShape.cpp in Sources */,
				9593A28A1609386100AB5EEB /* btMultiSphereShape.cpp in Sources */,
				9593A28B1609386100AB5EEB /* btOptimizedBvh.cpp in Sources */,
				9593A28C1609386100AB5EEB /* btPolyhedralConvexShape.cpp in Sources */,
				9593A28D1609386100AB5EEB /* btScaledBvhTriangleMeshShape.cpp in Sources */,
				9593A28E1609386100AB5EEB /* btShapeHull.cpp in Sources */,
				9593A28F1609386100AB5EEB /* btSphereShape.cpp in Sources */,
				9593A2901609386100AB5EEB /* btStaticPlaneShape.cpp in Sources */,
				9593A2911609386100AB5EEB /* btStridingMeshInterface.cpp in Sources */,
				9593A2921609386100AB5EEB /* btTetrahedronShape.cpp in Sources */,
				9593A2931609386100AB5EEB /* btTriangleBuffer.cpp in Sources */,
				9593A2941609386100AB5EEB /* btTriangleCallback.cpp in Sources */,
				9593A2951609386100AB5EEB /* btTriangleIndexVertexArray.cpp in Sources */,
				9593A2961609386100AB5EEB /* btTriangleIndexVertexMaterialArray.cpp in Sources */,
				9593A2971609386100AB5EEB /* btTriangleMesh.cpp in Sources */,
				9593A2981609386100AB5EEB /* btTriangleMeshShape.cpp in Sources */,
				9593A2991609386100AB5EEB /* btUniformScalingShape.cpp in Sources */,
				9593A29A1609386100AB5EEB /* btContactProcessing.cpp in Sources */,
				9593A29B1609386100AB5EEB /* btGenericPoolAllocator.cpp in Sources */,
				9593A29C1609386100AB5EEB /* btGImpactBvh.cpp in Sources */,
				9593A29D1609386100AB5EEB /* btGImpactCollisionAlgorithm.cpp in Sources */,
				9593A29E1609386100AB5EEB /* btGImpactQuantizedBvh.cpp in Sources */,
				9593A29F1609386100AB5EEB /* btGImpactShape.cpp in Sources */,
				9593A2A01609386100AB5EEB /* btTriangleShapeEx.cpp in Sources */,
				9593A2A11609386100AB5EEB /* gim_box_set.cpp in Sources */,
				9593A2A21609386100AB5EEB /* gim_contact.cpp in Sources */,
				9593A2A31609386100AB5EEB /* gim_memory.cpp in Sources */,
				9593A2A41609386100AB5EEB /* gim_tri_collision.cpp in Sources */,
				9593A2A51609386100AB5EEB /* btContinuousConvexCollision.cpp in Sources */,
				9593A2A61609386100AB5EEB /* btConvexCast.cpp in Sources */,
				9593A2A71609386100AB5EEB /* btGjkConvexCast.cpp in Sources */,
				9593A2A81609386100AB5EEB /* btGjkEpa2.cpp in Sources */,
				9593A2A91609386100AB5EEB /* btGjkEpaPenetrationDepthSolver.cpp in Sources */,
				9593A2AA1609386100AB5EEB /* btGjkPairDetector.cpp in Sources */,
				9593A2AB1609386100AB5EEB /* btMinkowskiPenetrationDepthSolver.cpp in Sources */,
				9593A2AC1609386100AB5EEB /* btPersistentManifold.cpp in Sources */,
				9593A2AD1609386100AB5EEB /* btPolyhedralContactClipping.cpp in Sources */,
				9593A2AE1609386100AB5EEB /* btRaycastCallback.cpp in Sources */,
				9593A2AF1609386100AB5EEB /* btSubSimplexConvexCast.cpp in Sources */,
				9593A2B01609386100AB5EEB /* btVoronoiSimplexSolver.cpp in Sources */,
				9593A2B11609386100AB5EEB /* btKinematicCharacterController.cpp in Sources */,
				9593A2B21609386100AB5EEB /* btConeTwistConstraint.cpp in Sources */,
				9593A2B31609386100AB5EEB /* btContactConstraint.cpp in Sources */,
				9593A2B41609386100AB5EEB /* btGeneric6DofConstraint.cpp in Sources */,
				9593A2B51609386100AB5EEB /* btGeneric6DofSpringConstraint.cpp in Sources */,
				9593A2B61609386100AB5EEB /* btHinge2Constraint.cpp in Sources */,
				9593A2B71609386100AB5EEB /* btHingeConstraint.cpp in Sources */,
				9593A2B81609386100AB5EEB /* btPoint2PointConstraint.cpp in Sources */,
				9593A2B91609386100AB5EEB /* btSequentialImpulseConstraintSolver.cpp in Sources */,
				9593A2BA1609386100AB5EEB /* btSliderConstraint.cpp in Sources */,
				9593A2BB1609386100AB5EEB /* btSolve2LinearConstraint.cpp in Sources */,
				9593A2BC1609386100AB5EEB /* btTypedConstraint.cpp in Sources */,
				9593A2BD1609386100AB5EEB /* btUniversalConstraint.cpp in Sources */,
				9593A2BE1609386100AB5EEB /* btContinuousDynamicsWorld.cpp in Sources */,
				9593A2BF1609386100AB5EEB /* btDiscreteDynamicsWorld.cpp in Sources */,
				9593A2C01609386100AB5EEB /* btRigidBody.cpp in Sources */,
				9593A2C11609386100AB5EEB /* btSimpleDynamicsWorld.cpp in Sources */,
				9593A2C21609386100AB5EEB /* Bullet-C-API.cpp in Sources */,
				9593A2C31609386100AB5EEB /* btRaycastVehicle.cpp in Sources */,
				9593A2C41609386100AB5EEB /* btWheelInfo.cpp in Sources */,
				9593A2C51609386100AB5EEB /* btAlignedAllocator.cpp in Sources */,
				9593A2C61609386100AB5EEB /* btConvexHull.cpp in Sources */,
				9593A2C71609386100AB5EEB /* btConvexHullComputer.cpp in Sources */,
				9593A2C81609386100AB5EEB /* btGeometryUtil.cpp in Sources */,
				9593A2C91609386100AB5EEB /* btQuickprof.cpp in Sources */,
				9593A2CA1609386100AB5EEB /* btSerializer.cpp in Sources */,
				9593A2FA1609388C00AB5EEB /* callbacks.c in Sources */,
				9593A2FD1609388C00AB5EEB /* compress.c in Sources */,
				9593A30A1609388C00AB5EEB /* host.c in Sources */,
				9593A30D1609388C00AB5EEB /* list.c in Sources */,
				9593A3101609388C00AB5EEB /* packet.c in Sources */,
				9593A3111609388C00AB5EEB /* peer.c in Sources */,
				9593A3121609388C00AB5EEB /* protocol.c in Sources */,
				9593A3151609388C00AB5EEB /* unix.c in Sources */,
				9593A3161609388C00AB5EEB /* win32.c in Sources */,
				9593A32016093A7300AB5EEB /* ai_properties.cpp in Sources */,
				958949A9163F52FB00957345 /* inetwork_http.cpp in Sources */,
				95B0E8A816A4DC060037391C /* log.cpp in Sources */,
				95B0E8B016A4DC390037391C /* tgt_log.cpp in Sources */,
				95B0E8B716A4DC9E0037391C /* easter_egg_hunt.cpp in Sources */,
				95B0E8B816A4DC9E0037391C /* tutorial_world.cpp in Sources */,
				95D71F8B16BF380900C0F691 /* classic.c in Sources */,
				95D71F8D16BF380900C0F691 /* dynamics.c in Sources */,
				95D71F8E16BF380900C0F691 /* events.c in Sources */,
				95D71F8F16BF380900C0F691 /* guitar_hero_3.c in Sources */,
				95D71F9016BF380900C0F691 /* io.c in Sources */,
				95D71F9216BF380900C0F691 /* io_win.c in Sources */,
				95D71F9316BF380900C0F691 /* ir.c in Sources */,
				95D71F9416BF380900C0F691 /* motion_plus.c in Sources */,
				95D71F9516BF380900C0F691 /* nunchuk.c in Sources */,
				95D71F9616BF380900C0F691 /* os_mac.m in Sources */,
				95D71F9716BF380900C0F691 /* os_mac_find.m in Sources */,
				95D71F9816BF380900C0F691 /* os_mac_interface.m in Sources */,
				95D71F9916BF380900C0F691 /* os_nix.c in Sources */,
				95D71F9A16BF380900C0F691 /* os_win.c in Sources */,
				95D71F9C16BF380900C0F691 /* util.c in Sources */,
				95D71F9D16BF380900C0F691 /* wiiboard.c in Sources */,
				95D71F9F16BF380900C0F691 /* wiiuse.c in Sources */,
				95D71FB216BF3A9E00C0F691 /* wiimote_manager.cpp in Sources */,
				95D71FB716BF3C7800C0F691 /* tutorial_message_dialog.cpp in Sources */,
			);
			runOnlyForDeploymentPostprocessing = 0;
		};
/* End PBXSourcesBuildPhase section */

/* Begin XCBuildConfiguration section */
		1DEB923608733DC60010E9CD /* Debug */ = {
			isa = XCBuildConfiguration;
			buildSettings = {
				ARCHS = "$(NATIVE_ARCH)";
				GCC_WARN_ABOUT_RETURN_TYPE = YES;
				GCC_WARN_UNUSED_VARIABLE = YES;
				HEADER_SEARCH_PATHS = (
					/usr/local/include,
					"$(HEADER_SEARCH_PATHS_QUOTED_1)",
					"$(HEADER_SEARCH_PATHS_QUOTED_2)",
				);
				PREBINDING = NO;
				SDKROOT = macosx;
				ZERO_LINK = NO;
			};
			name = Debug;
		};
		1DEB923708733DC60010E9CD /* Release */ = {
			isa = XCBuildConfiguration;
			buildSettings = {
				ARCHS = "$(NATIVE_ARCH)";
				GCC_WARN_ABOUT_RETURN_TYPE = YES;
				GCC_WARN_UNUSED_VARIABLE = YES;
				HEADER_SEARCH_PATHS = (
					/usr/local/include,
					"$(HEADER_SEARCH_PATHS_QUOTED_1)",
					"$(HEADER_SEARCH_PATHS_QUOTED_2)",
				);
				PREBINDING = NO;
				SDKROOT = macosx;
				ZERO_LINK = NO;
			};
			name = Release;
		};
		9551C8240FC1B70000DB481B /* Debug */ = {
			isa = XCBuildConfiguration;
			baseConfigurationReference = 9551C9F80FC1B87600DB481B /* Config.xcconfig */;
			buildSettings = {
				ALWAYS_SEARCH_USER_PATHS = NO;
				COPY_PHASE_STRIP = NO;
				DEBUG_INFORMATION_FORMAT = dwarf;
				FRAMEWORK_SEARCH_PATHS = (
					"$(inherited)",
					"$(FRAMEWORK_SEARCH_PATHS_QUOTED_FOR_TARGET_1)",
				);
				FRAMEWORK_SEARCH_PATHS_QUOTED_FOR_TARGET_1 = "\"$(SRCROOT)\"";
				GCC_DEBUGGING_SYMBOLS = full;
				GCC_DYNAMIC_NO_PIC = NO;
				GCC_ENABLE_FIX_AND_CONTINUE = YES;
				GCC_ENABLE_SYMBOL_SEPARATION = NO;
				GCC_MODEL_TUNING = G5;
				GCC_OPTIMIZATION_LEVEL = 0;
				GCC_PRECOMPILE_PREFIX_HEADER = NO;
				GCC_PREFIX_HEADER = "";
				GCC_VERSION = "";
				GCC_WARN_ABOUT_MISSING_NEWLINE = YES;
				GCC_WARN_MISSING_PARENTHESES = YES;
				GCC_WARN_NON_VIRTUAL_DESTRUCTOR = YES;
				GCC_WARN_SHADOW = NO;
				GCC_WARN_UNUSED_FUNCTION = NO;
				GCC_WARN_UNUSED_PARAMETER = NO;
				HEADER_SEARCH_PATHS = "$(inherited)";
				HEADER_SEARCH_PATHS_QUOTED_1 = "";
				HEADER_SEARCH_PATHS_QUOTED_2 = "";
				INFOPLIST_FILE = "SuperTuxKart-Info.plist";
				INSTALL_PATH = "$(HOME)/Applications";
				LIBRARY_SEARCH_PATHS = (
					"$(inherited)",
					"$(LIBRARY_SEARCH_PATHS_QUOTED_FOR_TARGET_1)",
					"$(LIBRARY_SEARCH_PATHS_QUOTED_FOR_TARGET_1)",
				);
				LIBRARY_SEARCH_PATHS_QUOTED_FOR_TARGET_1 = "\"$(DEVELOPER_DIR)/games/supertuxkart/src/bullet/src\"";
				OTHER_CFLAGS = (
					"$(inherited)",
					"-DDEBUG=1",
				);
				OTHER_CFLAGS_QUOTED_FOR_TARGET_1 = "-DPACKAGE=\"\\\"supertuxkart\\\"\"";
				OTHER_LDFLAGS = "$(inherited)";
				PREBINDING = NO;
				PRECOMPS_INCLUDE_HEADERS_FROM_BUILT_PRODUCTS_DIR = NO;
				PRODUCT_NAME = SuperTuxKart;
				SDKROOT = "$(DEVELOPER_SDK_DIR)/MacOSX10.6.sdk";
			};
			name = Debug;
		};
		9551C8250FC1B70000DB481B /* Release */ = {
			isa = XCBuildConfiguration;
			baseConfigurationReference = 9551C9F80FC1B87600DB481B /* Config.xcconfig */;
			buildSettings = {
				ALWAYS_SEARCH_USER_PATHS = NO;
				ARCHS = (
					i386,
					ppc,
				);
				COPY_PHASE_STRIP = NO;
				DEBUG_INFORMATION_FORMAT = "dwarf-with-dsym";
				DEPLOYMENT_LOCATION = NO;
				FRAMEWORK_SEARCH_PATHS = (
					"$(inherited)",
					"$(FRAMEWORK_SEARCH_PATHS_QUOTED_FOR_TARGET_1)",
				);
				FRAMEWORK_SEARCH_PATHS_QUOTED_FOR_TARGET_1 = "\"$(SRCROOT)\"";
				GCC_DEBUGGING_SYMBOLS = used;
				GCC_ENABLE_FIX_AND_CONTINUE = NO;
				GCC_ENABLE_SYMBOL_SEPARATION = NO;
				GCC_MODEL_TUNING = G5;
				GCC_OPTIMIZATION_LEVEL = 1;
				GCC_PRECOMPILE_PREFIX_HEADER = NO;
				GCC_PREFIX_HEADER = "";
				GCC_VERSION = 4.0;
				GCC_WARN_ABOUT_MISSING_NEWLINE = YES;
				GCC_WARN_MISSING_PARENTHESES = YES;
				GCC_WARN_NON_VIRTUAL_DESTRUCTOR = YES;
				GCC_WARN_SHADOW = NO;
				GCC_WARN_UNUSED_FUNCTION = NO;
				GCC_WARN_UNUSED_PARAMETER = NO;
				HEADER_SEARCH_PATHS = "$(inherited)";
				HEADER_SEARCH_PATHS_QUOTED_1 = "";
				HEADER_SEARCH_PATHS_QUOTED_2 = "";
				INFOPLIST_FILE = "SuperTuxKart-Info.plist";
				INSTALL_PATH = "$(HOME)/Applications";
				LIBRARY_SEARCH_PATHS = (
					"$(inherited)",
					"$(LIBRARY_SEARCH_PATHS_QUOTED_FOR_TARGET_1)",
					"$(LIBRARY_SEARCH_PATHS_QUOTED_1)",
				);
				LIBRARY_SEARCH_PATHS_QUOTED_1 = "\"$(DEVELOPER_DIR)/games/supertuxkart/src/bullet/src\"";
				LIBRARY_SEARCH_PATHS_QUOTED_FOR_TARGET_1 = "";
				OTHER_CFLAGS = (
					"-DNDEBUG=1",
					"$(inherited)",
				);
				OTHER_LDFLAGS = "$(inherited)";
				PREBINDING = NO;
				PRECOMPS_INCLUDE_HEADERS_FROM_BUILT_PRODUCTS_DIR = NO;
				PRODUCT_NAME = SuperTuxKart;
				SDKROOT = /Developer/SDKs/MacOSX10.5.sdk;
				STRIP_STYLE = "non-global";
			};
			name = Release;
		};
/* End XCBuildConfiguration section */

/* Begin XCConfigurationList section */
		1DEB923508733DC60010E9CD /* Build configuration list for PBXProject "STK_XCode" */ = {
			isa = XCConfigurationList;
			buildConfigurations = (
				1DEB923608733DC60010E9CD /* Debug */,
				1DEB923708733DC60010E9CD /* Release */,
			);
			defaultConfigurationIsVisible = 0;
			defaultConfigurationName = Release;
		};
		9551C8260FC1B70000DB481B /* Build configuration list for PBXNativeTarget "SuperTuxKart" */ = {
			isa = XCConfigurationList;
			buildConfigurations = (
				9551C8240FC1B70000DB481B /* Debug */,
				9551C8250FC1B70000DB481B /* Release */,
			);
			defaultConfigurationIsVisible = 0;
			defaultConfigurationName = Release;
		};
/* End XCConfigurationList section */
	};
	rootObject = 08FB7793FE84155DC02AAC07 /* Project object */;
}<|MERGE_RESOLUTION|>--- conflicted
+++ resolved
@@ -7,13 +7,11 @@
 	objects = {
 
 /* Begin PBXBuildFile section */
-		3E0B8BE813CD220D00116B18 /* fribidi.framework in Frameworks */ = {isa = PBXBuildFile; fileRef = 3E0B8BE413CD220A00116B18 /* fribidi.framework */; };
-		3E0B8BE913CD220D00116B18 /* IrrFramework.framework in Frameworks */ = {isa = PBXBuildFile; fileRef = 3E0B8BE513CD220C00116B18 /* IrrFramework.framework */; };
-		3E0B8BEA13CD220D00116B18 /* Ogg.framework in Frameworks */ = {isa = PBXBuildFile; fileRef = 3E0B8BE613CD220C00116B18 /* Ogg.framework */; };
-		3E0B8BEB13CD220D00116B18 /* Vorbis.framework in Frameworks */ = {isa = PBXBuildFile; fileRef = 3E0B8BE713CD220D00116B18 /* Vorbis.framework */; };
 		95017B41124698C400C90D56 /* help_screen_4.cpp in Sources */ = {isa = PBXBuildFile; fileRef = 95017B3F124698C400C90D56 /* help_screen_4.cpp */; };
 		9507E9B70FC1CCE900BD2B92 /* stk.icns in Resources */ = {isa = PBXBuildFile; fileRef = 9507E9B60FC1CCE900BD2B92 /* stk.icns */; };
+		9507E9D10FC1CDCE00BD2B92 /* Ogg.framework in Copy frameworks */ = {isa = PBXBuildFile; fileRef = 9551C7F90FC1B63C00DB481B /* Ogg.framework */; };
 		9507E9D20FC1CDCE00BD2B92 /* OpenAL.framework in Copy frameworks */ = {isa = PBXBuildFile; fileRef = 9551C7FA0FC1B63C00DB481B /* OpenAL.framework */; };
+		9507E9DB0FC1CDD500BD2B92 /* Vorbis.framework in Copy frameworks */ = {isa = PBXBuildFile; fileRef = 9551C7FB0FC1B63C00DB481B /* Vorbis.framework */; };
 		950D448C118DEE3C006CFC41 /* CGUISpriteBank.cpp in Sources */ = {isa = PBXBuildFile; fileRef = 950D448A118DEE3C006CFC41 /* CGUISpriteBank.cpp */; };
 		950D45D1118E040E006CFC41 /* options_screen_input2.cpp in Sources */ = {isa = PBXBuildFile; fileRef = 950D45CF118E040E006CFC41 /* options_screen_input2.cpp */; };
 		9516B07E12629C4E005F9493 /* sfx_buffer.cpp in Sources */ = {isa = PBXBuildFile; fileRef = 9516B07C12629C4E005F9493 /* sfx_buffer.cpp */; };
@@ -67,6 +65,7 @@
 		9538A56012CD094200CE3220 /* addon.cpp in Sources */ = {isa = PBXBuildFile; fileRef = 9538A55E12CD094200CE3220 /* addon.cpp */; };
 		9538E2B912C25D6800172896 /* addons_manager.cpp in Sources */ = {isa = PBXBuildFile; fileRef = 9538E2B512C25D6800172896 /* addons_manager.cpp */; };
 		9538E2BA12C25D6800172896 /* network_http.cpp in Sources */ = {isa = PBXBuildFile; fileRef = 9538E2B712C25D6800172896 /* network_http.cpp */; };
+		9538E2E912C2682B00172896 /* IrrFramework.framework in Frameworks */ = {isa = PBXBuildFile; fileRef = 9538E2E812C2682B00172896 /* IrrFramework.framework */; };
 		95395A77129DFE130079BCE7 /* message_dialog.cpp in Sources */ = {isa = PBXBuildFile; fileRef = 95395A75129DFE130079BCE7 /* message_dialog.cpp */; };
 		953A959D13367D6E00D86B4D /* options_screen_ui.cpp in Sources */ = {isa = PBXBuildFile; fileRef = 953A959B13367D6E00D86B4D /* options_screen_ui.cpp */; };
 		953F8B2111F7C13C00205E66 /* scalable_font.cpp in Sources */ = {isa = PBXBuildFile; fileRef = 953F8B1F11F7C13C00205E66 /* scalable_font.cpp */; };
@@ -75,6 +74,7 @@
 		9543D58F14D36EE3000B0888 /* kart_gfx.cpp in Sources */ = {isa = PBXBuildFile; fileRef = 9543D58D14D36EE3000B0888 /* kart_gfx.cpp */; };
 		9543D59E14D38831000B0888 /* select_challenge.cpp in Sources */ = {isa = PBXBuildFile; fileRef = 9543D59D14D38831000B0888 /* select_challenge.cpp */; };
 		9545ABCA11E3E38300D3C37A /* progress_bar_widget.cpp in Sources */ = {isa = PBXBuildFile; fileRef = 9545ABC811E3E38300D3C37A /* progress_bar_widget.cpp */; };
+		954E486A11B19C4100B1DF63 /* fribidi.framework in Frameworks */ = {isa = PBXBuildFile; fileRef = 954E486911B19C4100B1DF63 /* fribidi.framework */; };
 		954E4C2D0FF98B6F0047FE3E /* animation_base.cpp in Sources */ = {isa = PBXBuildFile; fileRef = 954E4C250FF98B6E0047FE3E /* animation_base.cpp */; };
 		954E4C2F0FF98B6F0047FE3E /* billboard_animation.cpp in Sources */ = {isa = PBXBuildFile; fileRef = 954E4C290FF98B6E0047FE3E /* billboard_animation.cpp */; };
 		954E4C300FF98B6F0047FE3E /* three_d_animation.cpp in Sources */ = {isa = PBXBuildFile; fileRef = 954E4C2B0FF98B6E0047FE3E /* three_d_animation.cpp */; };
@@ -139,7 +139,9 @@
 		9551C8F90FC1B72500DB481B /* physical_object.cpp in Sources */ = {isa = PBXBuildFile; fileRef = 95CA59F70F82FCB7003323DB /* physical_object.cpp */; };
 		9551C8FA0FC1B72500DB481B /* quad_set.cpp in Sources */ = {isa = PBXBuildFile; fileRef = 951C357E0FC05BF400A48379 /* quad_set.cpp */; };
 		9551C8FB0FC1B72500DB481B /* quad_graph.cpp in Sources */ = {isa = PBXBuildFile; fileRef = 951C35800FC05BF400A48379 /* quad_graph.cpp */; };
+		9551C9F10FC1B7EE00DB481B /* Ogg.framework in Frameworks */ = {isa = PBXBuildFile; fileRef = 9551C7F90FC1B63C00DB481B /* Ogg.framework */; };
 		9551C9F20FC1B7EE00DB481B /* OpenAL.framework in Frameworks */ = {isa = PBXBuildFile; fileRef = 9551C7FA0FC1B63C00DB481B /* OpenAL.framework */; };
+		9551C9F30FC1B7EE00DB481B /* Vorbis.framework in Frameworks */ = {isa = PBXBuildFile; fileRef = 9551C7FB0FC1B63C00DB481B /* Vorbis.framework */; };
 		9551CBD10FC1BB7600DB481B /* IOKit.framework in Frameworks */ = {isa = PBXBuildFile; fileRef = 950557640F6968BE0056E88C /* IOKit.framework */; };
 		9551CBD20FC1BB7600DB481B /* QuickTime.framework in Frameworks */ = {isa = PBXBuildFile; fileRef = 9505575F0F6968A50056E88C /* QuickTime.framework */; };
 		9551CBD30FC1BB7600DB481B /* Carbon.framework in Frameworks */ = {isa = PBXBuildFile; fileRef = 950557570F6968860056E88C /* Carbon.framework */; };
@@ -154,6 +156,7 @@
 		9556A880119EF976009C558F /* options_screen_audio.cpp in Sources */ = {isa = PBXBuildFile; fileRef = 9556A87C119EF976009C558F /* options_screen_audio.cpp */; };
 		9556A881119EF976009C558F /* options_screen_video.cpp in Sources */ = {isa = PBXBuildFile; fileRef = 9556A87E119EF976009C558F /* options_screen_video.cpp */; };
 		955764E612FB67EF005CE479 /* btKartRaycast.cpp in Sources */ = {isa = PBXBuildFile; fileRef = 955764E412FB67EF005CE479 /* btKartRaycast.cpp */; };
+		95591C4412A5E91E00FB1E95 /* fribidi.framework in Copy frameworks */ = {isa = PBXBuildFile; fileRef = 954E486911B19C4100B1DF63 /* fribidi.framework */; };
 		9559DE7F12FF777600350DE8 /* rain.cpp in Sources */ = {isa = PBXBuildFile; fileRef = 9559DE7E12FF777600350DE8 /* rain.cpp */; };
 		955DE88310042701006A4F3C /* check_manager.cpp in Sources */ = {isa = PBXBuildFile; fileRef = 955DE88110042701006A4F3C /* check_manager.cpp */; };
 		955DE88C1004273B006A4F3C /* check_structure.cpp in Sources */ = {isa = PBXBuildFile; fileRef = 955DE8871004273B006A4F3C /* check_structure.cpp */; };
@@ -432,6 +435,9 @@
 			dstPath = "";
 			dstSubfolderSpec = 10;
 			files = (
+				95591C4412A5E91E00FB1E95 /* fribidi.framework in Copy frameworks */,
+				9507E9DB0FC1CDD500BD2B92 /* Vorbis.framework in Copy frameworks */,
+				9507E9D10FC1CDCE00BD2B92 /* Ogg.framework in Copy frameworks */,
 				9507E9D20FC1CDCE00BD2B92 /* OpenAL.framework in Copy frameworks */,
 				9527AA4513CFC345009188DB /* IrrFramework.framework in Copy frameworks */,
 			);
@@ -441,10 +447,6 @@
 /* End PBXCopyFilesBuildPhase section */
 
 /* Begin PBXFileReference section */
-		3E0B8BE413CD220A00116B18 /* fribidi.framework */ = {isa = PBXFileReference; lastKnownFileType = wrapper.framework; path = fribidi.framework; sourceTree = "<group>"; };
-		3E0B8BE513CD220C00116B18 /* IrrFramework.framework */ = {isa = PBXFileReference; lastKnownFileType = wrapper.framework; path = IrrFramework.framework; sourceTree = "<group>"; };
-		3E0B8BE613CD220C00116B18 /* Ogg.framework */ = {isa = PBXFileReference; lastKnownFileType = wrapper.framework; path = Ogg.framework; sourceTree = "<group>"; };
-		3E0B8BE713CD220D00116B18 /* Vorbis.framework */ = {isa = PBXFileReference; lastKnownFileType = wrapper.framework; path = Vorbis.framework; sourceTree = "<group>"; };
 		95017B3F124698C400C90D56 /* help_screen_4.cpp */ = {isa = PBXFileReference; fileEncoding = 4; lastKnownFileType = sourcecode.cpp.cpp; name = help_screen_4.cpp; path = ../../states_screens/help_screen_4.cpp; sourceTree = SOURCE_ROOT; };
 		95017B40124698C400C90D56 /* help_screen_4.hpp */ = {isa = PBXFileReference; fileEncoding = 4; lastKnownFileType = sourcecode.cpp.h; name = help_screen_4.hpp; path = ../../states_screens/help_screen_4.hpp; sourceTree = SOURCE_ROOT; };
 		9505570E0F6963790056E88C /* file_manager.cpp */ = {isa = PBXFileReference; fileEncoding = 4; lastKnownFileType = sourcecode.cpp.cpp; name = file_manager.cpp; path = ../../io/file_manager.cpp; sourceTree = SOURCE_ROOT; };
@@ -561,6 +563,7 @@
 		9538E2B612C25D6800172896 /* addons_manager.hpp */ = {isa = PBXFileReference; fileEncoding = 4; lastKnownFileType = sourcecode.cpp.h; name = addons_manager.hpp; path = ../../addons/addons_manager.hpp; sourceTree = SOURCE_ROOT; };
 		9538E2B712C25D6800172896 /* network_http.cpp */ = {isa = PBXFileReference; fileEncoding = 4; lastKnownFileType = sourcecode.cpp.cpp; name = network_http.cpp; path = ../../addons/network_http.cpp; sourceTree = SOURCE_ROOT; };
 		9538E2B812C25D6800172896 /* network_http.hpp */ = {isa = PBXFileReference; fileEncoding = 4; lastKnownFileType = sourcecode.cpp.h; name = network_http.hpp; path = ../../addons/network_http.hpp; sourceTree = SOURCE_ROOT; };
+		9538E2E812C2682B00172896 /* IrrFramework.framework */ = {isa = PBXFileReference; lastKnownFileType = wrapper.framework; name = IrrFramework.framework; path = /Library/Frameworks/IrrFramework.framework; sourceTree = "<absolute>"; };
 		95395A75129DFE130079BCE7 /* message_dialog.cpp */ = {isa = PBXFileReference; fileEncoding = 4; lastKnownFileType = sourcecode.cpp.cpp; name = message_dialog.cpp; path = ../../states_screens/dialogs/message_dialog.cpp; sourceTree = SOURCE_ROOT; };
 		95395A76129DFE130079BCE7 /* message_dialog.hpp */ = {isa = PBXFileReference; fileEncoding = 4; lastKnownFileType = sourcecode.cpp.h; name = message_dialog.hpp; path = ../../states_screens/dialogs/message_dialog.hpp; sourceTree = SOURCE_ROOT; };
 		953A959B13367D6E00D86B4D /* options_screen_ui.cpp */ = {isa = PBXFileReference; fileEncoding = 4; lastKnownFileType = sourcecode.cpp.cpp; name = options_screen_ui.cpp; path = ../../states_screens/options_screen_ui.cpp; sourceTree = SOURCE_ROOT; };
@@ -585,6 +588,7 @@
 		9543D5A514D3885F000B0888 /* select_challenge.hpp */ = {isa = PBXFileReference; fileEncoding = 4; lastKnownFileType = sourcecode.cpp.h; name = select_challenge.hpp; path = ../../states_screens/dialogs/select_challenge.hpp; sourceTree = SOURCE_ROOT; };
 		9545ABC811E3E38300D3C37A /* progress_bar_widget.cpp */ = {isa = PBXFileReference; fileEncoding = 4; lastKnownFileType = sourcecode.cpp.cpp; name = progress_bar_widget.cpp; path = ../../guiengine/widgets/progress_bar_widget.cpp; sourceTree = SOURCE_ROOT; };
 		9545ABC911E3E38300D3C37A /* progress_bar_widget.hpp */ = {isa = PBXFileReference; fileEncoding = 4; lastKnownFileType = sourcecode.cpp.h; name = progress_bar_widget.hpp; path = ../../guiengine/widgets/progress_bar_widget.hpp; sourceTree = SOURCE_ROOT; };
+		954E486911B19C4100B1DF63 /* fribidi.framework */ = {isa = PBXFileReference; lastKnownFileType = wrapper.framework; name = fribidi.framework; path = /Library/Frameworks/fribidi.framework; sourceTree = "<absolute>"; };
 		954E4C250FF98B6E0047FE3E /* animation_base.cpp */ = {isa = PBXFileReference; fileEncoding = 4; lastKnownFileType = sourcecode.cpp.cpp; name = animation_base.cpp; path = ../../animations/animation_base.cpp; sourceTree = SOURCE_ROOT; };
 		954E4C260FF98B6E0047FE3E /* animation_base.hpp */ = {isa = PBXFileReference; fileEncoding = 4; lastKnownFileType = sourcecode.cpp.h; name = animation_base.hpp; path = ../../animations/animation_base.hpp; sourceTree = SOURCE_ROOT; };
 		954E4C290FF98B6E0047FE3E /* billboard_animation.cpp */ = {isa = PBXFileReference; fileEncoding = 4; lastKnownFileType = sourcecode.cpp.cpp; name = billboard_animation.cpp; path = ../../animations/billboard_animation.cpp; sourceTree = SOURCE_ROOT; };
@@ -595,7 +599,9 @@
 		9551B26E11DC0D4D002DD140 /* addons_screen.hpp */ = {isa = PBXFileReference; fileEncoding = 4; lastKnownFileType = sourcecode.cpp.h; name = addons_screen.hpp; path = ../../states_screens/addons_screen.hpp; sourceTree = SOURCE_ROOT; };
 		9551B27811DC0D6A002DD140 /* zip.cpp */ = {isa = PBXFileReference; fileEncoding = 4; lastKnownFileType = sourcecode.cpp.cpp; name = zip.cpp; path = ../../addons/zip.cpp; sourceTree = SOURCE_ROOT; };
 		9551B27911DC0D6A002DD140 /* zip.hpp */ = {isa = PBXFileReference; fileEncoding = 4; lastKnownFileType = sourcecode.cpp.h; name = zip.hpp; path = ../../addons/zip.hpp; sourceTree = SOURCE_ROOT; };
+		9551C7F90FC1B63C00DB481B /* Ogg.framework */ = {isa = PBXFileReference; lastKnownFileType = wrapper.framework; name = Ogg.framework; path = /Library/Frameworks/Ogg.framework; sourceTree = "<absolute>"; };
 		9551C7FA0FC1B63C00DB481B /* OpenAL.framework */ = {isa = PBXFileReference; lastKnownFileType = wrapper.framework; name = OpenAL.framework; path = /Library/Frameworks/OpenAL.framework; sourceTree = "<absolute>"; };
+		9551C7FB0FC1B63C00DB481B /* Vorbis.framework */ = {isa = PBXFileReference; lastKnownFileType = wrapper.framework; name = Vorbis.framework; path = /Library/Frameworks/Vorbis.framework; sourceTree = "<absolute>"; };
 		9551C8210FC1B6FF00DB481B /* SuperTuxKart.app */ = {isa = PBXFileReference; explicitFileType = wrapper.application; includeInIndex = 0; path = SuperTuxKart.app; sourceTree = BUILT_PRODUCTS_DIR; };
 		9551C9F80FC1B87600DB481B /* Config.xcconfig */ = {isa = PBXFileReference; fileEncoding = 4; lastKnownFileType = text.xcconfig; path = Config.xcconfig; sourceTree = SOURCE_ROOT; wrapsLines = 1; };
 		9551CA100FC1BB6400DB481B /* SuperTuxKart-Info.plist */ = {isa = PBXFileReference; fileEncoding = 4; lastKnownFileType = text.plist.xml; path = "SuperTuxKart-Info.plist"; sourceTree = SOURCE_ROOT; };
@@ -1515,18 +1521,12 @@
 				9551CBD50FC1BB7600DB481B /* GLUT.framework in Frameworks */,
 				9551CBD60FC1BB7600DB481B /* Cocoa.framework in Frameworks */,
 				9551CBD70FC1BB7600DB481B /* OpenGL.framework in Frameworks */,
+				9551C9F10FC1B7EE00DB481B /* Ogg.framework in Frameworks */,
 				9551C9F20FC1B7EE00DB481B /* OpenAL.framework in Frameworks */,
-<<<<<<< HEAD
-				3E0B8BE813CD220D00116B18 /* fribidi.framework in Frameworks */,
-				3E0B8BE913CD220D00116B18 /* IrrFramework.framework in Frameworks */,
-				3E0B8BEA13CD220D00116B18 /* Ogg.framework in Frameworks */,
-				3E0B8BEB13CD220D00116B18 /* Vorbis.framework in Frameworks */,
-=======
 				9551C9F30FC1B7EE00DB481B /* Vorbis.framework in Frameworks */,
 				954E486A11B19C4100B1DF63 /* fribidi.framework in Frameworks */,
 				9538E2E912C2682B00172896 /* IrrFramework.framework in Frameworks */,
 				95D71FA916BF3A4F00C0F691 /* IOBluetooth.framework in Frameworks */,
->>>>>>> 1f42aaed
 			);
 			runOnlyForDeploymentPostprocessing = 0;
 		};
@@ -1560,12 +1560,12 @@
 		9513B40E0F0EDE80005D29F6 /* Frameworks */ = {
 			isa = PBXGroup;
 			children = (
-				3E0B8BE413CD220A00116B18 /* fribidi.framework */,
-				3E0B8BE513CD220C00116B18 /* IrrFramework.framework */,
-				3E0B8BE613CD220C00116B18 /* Ogg.framework */,
-				3E0B8BE713CD220D00116B18 /* Vorbis.framework */,
+				9538E2E812C2682B00172896 /* IrrFramework.framework */,
+				954E486911B19C4100B1DF63 /* fribidi.framework */,
 				9551CBD90FC1BB9200DB481B /* AGL.framework */,
+				9551C7F90FC1B63C00DB481B /* Ogg.framework */,
 				9551C7FA0FC1B63C00DB481B /* OpenAL.framework */,
+				9551C7FB0FC1B63C00DB481B /* Vorbis.framework */,
 				950557640F6968BE0056E88C /* IOKit.framework */,
 				9505575F0F6968A50056E88C /* QuickTime.framework */,
 				950557570F6968860056E88C /* Carbon.framework */,
@@ -3532,7 +3532,7 @@
 					"$(HEADER_SEARCH_PATHS_QUOTED_2)",
 				);
 				PREBINDING = NO;
-				SDKROOT = macosx;
+				SDKROOT = /Developer/SDKs/MacOSX10.4u.sdk;
 				ZERO_LINK = NO;
 			};
 			name = Debug;
@@ -3549,7 +3549,7 @@
 					"$(HEADER_SEARCH_PATHS_QUOTED_2)",
 				);
 				PREBINDING = NO;
-				SDKROOT = macosx;
+				SDKROOT = /Developer/SDKs/MacOSX10.4u.sdk;
 				ZERO_LINK = NO;
 			};
 			name = Release;
@@ -3561,11 +3561,6 @@
 				ALWAYS_SEARCH_USER_PATHS = NO;
 				COPY_PHASE_STRIP = NO;
 				DEBUG_INFORMATION_FORMAT = dwarf;
-				FRAMEWORK_SEARCH_PATHS = (
-					"$(inherited)",
-					"$(FRAMEWORK_SEARCH_PATHS_QUOTED_FOR_TARGET_1)",
-				);
-				FRAMEWORK_SEARCH_PATHS_QUOTED_FOR_TARGET_1 = "\"$(SRCROOT)\"";
 				GCC_DEBUGGING_SYMBOLS = full;
 				GCC_DYNAMIC_NO_PIC = NO;
 				GCC_ENABLE_FIX_AND_CONTINUE = YES;
@@ -3617,11 +3612,6 @@
 				COPY_PHASE_STRIP = NO;
 				DEBUG_INFORMATION_FORMAT = "dwarf-with-dsym";
 				DEPLOYMENT_LOCATION = NO;
-				FRAMEWORK_SEARCH_PATHS = (
-					"$(inherited)",
-					"$(FRAMEWORK_SEARCH_PATHS_QUOTED_FOR_TARGET_1)",
-				);
-				FRAMEWORK_SEARCH_PATHS_QUOTED_FOR_TARGET_1 = "\"$(SRCROOT)\"";
 				GCC_DEBUGGING_SYMBOLS = used;
 				GCC_ENABLE_FIX_AND_CONTINUE = NO;
 				GCC_ENABLE_SYMBOL_SEPARATION = NO;
