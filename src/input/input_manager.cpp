--- conflicted
+++ resolved
@@ -302,11 +302,7 @@
                 fgets(s, 256, stdin);
                 int t;
                 StringUtils::fromString(s,t);
-<<<<<<< HEAD
                 RewindManager::get()->rewindTo(t, world->getTimeTicks());
-=======
-                RewindManager::get()->rewindTo(t);
->>>>>>> 01c12879
                 Log::info("Rewind", "Rewinding from %d to %d",
                           world->getTimeTicks(), t);
             }
