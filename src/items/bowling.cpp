--- conflicted
+++ resolved
@@ -69,18 +69,10 @@
         quadNormal = btVector3(.0f, 1.0f, .0f);
 
     createPhysics(y_offset, btVector3(0.0f, 0.0f, m_speed*2),
-<<<<<<< HEAD
-                    new btSphereShape(0.5f*m_extend.getY()),
-                    1.0f /*restitution*/,
-                    -70.0f*quadNormal /*gravity*/,
-                    true /*rotates*/);
-
-=======
                   new btSphereShape(0.5f*m_extend.getY()),
                   0.8f /*restitution*/,
-                  -70.0f /*gravity*/,
+                  -70.0f*quadNormal /*gravity*/,
                   true /*rotates*/);
->>>>>>> 061323ff
     // Even if the ball is fired backwards, m_speed must be positive,
     // otherwise the ball can start to vibrate when energy is added.
     m_speed = fabsf(m_speed);
