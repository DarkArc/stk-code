--- conflicted
+++ resolved
@@ -47,24 +47,6 @@
 Flyable::Flyable(Kart *kart, PowerupType type, float mass) : Moveable()
 {
     // get the appropriate data from the static fields
-<<<<<<< HEAD
-    m_speed             = m_st_speed[type];
-    m_extend            = m_st_extend[type];
-    m_max_height        = m_st_max_height[type];
-    m_min_height        = m_st_min_height[type];
-    m_average_height    = (m_min_height+m_max_height)/2.0f;
-    m_force_updown      = m_st_force_updown[type];
-
-    m_owner             = kart;
-    m_type              = type;
-    m_has_hit_something = false;
-    m_exploded          = false;
-    m_shape             = NULL;
-    m_mass              = mass;
-    m_adjust_z_velocity = true;
-
-    m_time_since_thrown = 0;
-=======
     m_speed                        = m_st_speed[type];
     m_extend                       = m_st_extend[type];
     m_max_height                   = m_st_max_height[type];
@@ -78,7 +60,6 @@
     m_mass                         = mass;
     m_adjust_up_velocity           = true;
     m_time_since_thrown            = 0;
->>>>>>> 7ef21a38
     m_owner_has_temporary_immunity = true;
     m_max_lifespan = -1;
 
