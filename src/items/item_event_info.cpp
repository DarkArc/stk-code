//
//  SuperTuxKart - a fun racing game with go-kart
//  Copyright (C) 2018 Joerg Henrichs
//
//  This program is free software; you can redistribute it and/or
//  modify it under the terms of the GNU General Public License
//  as published by the Free Software Foundation; either version 3
//  of the License, or (at your option) any later version.
//
//  This program is distributed in the hope that it will be useful,
//  but WITHOUT ANY WARRANTY; without even the implied warranty of
//  MERCHANTABILITY or FITNESS FOR A PARTICULAR PURPOSE.  See the
//  GNU General Public License for more details.
//
//  You should have received a copy of the GNU General Public License
//  along with this program; if not, write to the Free Software
//  Foundation, Inc., 59 Temple Place - Suite 330, Boston, MA  02111-1307, USA.

#include "items/item_event_info.hpp"

#include "network/network_config.hpp"
#include "network/protocols/game_protocol.hpp"
#include "network/rewind_manager.hpp"
#include "network/stk_host.hpp"


/** Loads an event from a server message. It helps encapsulate the encoding
 *  of events from and into a message buffer.
 *  \param buffer A network string with the event data.
 *  \param count The number of bytes read will be subtracted from this value.
 */
ItemEventInfo::ItemEventInfo(BareNetworkString *buffer, int *count)
{
    m_ticks_till_return = 0;
    m_type    = (EventType)buffer->getUInt8();
    m_ticks   = buffer->getTime();
    *count   -= 5;
    if (m_type != IEI_SWITCH)
    {
<<<<<<< HEAD
        m_kart_id = buffer->getInt8();
        m_index = buffer->getUInt16();
        *count -= 3;
        if (m_type == IEI_NEW)
        {
            m_xyz = buffer->getVec3();
            *count -= 12;
        }
    }   // is not switch
    else   // switch
    {
        m_kart_id = -1;

=======
        m_xyz = buffer->getVec3();
        *count -= 12;
    }
    else if (m_type == IEI_COLLECT)
    {
        m_ticks_till_return = buffer->getUInt16();
        *count -= 2;
>>>>>>> 55374723
    }
}   // ItemEventInfo(BareNetworkString, int *count)

//-----------------------------------------------------------------------------
/** Stores this event into a network string.
 *  \param buffer The network string to which the data should be appended.
 */
void ItemEventInfo::saveState(BareNetworkString *buffer)
{
    assert(NetworkConfig::get()->isServer());
<<<<<<< HEAD
    buffer->addUInt8(m_type).addTime(m_ticks);
    if (m_type != IEI_SWITCH)
    {
        // Only new item and collecting items need the index and kart id:
        buffer->addUInt8(m_kart_id).addUInt16(m_index);
        if (m_type == IEI_NEW)
            buffer->add(m_xyz);
    }
}   // saveState

 
  
=======
    buffer->addUInt8(m_type).addTime(m_ticks).addUInt8(m_kart_id)
           .addUInt16(m_index);
    if(m_type == IEI_NEW)
        buffer->add(m_xyz);
    else if (m_type == IEI_COLLECT)
        buffer->addUInt16(m_ticks_till_return);
}   // saveState
>>>>>>> 55374723
<|MERGE_RESOLUTION|>--- conflicted
+++ resolved
@@ -37,7 +37,6 @@
     *count   -= 5;
     if (m_type != IEI_SWITCH)
     {
-<<<<<<< HEAD
         m_kart_id = buffer->getInt8();
         m_index = buffer->getUInt16();
         *count -= 3;
@@ -46,20 +45,15 @@
             m_xyz = buffer->getVec3();
             *count -= 12;
         }
+        else   // IEI_COLLECT
+        {
+            m_ticks_till_return = buffer->getUInt16();
+            *count -= 2;
+        }
     }   // is not switch
     else   // switch
     {
         m_kart_id = -1;
-
-=======
-        m_xyz = buffer->getVec3();
-        *count -= 12;
-    }
-    else if (m_type == IEI_COLLECT)
-    {
-        m_ticks_till_return = buffer->getUInt16();
-        *count -= 2;
->>>>>>> 55374723
     }
 }   // ItemEventInfo(BareNetworkString, int *count)
 
@@ -70,7 +64,6 @@
 void ItemEventInfo::saveState(BareNetworkString *buffer)
 {
     assert(NetworkConfig::get()->isServer());
-<<<<<<< HEAD
     buffer->addUInt8(m_type).addTime(m_ticks);
     if (m_type != IEI_SWITCH)
     {
@@ -78,17 +71,7 @@
         buffer->addUInt8(m_kart_id).addUInt16(m_index);
         if (m_type == IEI_NEW)
             buffer->add(m_xyz);
+        else if (m_type == IEI_COLLECT)
+            buffer->addUInt16(m_ticks_till_return);
     }
-}   // saveState
-
- 
-  
-=======
-    buffer->addUInt8(m_type).addTime(m_ticks).addUInt8(m_kart_id)
-           .addUInt16(m_index);
-    if(m_type == IEI_NEW)
-        buffer->add(m_xyz);
-    else if (m_type == IEI_COLLECT)
-        buffer->addUInt16(m_ticks_till_return);
-}   // saveState
->>>>>>> 55374723
+}   // saveState