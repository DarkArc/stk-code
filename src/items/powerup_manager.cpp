//
//  SuperTuxKart - a fun racing game with go-kart
//  Copyright (C) 2006-2015 Joerg Henrichs
//
//  This program is free software; you can redistribute it and/or
//  modify it under the terms of the GNU General Public License
//  as published by the Free Software Foundation; either version 3
//  of the License, or (at your option) any later version.
//
//  This program is distributed in the hope that it will be useful,
//  but WITHOUT ANY WARRANTY; without even the implied warranty of
//  MERCHANTABILITY or FITNESS FOR A PARTICULAR PURPOSE.  See the
//  GNU General Public License for more details.
//
//  You should have received a copy of the GNU General Public License
//  along with this program; if not, write to the Free Software
//  Foundation, Inc., 59 Temple Place - Suite 330, Boston, MA  02111-1307, USA.

#include "items/powerup_manager.hpp"

#include <stdexcept>

#include <irrlicht.h>

#include "graphics/irr_driver.hpp"
#include "graphics/material.hpp"
#include "graphics/material_manager.hpp"
#include "io/file_manager.hpp"
#include "io/xml_node.hpp"
#include "items/bowling.hpp"
#include "items/cake.hpp"
#include "items/plunger.hpp"
#include "items/rubber_ball.hpp"
#include "modes/world.hpp"
#include "utils/constants.hpp"
#include "utils/string_utils.hpp"

PowerupManager* powerup_manager=0;

//-----------------------------------------------------------------------------
/** The constructor initialises everything to zero. */
PowerupManager::PowerupManager()
{
    for(int i=0; i<POWERUP_MAX; i++)
    {
        m_all_meshes[i] = NULL;
        m_all_icons[i]  = (Material*)NULL;
    }
}   // PowerupManager

//-----------------------------------------------------------------------------
/** Destructor, frees all meshes. */
PowerupManager::~PowerupManager()
{
    for(unsigned int i=POWERUP_FIRST; i<=POWERUP_LAST; i++)
    {
        scene::IMesh *mesh = m_all_meshes[(PowerupType)i];
        if(mesh)
        {
            mesh->drop();
            // If the ref count is 1, the only reference is in
            // irrlicht's mesh cache, from which the mesh can
            // then be deleted.
            // Note that this test is necessary, since some meshes
            // are also used in attachment_manager!!!
            if(mesh->getReferenceCount()==1)
                irr_driver->removeMeshFromCache(mesh);
        }
    }
}   // ~PowerupManager

//-----------------------------------------------------------------------------
/** Removes any textures so that they can be reloaded.
 */
void PowerupManager::unloadPowerups()
{
    for(unsigned int i=POWERUP_FIRST; i<=POWERUP_LAST; i++)
    {
        if(m_all_meshes[(PowerupType)i])
            m_all_meshes[(PowerupType)i]->drop();

        //FIXME: I'm not sure if this is OK or if I need to ->drop(),
        //       or delete them, or...
        m_all_icons[i]  = (Material*)NULL;
    }
}   // removeTextures

//-----------------------------------------------------------------------------
/** Determines the powerup type for a given name.
 *  \param name Name of the powerup to look up.
 *  \return The type, or POWERUP_NOTHING if the name is not found
 */
PowerupManager::PowerupType
    PowerupManager::getPowerupType(const std::string &name) const
{
    // Must match the order of PowerupType in powerup_manager.hpp!!
    static std::string powerup_names[] = {
        "",            /* Nothing */
        "bubblegum", "cake", "bowling", "zipper", "plunger", "switch",
        "swatter", "rubber-ball", "parachute", "anchor"
    };

    for(unsigned int i=POWERUP_FIRST; i<=POWERUP_LAST; i++)
    {
        if(powerup_names[i]==name) return(PowerupType)i;
    }
    return POWERUP_NOTHING;
}   // getPowerupType

//-----------------------------------------------------------------------------
/** Loads powerups models and icons from the powerup.xml file.
 */
void PowerupManager::loadPowerupsModels()
{
    const std::string file_name = file_manager->getAsset("powerup.xml");
    XMLNode *root               = file_manager->createXMLTree(file_name);
    for(unsigned int i=0; i<root->getNumNodes(); i++)
    {
        const XMLNode *node=root->getNode(i);
        if(node->getName()!="item") continue;
        std::string name;
        node->get("name", &name);
        PowerupType type = getPowerupType(name);
        // The weight nodes will be also included in this list, so ignore those
        if(type!=POWERUP_NOTHING)
            LoadPowerup(type, *node);
        else
        {
            Log::fatal("PowerupManager",
                       "Can't find item '%s' from powerup.xml, entry %d.",
                       name.c_str(), i+1);
            exit(-1);
        }
    }
    delete root;
}  // loadPowerupsModels

//-----------------------------------------------------------------------------
/** Loads all powerups weights from the powerup.xml file.
 *  Uses num_karts to get the good weights
 */
void PowerupManager::loadAllPowerups(unsigned int num_karts)
{
    const std::string file_name = file_manager->getAsset("powerup.xml");
    XMLNode *root               = file_manager->createXMLTree(file_name);

    //loadWeights takes care of loading specific weight in follow-the-leader
    //They also vary depending on rank in race, so they use the usual position classes
    loadWeights(*root, num_karts, "first",   POSITION_FIRST      );
    loadWeights(*root, num_karts, "top33",   POSITION_TOP33      );
    loadWeights(*root, num_karts, "mid33",   POSITION_MID33      );
    loadWeights(*root, num_karts, "end33",   POSITION_END33      );
    loadWeights(*root, num_karts, "last" ,   POSITION_LAST       );
    loadWeights(*root, num_karts, "battle" , POSITION_BATTLE_MODE);
    loadWeights(*root, num_karts, "soccer" , POSITION_SOCCER_MODE);
    loadWeights(*root, num_karts, "tuto",    POSITION_TUTORIAL_MODE);

    delete root;

}  // loadAllPowerups

//-----------------------------------------------------------------------------
/** Loads the data for one particular powerup. For bowling ball, plunger, and
 *  cake static members in the appropriate classes are called to store
 *  additional information for those objects.
 *  \param type The type of the powerup.
 *  \param node The XML node with the data for this powerup.
 */
void PowerupManager::LoadPowerup(PowerupType type, const XMLNode &node)
{
    std::string icon_file("");
    node.get("icon", &icon_file);

#ifdef DEBUG
    if (icon_file.size() == 0)
    {
        Log::fatal("PowerupManager",
                   "Cannot load powerup %i, no 'icon' attribute under XML node",
                   type);
    }
#endif

    m_all_icons[type] = material_manager->getMaterial(icon_file,
                                  /* full_path */     false,
                                  /*make_permanent */ true);


    assert(m_all_icons[type] != NULL);
    assert(m_all_icons[type]->getTexture() != NULL);

    std::string model("");
    node.get("model", &model);
    if(model.size()>0)
    {
        std::string full_path = file_manager->getAsset(FileManager::MODEL,model);
        m_all_meshes[type] = irr_driver->getMesh(full_path);
        if(!m_all_meshes[type])
        {
            std::ostringstream o;
            o << "Can't load model '" << model << "' for powerup type '" << type
              << "', aborting.";
            throw std::runtime_error(o.str());
        }
        m_all_meshes[type]->grab();
    }
    else
    {
        m_all_meshes[type] = 0;
    }
    // Load special attributes for certain powerups
    switch (type) {
        case POWERUP_BOWLING:
             Bowling::init(node, m_all_meshes[type]);    break;
        case POWERUP_PLUNGER:
             Plunger::init(node, m_all_meshes[type]);    break;
        case POWERUP_CAKE:
             Cake::init(node, m_all_meshes[type]);       break;
        case POWERUP_RUBBERBALL:
             RubberBall::init(node, m_all_meshes[type]); break;
        default:;
    }   // switch
}   // LoadNode

// ----------------------------------------------------------------------------
/** Loads a weight list specified in powerup.xml.
 *  Calculates a linear average of the weight specified for the reference points
 *  of num_karts higher and lower (unless it exactly matches one)
 *  \param root The root node of powerup.xml
 *  \param num_karts The number of karts in the race
 *  \param class_name The name of the position class to load.
 *  \param position_class The class for which the weights are read.
 */
void PowerupManager::loadWeights(const XMLNode &root,
                                 unsigned int num_karts,
                                 const std::string &class_name,
                                 PositionClass position_class)
{
    const XMLNode *class_node = root.getNode(class_name), *reference_points_node = root.getNode("reference_points");
    std::string ref;
    // Those are the strings which will contain the names of the nodes to load inside the class node
    std::string w_inf("w"), w_sup("w"), w_inf_multi("w-multi"), w_sup_multi("w-multi");
    // Those are the strings where the raw weight values will be put when read from the XML nodes
    std::string values_inf(""), values_inf_multi(""), values_sup(""), values_sup_multi("");
    int inf_num = 1, sup_num = 1; //The number of karts associated with the reference points

    /** Adds to w_inf and w_sup the suffixe of the closest num_karts reference classes
     */
    if(position_class!=POSITION_BATTLE_MODE &&
       position_class!=POSITION_TUTORIAL_MODE &&
       position_class!=POSITION_SOCCER_MODE)
    {
        //First step : get the reference points

        if(!reference_points_node)
        {
            Log::error("[PowerupManager]","No reference points found, "
                         "probabilities will be incorrect");
        }

        if (reference_points_node)
        {
            if(race_manager->isFollowMode())
            {
                w_inf = w_sup = "wf";
            }
            
            else
            {
                int i = 0;
                while(1)
                {
                    i++;
                    ref = "ref" + StringUtils::toString(i);
                    std::string ref_pos;
                    if (!reference_points_node->get(ref, &ref_pos))
                        break;
                    unsigned int ref_value;
                    if (!StringUtils::parseString(ref_pos.c_str(), &ref_value))
                    {
                        Log::error("[PowerupManager]","Incorrect reference point values, "
                                     "probabilities will be incorrect");
                        continue;
                    }
                    if (ref_value <= num_karts)
                    {
                        inf_num = ref_value;
                        //Useful if config is edited so num_kart > highest reference position
                        sup_num = ref_value;
                        w_inf = "w" + StringUtils::toString(i);
                        w_inf_multi = "w-multi" + StringUtils::toString(i);
                    }
                    //No else if, it can be equal
                    if (ref_value >= num_karts)
                    {
                        sup_num = ref_value;
                        w_sup = w_sup + StringUtils::toString(i);
                        w_sup_multi = w_sup_multi + StringUtils::toString(i);
                        break;
                    }
                }
            } //else
        }

        if(w_inf=="w" || w_sup=="w")
        {
            w_inf = "w3";            //fallback values
            w_inf_multi = "w-multi3";//fallback values
            w_sup = "w3";            //fallback values
            w_sup_multi = "w-multi3";//fallback values
            inf_num = sup_num = num_karts;//fallback values
            Log::error("[PowerupManager]","Uncorrect reference points in powerup.xml."
                      "%d karts - fallback probabilities will be used.",
                      num_karts);
        }

        // Now w_inf and w_sup contain the weight classes to use
        // for the weights calculations

    }
    
    //Second step : load the class_node values
    if(class_node)
    {
        class_node->get(w_inf,       &values_inf       );
        class_node->get(w_inf_multi, &values_inf_multi );
        class_node->get(w_sup,       &values_sup       );
        class_node->get(w_sup_multi, &values_sup_multi );
    }

    if(!class_node || values_inf=="" || values_inf_multi==""
                   || values_sup=="" || values_sup_multi=="")
    {
        Log::error("[PowerupManager]", "No weights found for class '%s'"
                    " - probabilities will be incorrect.",
                    class_name.c_str());
        return;
    }

    //Third step : split in discrete values
    std::vector<std::string> weight_list_inf = StringUtils::split(values_inf+" "+values_inf_multi,' ');
    std::vector<std::string> weight_list_sup = StringUtils::split(values_sup+" "+values_sup_multi,' ');

    std::vector<std::string>::iterator i=weight_list_inf.begin();
    while(i!=weight_list_inf.end())
    {
        if(*i=="")
        {
            std::vector<std::string>::iterator next=weight_list_inf.erase(i);
            i=next;
        }
        else
            i++;
    }

    i=weight_list_sup.begin();
    while(i!=weight_list_sup.end())
    {
        if(*i=="")
        {
            std::vector<std::string>::iterator next=weight_list_sup.erase(i);
            i=next;
        }
        else
            i++;
    }

    // Fill missing entries with 0s
    while(weight_list_inf.size()<2*(int)POWERUP_LAST)
        weight_list_inf.push_back(0);

    while(weight_list_sup.size()<2*(int)POWERUP_LAST)
        weight_list_sup.push_back(0);

    //This also tests that the two lists are of equal size
    if(weight_list_inf.size()!=2*(int)POWERUP_LAST ||
       weight_list_sup.size()!=2*(int)POWERUP_LAST)
    {
<<<<<<< HEAD
        Log::error("PowerupManager",
                   "Incorrect number of weights found in class '%s':",
                   class_name.c_str());
        Log::error("PowerupManager",
                   "%d instead of %d - probabilities will be incorrect.",
                   (int)weight_list.size(), (int)POWERUP_LAST);
=======
        Log::error("[PowerupManager]", "Incorrect number of weights found in class '%s':",
               class_name.c_str());
        Log::error("[PowerupManager]", "%d and %d instead of twice %d - probabilities will be incorrect.",
               (int)weight_list_inf.size(), (int)weight_list_sup.size(), (int)POWERUP_LAST);
>>>>>>> 5ab277bd
        return;
    }

    //Fourth step : finally compute the searched values
    for(unsigned int i=0; i<2*(int)POWERUP_LAST; i++)
    {
        int weight_inf, weight_sup;

        if (!StringUtils::parseString(weight_list_inf[i].c_str(), &weight_inf))
        {
            Log::error("[PowerupManager]","Incorrect powerup weight values, "
                                     "probabilities will be incorrect");
            weight_inf = 0;//default to zero
        }

        if (!StringUtils::parseString(weight_list_sup[i].c_str(), &weight_sup))
        {
            Log::error("[PowerupManager]","Incorrect powerup weight values, "
                                     "probabilities will be incorrect");
            weight_sup = 0;
        }

        //Do a linear average of the inf and sup values
        //Use float calculations to reduce the rounding errors
        float ref_diff = (float) (sup_num - inf_num);
        float sup_diff = (float) (sup_num - num_karts);
        float inf_diff = (float) (num_karts - inf_num);
        float weight;
        
        if (ref_diff != 0)
            weight = (sup_diff/ref_diff)*weight_inf
                    +(inf_diff/ref_diff)*weight_sup;
        
        //the sup and inf weights are the same here, take one of them
        else
            weight = weight_inf;
        int rounded_weight = (int) weight;

        m_weights[position_class].push_back(rounded_weight);
    }
}   // loadWeights


// ----------------------------------------------------------------------------
/** This function set up various arrays for faster lookup later. It first
 *  determines which race position correspond to which position class, and
 *  then filters which powerups are available (not all powerups might be
 *  available in all races). It sets up two arrays: m_position_to_class_[inf/sup]
 *  which maps which race position corresponds to which position class
 *  \param num_kart Number of karts.
 */
void PowerupManager::updateWeightsForRace(unsigned int num_karts)
{
    if (num_karts == 0)
        return;

    //This loads the appropriate weights
    loadAllPowerups(num_karts);

    // In battle mode no positions exist, so use only position 1
    unsigned int end_position = (race_manager->isBattleMode() ||
        race_manager->isSoccerMode()) ? 1 : num_karts;

    m_position_to_class_inf.clear();
    m_position_to_class_sup.clear();
    m_position_to_class_cutoff.clear();

    for(unsigned int position =1; position <= end_position; position++)
    {
        // Set up the mapping of position to position class,
        // Using a linear average of the superior and inferor position class
        // -------------------------------------------------
        m_position_to_class_inf.push_back(convertPositionToClass(num_karts, position, false));
        m_position_to_class_sup.push_back(convertPositionToClass(num_karts, position, true));
        m_position_to_class_cutoff.push_back(convertPositionToClassWeight(num_karts, position));
    }

    // Then determine which items are available.
    if (race_manager->isBattleMode())
         updatePowerupClass(POSITION_BATTLE_MODE);
    else if(race_manager->isSoccerMode())
         updatePowerupClass(POSITION_SOCCER_MODE);
    else if(race_manager->isTutorialMode())
         updatePowerupClass(POSITION_TUTORIAL_MODE);
    else
    {
        //TODO : replace this by a nice loop   
        updatePowerupClass(POSITION_FIRST);
        updatePowerupClass(POSITION_TOP33);
        updatePowerupClass(POSITION_MID33);
        updatePowerupClass(POSITION_END33);
        updatePowerupClass(POSITION_LAST);
    }
}   // updateWeightsForRace

// ----------------------------------------------------------------------------
/** This function update the powerup array of a position class
 *  \param pos_class The position class to update
 */
void PowerupManager::updatePowerupClass(PowerupManager::PositionClass pos_class)
{

    m_powerups_for_reference_pos[pos_class].clear();

    // This loop actually goes over the powerups twice: first the single item version,
    // then the multi-item version. The assignment to type takes care of this
    for(unsigned int i= POWERUP_FIRST; i<=2*POWERUP_LAST; i++)
    {
        PowerupType type =
            (PowerupType) ((i<=POWERUP_LAST) ? i
                                             : i+POWERUP_FIRST);
        unsigned int w =m_weights[pos_class][i-POWERUP_FIRST];
        for(unsigned int j=0; j<w; j++)
            m_powerups_for_reference_pos[pos_class].push_back(type);
    }   // for type in [POWERUP_FIRST, POWERUP_LAST]
} //updatePowerupClass

// ----------------------------------------------------------------------------
/** Determines the position class for a given position. If the race is a
 *  battle mode (in which case we don't have a position), always return
 *  'POSITION_BATTLE_MODE' (and in this case only position 1 will be used
 *  for all karts).
 *  \param num_karts  Number of karts in the race.
 *  \param position The position for which to determine the position class.
 *  \param class_sup true if it should send a class matching a >= position
 *                   false if it should match a <= position
 */
PowerupManager::PositionClass
               PowerupManager::convertPositionToClass(unsigned int num_karts,
                                                     unsigned int position, bool class_sup)
{
    if(race_manager->isBattleMode()) return POSITION_BATTLE_MODE;
    if(race_manager->isSoccerMode()) return POSITION_SOCCER_MODE;
    if(race_manager->isTutorialMode()) return POSITION_TUTORIAL_MODE;
    if(position==1)         return POSITION_FIRST;
    if(position==num_karts) return POSITION_LAST;

    // Now num_karts must be >=3, since position <=num_players

    //Special case for Follow the Leader : top33 is mapped to the first non-leader kart
    if (race_manager->isFollowMode())
    {
        float third = (float) (num_karts-2)/3.0f;

        if(position == 2) return POSITION_TOP33;

        if (class_sup)
        {
            if(position <= 2 + third) return POSITION_MID33;
            else if(position <= 2 + 2*third) return POSITION_END33;
            else return POSITION_LAST;
        }
        else
        {
            if(position >= 2 + 2*third) return POSITION_END33;
            else if(position >= 2 + third) return POSITION_MID33;
            else return POSITION_TOP33;
        }
    }

    //Three points divide a line in 4 sections
    float quarter = (float) (num_karts-1)/4.0f;
    if (class_sup)
    {
        if(position <= 1 + quarter) return POSITION_TOP33;
        else if(position <= 1 + 2*quarter) return POSITION_MID33;
        else if(position <= 1 + 3*quarter) return POSITION_END33;
        else return POSITION_LAST;
    }
    else
    {
        if(position >= 1 + 3*quarter) return POSITION_END33;
        else if(position >= 1 + 2*quarter) return POSITION_MID33;
        else if(position >= 1 + 1*quarter) return POSITION_TOP33;
        else return POSITION_FIRST;
    }
}   // convertPositionToClass

// ----------------------------------------------------------------------------
/** Computes the proportion of the inf position class for a given position.
 *  \param num_karts  Number of karts in the race.
 *  \param position The position for which to determine the proportion.
 */
unsigned int PowerupManager::convertPositionToClassWeight(unsigned int num_karts,
                                                     unsigned int position)
{
    if(race_manager->isBattleMode() || race_manager->isSoccerMode() ||
       race_manager->isTutorialMode() || position==1 || position==num_karts)
        return 1;

    // Now num_karts must be >=3, since position <=num_players

    //Special case for Follow the Leader : top33 is mapped to the first non-leader kart
    if (race_manager->isFollowMode())
    {
        float third = (float) (num_karts-2)/3.0f;

        if(position == 2) return 1;

        if(position <= 2 + third) return (int) RAND_CLASS_RANGE-((RAND_CLASS_RANGE*(position - 2))/third);
        else if(position <= 2 + 2*third) return (int) RAND_CLASS_RANGE-((RAND_CLASS_RANGE*(position - (2+third)))/third);
        else return (int) RAND_CLASS_RANGE-((RAND_CLASS_RANGE*(position - (2+2*third)))/third);
    }

    //Three points divide a line in 4 sections
    float quarter = (float) (num_karts-1)/4.0f;

    if(position <= 1 + quarter) return (int) RAND_CLASS_RANGE-((RAND_CLASS_RANGE*(position - 1))/quarter);
    else if(position <= 1 + 2*quarter) return (int) RAND_CLASS_RANGE-((RAND_CLASS_RANGE*(position - (1+quarter)))/quarter);
    else if(position <= 1 + 3*quarter) return (int) RAND_CLASS_RANGE-((RAND_CLASS_RANGE*(position - (1+2*quarter)))/quarter);
    else return  (int) RAND_CLASS_RANGE-(RAND_CLASS_RANGE*((position - (1+3*quarter)))/quarter);
}   // convertPositionToClassWeight

// ----------------------------------------------------------------------------
/** Returns a random powerup for a kart at a given position. If the race mode
 *  is a battle, the position is actually not used and a randomly selected
 *  item for POSITION_BATTLE_MODE is returned. This function takes the weights
 *  specified for all items into account by using a list which contains all
 *  items depending on the weights defined. See updateWeightsForRace()
 *  \param pos Position of the kart (1<=pos<=number of karts) - ignored in
 *         case of a battle mode.
 *  \param n Number of times this item is given to the kart.
 *  \param random_number A random number used to select the item. Important
 *         for networking to be able to reproduce item selection.
 */
PowerupManager::PowerupType PowerupManager::getRandomPowerup(unsigned int pos,
                                                             unsigned int *n,
                                                             int random_number)
{
   int random = rand();
   int random_class = random%RAND_CLASS_RANGE;

    //First step : select at random a class according to the weights of class for this position
    // Positions start with 1, while the index starts with 0 - so subtract 1
    PositionClass pos_class =
        (race_manager->isBattleMode() ? POSITION_BATTLE_MODE :
         race_manager->isSoccerMode() ? POSITION_SOCCER_MODE :
         race_manager->isTutorialMode() ? POSITION_TUTORIAL_MODE :
         random_class > m_position_to_class_cutoff[pos-1] ? m_position_to_class_inf[pos-1] :
                                                         m_position_to_class_sup[pos-1]);

    //Second step : select an item at random
    
   int random_item = (random/RAND_CLASS_RANGE)%m_powerups_for_reference_pos[pos_class].size();

<<<<<<< HEAD
    int random = random_number%m_powerups_for_position[pos_class].size();
    int i=m_powerups_for_position[pos_class][random];
=======
    int i=m_powerups_for_reference_pos[pos_class][random_item];
>>>>>>> 5ab277bd
    if(i>=POWERUP_MAX)
    {
        i -= POWERUP_MAX;
        *n = 3;
    }
    else
        *n=1;
    return (PowerupType)i;
}   // getRandomPowerup<|MERGE_RESOLUTION|>--- conflicted
+++ resolved
@@ -375,19 +375,10 @@
     if(weight_list_inf.size()!=2*(int)POWERUP_LAST ||
        weight_list_sup.size()!=2*(int)POWERUP_LAST)
     {
-<<<<<<< HEAD
-        Log::error("PowerupManager",
-                   "Incorrect number of weights found in class '%s':",
-                   class_name.c_str());
-        Log::error("PowerupManager",
-                   "%d instead of %d - probabilities will be incorrect.",
-                   (int)weight_list.size(), (int)POWERUP_LAST);
-=======
         Log::error("[PowerupManager]", "Incorrect number of weights found in class '%s':",
                class_name.c_str());
         Log::error("[PowerupManager]", "%d and %d instead of twice %d - probabilities will be incorrect.",
                (int)weight_list_inf.size(), (int)weight_list_sup.size(), (int)POWERUP_LAST);
->>>>>>> 5ab277bd
         return;
     }
 
@@ -617,8 +608,7 @@
                                                              unsigned int *n,
                                                              int random_number)
 {
-   int random = rand();
-   int random_class = random%RAND_CLASS_RANGE;
+   int random_class = random_number%RAND_CLASS_RANGE;
 
     //First step : select at random a class according to the weights of class for this position
     // Positions start with 1, while the index starts with 0 - so subtract 1
@@ -631,14 +621,11 @@
 
     //Second step : select an item at random
     
-   int random_item = (random/RAND_CLASS_RANGE)%m_powerups_for_reference_pos[pos_class].size();
-
-<<<<<<< HEAD
-    int random = random_number%m_powerups_for_position[pos_class].size();
-    int i=m_powerups_for_position[pos_class][random];
-=======
-    int i=m_powerups_for_reference_pos[pos_class][random_item];
->>>>>>> 5ab277bd
+    int random = random_number % m_powerups_for_reference_pos[pos_class].size();
+    int i = m_powerups_for_reference_pos[pos_class][random];
+
+    //int random_item = (random / RAND_CLASS_RANGE) % m_powerups_for_reference_pos[pos_class].size();
+    //int i=m_powerups_for_reference_pos[pos_class][random_item];
     if(i>=POWERUP_MAX)
     {
         i -= POWERUP_MAX;
