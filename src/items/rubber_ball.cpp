--- conflicted
+++ resolved
@@ -359,10 +359,6 @@
     {
         float tunnel_height = getTunnelHeight(next_xyz, vertical_offset)
                              - m_extend.getY();
-<<<<<<< HEAD
-        if(height>terrain_height)
-            height = terrain_height;
-=======
         // If the current height of ball (above terrain) is higher than the 
         // tunnel height then set adjust max height and compute new height again.
         // Else reset the max height.
@@ -373,16 +369,11 @@
         }
         else
             m_max_height = m_st_max_height[m_type];
->>>>>>> a8a64356
     }
 
     if(UserConfigParams::logFlyable())
         Log::verbose("RubberBall", "newy2 %f gmth %f", height,
-<<<<<<< HEAD
-                     getMaxTerrainHeight(vertical_offset));
-=======
                      getTunnelHeight(next_xyz,vertical_offset));
->>>>>>> a8a64356
 
     next_xyz = next_xyz + getNormal()*(height);
     m_previous_xyz = getXYZ();
@@ -436,31 +427,10 @@
         angle += 2*M_PI;
     else if(angle > M_PI)
         angle -= 2*M_PI;
-<<<<<<< HEAD
-
-    if (diff.length() < m_target->getKartLength()) 
-        hit((AbstractKart*)m_target);
-    // If the angle is too large, adjust next xyz
-    /*
-    if(fabsf(angle)>m_st_target_max_angle*dt)
-    {
-        core::vector2df old_2d(old_vec.getX(), old_vec.getZ());
-        if(old_2d.getLengthSQ()==0.0f) old_2d.Y = 1.0f;
-        old_2d.normalize();
-        old_2d.rotateBy(  RAD_TO_DEGREE * dt
-                                       * (angle > 0 ?  m_st_target_max_angle
-                                                    : -m_st_target_max_angle));
-        next_xyz->setX(getXYZ().getX() + old_2d.X*dt*m_speed);
-        next_xyz->setZ(getXYZ().getZ() + old_2d.Y*dt*m_speed);
-    }   // if fabsf(angle) > m_st_target_angle_max*dt
-    */
-    //*next_xyz -= getNormal()*m_previous_height;
-=======
     // If ball is close to the target, then explode
     if (diff.length() < m_target->getKartLength()) 
         hit((AbstractKart*)m_target);
     
->>>>>>> a8a64356
     assert(!isnan((*next_xyz)[0]));
     assert(!isnan((*next_xyz)[1]));
     assert(!isnan((*next_xyz)[2]));
@@ -626,22 +596,13 @@
 float RubberBall::getTunnelHeight(const Vec3 &next_xyz, const float vertical_offset) const
 {
     const TriangleMesh &tm = World::getWorld()->getTrack()->getTriangleMesh();
-<<<<<<< HEAD
-    Vec3 to(getXYZ() + 10000.0f*getNormal());
-     Vec3 hit_point;
-=======
     Vec3 from(next_xyz + vertical_offset*getNormal());
     Vec3 to(next_xyz + 10000.0f*getNormal());
     Vec3 hit_point;
->>>>>>> a8a64356
     const Material *material;
     tm.castRay(from, to, &hit_point, &material);
 
-<<<<<<< HEAD
-    return (material) ? (hit_point - getXYZ()).length() : 99999.f;
-=======
     return (material) ? (hit_point - next_xyz).length() : 99999.f;
->>>>>>> a8a64356
 }   // getMaxTerrainHeight
 
 // ----------------------------------------------------------------------------
