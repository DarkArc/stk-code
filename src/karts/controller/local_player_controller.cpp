--- conflicted
+++ resolved
@@ -264,12 +264,7 @@
     }
 
     // Apply the motion blur according to the speed of the kart
-<<<<<<< HEAD
-    irr_driver->giveBoost(m_camera->getIndex());
-=======
-    irr_driver->getPostProcessing()->giveBoost(m_camera_index);
->>>>>>> 5b4d8e1f
-
+    irr_driver->giveBoost(m_camera_index);
 }   // handleZipper
 
 //-----------------------------------------------------------------------------
