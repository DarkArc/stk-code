--- conflicted
+++ resolved
@@ -352,14 +352,8 @@
     if(!commands_set)
     {
         /*Response handling functions*/
-<<<<<<< HEAD
         handleAcceleration(ticks);
         handleSteering(dt);
-        handleItems(dt);
-=======
-        handleAcceleration(dt);
-        handleSteering(dt); //Item handling relocated there to be direction aware
->>>>>>> be8ae4dc
         handleRescue(dt);
         handleBraking();
         // If a bomb is attached, nitro might already be set.
@@ -1278,22 +1272,6 @@
     if(last_node==Graph::UNKNOWN_SECTOR)
         last_node = m_next_node_index[m_track_node];
 
-<<<<<<< HEAD
-            // If this kart is in its last lap, drop bubble gums at every
-            // opportunity, since this kart won't envounter them anymore.
-            LinearWorld *lin_world = dynamic_cast<LinearWorld*>(World::getWorld());
-            if(m_time_since_last_shot > 3.0f &&
-                lin_world &&
-                lin_world->getFinishedLapsOfKart(m_kart->getWorldKartId())
-                                   == race_manager->getNumLaps()-1)
-            {
-                m_controls->setFire(true);
-                m_controls->setLookBack(true);
-                break;
-            }
-            break;   // POWERUP_BUBBLEGUM
-        }
-=======
     int node = m_track_node;
     float distance = 0;
     std::vector<const Item *> items_to_collect;
@@ -1449,7 +1427,6 @@
     // Level 3 : Don't fire on slower karts
     // Level 4 : Same as level 3 TODO : Fire if the kart has a swatter which may hit us
     // Level 5 : Same as level 4 TODO : Don't fire on a shielded kart if we're just behind (gum)
->>>>>>> be8ae4dc
     case PowerupManager::POWERUP_CAKE:
         {
             // if the kart has a shield, do not break it by using a cake.
@@ -1593,16 +1570,6 @@
     // Level 5 : Use if it makes a better item available, or if very close
     //           to a bad item. Don't use it if too close of a good item.
     case PowerupManager::POWERUP_SWITCH:
-<<<<<<< HEAD
-        // For now don't use a switch if this kart is first (since it's more
-        // likely that this kart then gets a good iteam), otherwise use it
-        // after a waiting an appropriate time
-        if(m_kart->getPosition()>1 &&
-            m_time_since_last_shot > 
-            stk_config->ticks2Time(stk_config->m_item_switch_ticks)+2.0f)
-            m_controls->setFire(true);
-        break;   // POWERUP_SWITCH
-=======
         {
             // It's extremely unlikely two switches are used close one after another
             if(ai_skill == 2)
@@ -1722,7 +1689,6 @@
                      
             break;
         } // POWERUP_SWITCH
->>>>>>> be8ae4dc
 
     case PowerupManager::POWERUP_PARACHUTE:
         // Wait one second more than a previous parachute
@@ -2006,7 +1972,8 @@
    }
    
    //Nitro continue to be advantageous during the fadeout
-   float nitro_time = ( m_kart->getSpeedIncreaseTimeLeft(MaxSpeed::MS_INCREASE_NITRO)
+   int nitro_ticks = m_kart->getSpeedIncreaseTicksLeft(MaxSpeed::MS_INCREASE_NITRO);
+   float nitro_time = ( stk_config->ticks2Time(nitro_ticks)
                        + m_kart->getKartProperties()->getNitroFadeOutTime() );
    float nitro_max_time = m_kart->getKartProperties()->getNitroDuration()
                          + m_kart->getKartProperties()->getNitroFadeOutTime();
@@ -2018,21 +1985,12 @@
    //Nitro skill 2 : Don't use nitro if there is more than 1,2 seconds of effect/fadeout left. Use it when at
    //                max speed or under 5 of speed (after rescue, etc.). Use it to pass bombs.
    //                Tries to builds a reserve of 4 energy to use towards the end
-   //Nitro skill 3 : Same as level 2, but don't use until 0,5 seconds of effect/fadeout left, and don't use close
+   //Nitro skill 3 : Same as level 2, but don't use until 0.5 seconds of effect/fadeout left, and don't use close
    //                to bad items, and has a target reserve of 8 energy
-   //Nitro skill 4 : Same as level 3, but don't use until 0,05 seconds of effect/fadeout left and ignore the plunger
+   //Nitro skill 4 : Same as level 3, but don't use until 0.05 seconds of effect/fadeout left and ignore the plunger
    //                and has a target reserve of 12 energy
    
     m_controls->setNitro(false);
-<<<<<<< HEAD
-    // If we are already very fast, save nitro.
-    if(m_kart->getSpeed() > 0.95f*m_kart->getCurrentMaxSpeed())
-        return;
-    // Don't use nitro when the AI has a plunger in the face!
-    if(m_kart->getBlockedByPlungerTicks()>0) return;
-
-    // Don't use nitro if we are braking
-=======
    
    float energy_reserve = 0;
    
@@ -2050,14 +2008,13 @@
    }
    
     // Don't use nitro or zipper if we are braking
->>>>>>> be8ae4dc
     if(m_controls->getBrake()) return;
    
     // Don't use nitro or zipper if the kart is not on ground or has finished the race
     if(!m_kart->isOnGround() || m_kart->hasFinishedRace()) return;
    
     // Don't use nitro or zipper when the AI has a plunger in the face!
-    if(m_kart->getBlockedByPlungerTime()>0)
+    if(m_kart->getBlockedByPlungerTicks()>0)
     {
        if ((nitro_skill < 4) && (ai_skill < 5))
        {
@@ -2128,7 +2085,7 @@
     {
         float finish = m_world->getEstimatedFinishTime(m_kart->getWorldKartId()) - m_world->getTime();
         float max_time_effect = nitro_max_time / m_kart->getKartProperties()->getNitroConsumption()
-                                * m_kart->getEnergy()*2; //the minimum burst consumes around 0,5 energy
+                                * m_kart->getEnergy()*2; //the minimum burst consumes around 0.5 energy
        
         // The burster forces the AI to consume its reserve by series of 2 bursts
         // Otherwise the bursting differences of the various nitro skill wouldn't matter here
@@ -2182,11 +2139,6 @@
         return;
     }
 
-<<<<<<< HEAD
-    if(m_kart->getPowerup()->getType()==PowerupManager::POWERUP_ZIPPER &&
-        m_kart->getSpeed()>1.0f &&
-        m_kart->getSpeedIncreaseTicksLeft(MaxSpeed::MS_INCREASE_ZIPPER)<=0)
-=======
     // If this kart is the last kart, and we have nitro, use it.
     // -------------------------------------------------
     const unsigned int num_karts = m_world->getCurrentNumKarts();
@@ -2199,8 +2151,7 @@
    
     // Use zipper
     if(ai_skill >= 2 && m_kart->getSpeed()>1.0f &&
-        m_kart->getSpeedIncreaseTimeLeft(MaxSpeed::MS_INCREASE_ZIPPER)<=0)
->>>>>>> be8ae4dc
+        m_kart->getSpeedIncreaseTicksLeft(MaxSpeed::MS_INCREASE_ZIPPER)<=0)
     {
         DriveNode::DirectionType dir;
         unsigned int last;
