--- conflicted
+++ resolved
@@ -1272,22 +1272,6 @@
     if(last_node==Graph::UNKNOWN_SECTOR)
         last_node = m_next_node_index[m_track_node];
 
-<<<<<<< HEAD
-            // If this kart is in its last lap, drop bubble gums at every
-            // opportunity, since this kart won't envounter them anymore.
-            LinearWorld *lin_world = dynamic_cast<LinearWorld*>(World::getWorld());
-            if(m_time_since_last_shot > 3.0f &&
-                lin_world &&
-                lin_world->getFinishedLapsOfKart(m_kart->getWorldKartId())
-                                   == race_manager->getNumLaps()-1)
-            {
-                m_controls->setFire(true);
-                m_controls->setLookBack(true);
-                break;
-            }
-            break;   // POWERUP_BUBBLEGUM
-        }
-=======
     int node = m_track_node;
     float distance = 0;
     std::vector<const Item *> items_to_collect;
@@ -1443,7 +1427,6 @@
     // Level 3 : Don't fire on slower karts
     // Level 4 : Same as level 3 TODO : Fire if the kart has a swatter which may hit us
     // Level 5 : Same as level 4 TODO : Don't fire on a shielded kart if we're just behind (gum)
->>>>>>> c2b5e566
     case PowerupManager::POWERUP_CAKE:
         {
             // if the kart has a shield, do not break it by using a cake.
