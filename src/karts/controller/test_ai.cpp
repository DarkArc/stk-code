//
//  SuperTuxKart - a fun racing game with go-kart
//  Copyright (C) 2004-2015 Steve Baker <sjbaker1@airmail.net>
//  Copyright (C) 2006-2015 Eduardo Hernandez Munoz
//  Copyright (C) 2008-2015 Joerg Henrichs
//
//  This program is free software; you can redistribute it and/or
//  modify it under the terms of the GNU General Public License
//  as published by the Free Software Foundation; either version 3
//  of the License, or (at your option) any later version.
//
//  This program is distributed in the hope that it will be useful,
//  but WITHOUT ANY WARRANTY; without even the implied warranty of
//  MERCHANTABILITY or FITNESS FOR A PARTICULAR PURPOSE.  See the
//  GNU General Public License for more details.
//
//  You should have received a copy of the GNU General Public License
//  along with this program; if not, write to the Free Software
//  Foundation, Inc., 59 Temple Place - Suite 330, Boston, MA  02111-1307, USA.


#include "karts/controller/test_ai.hpp"

#ifdef AI_DEBUG
#  include "graphics/irr_driver.hpp"
#endif
#include "graphics/show_curve.hpp"
#include "graphics/slip_stream.hpp"
#include "items/attachment.hpp"
#include "items/item_manager.hpp"
#include "items/powerup.hpp"
#include "items/projectile_manager.hpp"
#include "karts/abstract_kart.hpp"
#include "karts/controller/kart_control.hpp"
#include "karts/controller/ai_properties.hpp"
#include "karts/kart_properties.hpp"
#include "karts/max_speed.hpp"
#include "karts/rescue_animation.hpp"
#include "karts/skidding.hpp"
#include "modes/linear_world.hpp"
#include "modes/profile_world.hpp"
#include "physics/triangle_mesh.hpp"
#include "race/race_manager.hpp"
#include "tracks/drive_graph.hpp"
#include "tracks/track.hpp"
#include "utils/constants.hpp"
#include "utils/log.hpp"
#include "utils/vs.hpp"

#ifdef AI_DEBUG
#  include "irrlicht.h"
   using namespace irr;
#endif

#include <cmath>
#include <cstdlib>
#include <ctime>
#include <cstdio>
#include <iostream>

// This define is only used to make the TestAI as similar to the
// SkiddingAI as possible. This way the two AIs can be compared 
// without too many false and distracing positives.

#define SkiddingAI TestAI

SkiddingAI::SkiddingAI(AbstractKart *kart)
                   : AIBaseLapController(kart)
{
    reset();
    // Determine if this AI has superpowers, which happens e.g.
    // for the final race challenge against nolok.
    m_superpower = race_manager->getAISuperPower();

    m_point_selection_algorithm = PSA_DEFAULT;
    setControllerName("TestAI");

    // Use this define in order to compare the different algorithms that
    // select the next point to steer at.
#undef COMPARE_AIS
#ifdef COMPARE_AIS
    std::string name("");
    m_point_selection_algorithm = m_kart->getWorldKartId() % 2
                                ? PSA_DEFAULT : PSA_FIXED;
    switch(m_point_selection_algorithm)
    {
    case PSA_FIXED   : name = "Fixed";   break;
    case PSA_NEW     : name = "New";     break;
    case PSA_DEFAULT : name = "Default"; break;
    }
    setControllerName(name);
#endif


    // Draw various spheres on the track for an AI
#ifdef AI_DEBUG
    for(unsigned int i=0; i<4; i++)
    {
        video::SColor col_debug(128, i==0 ? 128 : 0,
                                     i==1 ? 128 : 0,
                                     i==2 ? 128 : 0);
        m_debug_sphere[i] = irr_driver->addSphere(1.0f, col_debug);
        m_debug_sphere[i]->setVisible(false);
    }
    m_debug_sphere[m_point_selection_algorithm]->setVisible(true);
    m_item_sphere  = irr_driver->addSphere(1.0f, video::SColor(255, 0, 255, 0));

#define CURVE_PREDICT1   0
#define CURVE_KART       1
#define CURVE_LEFT       2
#define CURVE_RIGHT      3
#define CURVE_AIM        4
#define CURVE_QG         5
#define NUM_CURVES (CURVE_QG+1)

    m_curve   = new ShowCurve*[NUM_CURVES];
    for(unsigned int i=0; i<NUM_CURVES; i++)
        m_curve[i] = NULL;
#ifdef AI_DEBUG_CIRCLES
    m_curve[CURVE_PREDICT1]  = new ShowCurve(0.05f, 0.5f,
                                   irr::video::SColor(128,   0,   0, 128));
#endif
#ifdef AI_DEBUG_KART_HEADING
    irr::video::SColor c;
    c = irr::video::SColor(128,   0,   0, 128);
    m_curve[CURVE_KART]      = new ShowCurve(0.5f, 0.5f, c);
#endif
#ifdef AI_DEBUG_NEW_FIND_NON_CRASHING
    m_curve[CURVE_LEFT]      = new ShowCurve(0.5f, 0.5f,
                                            video::SColor(128, 128,   0,   0));
    m_curve[CURVE_RIGHT]     = new ShowCurve(0.5f, 0.5f,
                                            video::SColor(128,   0, 128,   0));
#endif
    m_curve[CURVE_QG]        = new ShowCurve(0.5f, 0.5f,
                                            video::SColor(128,   0, 128,   0));
#ifdef AI_DEBUG_KART_AIM
    irr::video::SColor c1;
    c1 = irr::video::SColor(128,   0,   0, 128);

    m_curve[CURVE_AIM]       = new ShowCurve(0.5f, 0.5f, c1);
#endif
#endif

}   // SkiddingAI

//-----------------------------------------------------------------------------
/** Destructor, mostly to clean up debug data structures.
 */
SkiddingAI::~SkiddingAI()
{
#ifdef AI_DEBUG
    for(unsigned int i=0; i<3; i++)
        irr_driver->removeNode(m_debug_sphere[i]);
    irr_driver->removeNode(m_item_sphere);
    for(unsigned int i=0; i<NUM_CURVES; i++)
    {
        delete m_curve[i];
    }
    delete [] m_curve;
#endif
}   // ~SkiddingAI

//-----------------------------------------------------------------------------
/** Resets the AI when a race is restarted.
 */
void SkiddingAI::reset()
{
    m_time_since_last_shot       = 0.0f;
    m_start_kart_crash_direction = 0;
    m_start_delay                = -1;
    m_time_since_stuck           = 0.0f;
    m_kart_ahead                 = NULL;
    m_distance_ahead             = 0.0f;
    m_kart_behind                = NULL;
    m_distance_behind            = 0.0f;
    m_current_curve_radius       = 0.0f;
    m_curve_center               = Vec3(0,0,0);
    m_current_track_direction    = DriveNode::DIR_STRAIGHT;
    m_item_to_collect            = NULL;
    m_last_direction_node        = 0;
    m_avoid_item_close           = false;
    m_skid_probability_state     = SKID_PROBAB_NOT_YET;
    m_last_item_random           = NULL;

    AIBaseLapController::reset();
    m_track_node               = Graph::UNKNOWN_SECTOR;
    DriveGraph::get()->findRoadSector(m_kart->getXYZ(), &m_track_node);
    if(m_track_node==Graph::UNKNOWN_SECTOR)
    {
        Log::error(getControllerName().c_str(),
                   "Invalid starting position for '%s' - not on track"
                   " - can be ignored.",
                   m_kart->getIdent().c_str());
        m_track_node = DriveGraph::get()->findOutOfRoadSector(m_kart->getXYZ());
    }

    AIBaseLapController::reset();
}   // reset

//-----------------------------------------------------------------------------
/** Returns a name for the AI.
 *  This is used in profile mode when comparing different AI implementations
 *  to be able to distinguish them from each other.
 */
const irr::core::stringw& SkiddingAI::getNamePostfix() const
{
    // Static to avoid returning the address of a temporary string.
    static irr::core::stringw name="(default)";
    return name;
}   // getNamePostfix

//-----------------------------------------------------------------------------
/** Returns the pre-computed successor of a graph node.
 *  \param index The index of the graph node for which the successor
 *               is searched.
 */
unsigned int SkiddingAI::getNextSector(unsigned int index)
{
    return m_successor_index[index];
}   // getNextSector

//-----------------------------------------------------------------------------
/** This is the main entry point for the AI.
 *  It is called once per frame for each AI and determines the behaviour of
 *  the AI, e.g. steering, accelerating/braking, firing.
 */
void SkiddingAI::update(int ticks)
{
    float dt = stk_config->ticks2Time(ticks);
    // This is used to enable firing an item backwards.
    m_controls->setLookBack(false);
    m_controls->setNitro(false);

    // Don't do anything if there is currently a kart animations shown.
    if(m_kart->getKartAnimation())
        return;

    if (m_superpower == RaceManager::SUPERPOWER_NOLOK_BOSS)
    {
        if (m_kart->getPowerup()->getType()==PowerupManager::POWERUP_NOTHING)
        {
            if (m_kart->getPosition() > 1)
            {
                int r = rand() % 5;
                if (r == 0 || r == 1)
                    m_kart->setPowerup(PowerupManager::POWERUP_ZIPPER, 1);
                else if (r == 2 || r == 3)
                    m_kart->setPowerup(PowerupManager::POWERUP_BUBBLEGUM, 1);
                else
                    m_kart->setPowerup(PowerupManager::POWERUP_SWATTER, 1);
            }
            else if (m_kart->getAttachment()->getType() == Attachment::ATTACH_SWATTER)
            {
                int r = rand() % 4;
                if (r < 3)
                    m_kart->setPowerup(PowerupManager::POWERUP_BUBBLEGUM, 1);
                else
                    m_kart->setPowerup(PowerupManager::POWERUP_BOWLING, 1);
            }
            else
            {
                int r = rand() % 5;
                if (r == 0 || r == 1)
                    m_kart->setPowerup(PowerupManager::POWERUP_BUBBLEGUM, 1);
                else if (r == 2 || r == 3)
                    m_kart->setPowerup(PowerupManager::POWERUP_SWATTER, 1);
                else
                    m_kart->setPowerup(PowerupManager::POWERUP_BOWLING, 1);
            }

            // also give him some free nitro
            if (race_manager->getDifficulty() == RaceManager::DIFFICULTY_MEDIUM)
            {
                if (m_kart->getPosition() > 1)
                    m_kart->setEnergy(m_kart->getEnergy() + 2);
                else
                    m_kart->setEnergy(m_kart->getEnergy() + 1);
            }
            else if (race_manager->getDifficulty() == RaceManager::DIFFICULTY_HARD ||
                race_manager->getDifficulty() == RaceManager::DIFFICULTY_BEST)
            {
                if (m_kart->getPosition() > 1)
                    m_kart->setEnergy(m_kart->getEnergy() + 7);
                else
                    m_kart->setEnergy(m_kart->getEnergy() + 4);
            }
        }
    }

    // Having a non-moving AI can be useful for debugging, e.g. aiming
    // or slipstreaming.
#undef AI_DOES_NOT_MOVE_FOR_DEBUGGING
#ifdef AI_DOES_NOT_MOVE_FOR_DEBUGGING
    m_controls->setAccel(0);
    m_controls->setSteer(0);
    return;
#endif

    // If the kart needs to be rescued, do it now (and nothing else)
    if(isStuck() && !m_kart->getKartAnimation())
    {
        new RescueAnimation(m_kart);
        AIBaseLapController::update(ticks);
        return;
    }

    if( m_world->isStartPhase() )
    {
        handleRaceStart();
        AIBaseLapController::update(ticks);
        return;
    }

    // Get information that is needed by more than 1 of the handling funcs
    computeNearestKarts();

    m_kart->setSlowdown(MaxSpeed::MS_DECREASE_AI,
                        m_ai_properties->getSpeedCap(m_distance_to_player),
                        /*fade_in_time*/0);
    //Detect if we are going to crash with the track and/or kart
    checkCrashes(m_kart->getXYZ());
    determineTrackDirection();

    // Special behaviour if we have a bomb attach: try to hit the kart ahead
    // of us.
    bool commands_set = false;
    if(m_ai_properties->m_handle_bomb &&
        m_kart->getAttachment()->getType()==Attachment::ATTACH_BOMB &&
        m_kart_ahead )
    {
        // Use nitro if the kart is far ahead, or faster than this kart
        m_controls->setNitro(m_distance_ahead>10.0f ||
                             m_kart_ahead->getSpeed() > m_kart->getSpeed());
        // If we are close enough, try to hit this kart
        if(m_distance_ahead<=10)
        {
            Vec3 target = m_kart_ahead->getXYZ();

            // If we are faster, try to predict the point where we will hit
            // the other kart
            if((m_kart_ahead->getSpeed() < m_kart->getSpeed()) &&
                !m_kart_ahead->isGhostKart())
            {
                float time_till_hit = m_distance_ahead
                                    / (m_kart->getSpeed()-m_kart_ahead->getSpeed());
                target += m_kart_ahead->getVelocity()*time_till_hit;
            }
            float steer_angle = steerToPoint(target);
            setSteering(steer_angle, dt);
            commands_set = true;
        }
        handleRescue(dt);
    }
    if(!commands_set)
    {
        /*Response handling functions*/
        handleAcceleration(ticks);
        handleSteering(dt);
        handleItems(dt);
        handleRescue(dt);
        handleBraking();
        // If a bomb is attached, nitro might already be set.
        if(!m_controls->getNitro())
            handleNitroAndZipper();
    }
    // If we are supposed to use nitro, but have a zipper,
    // use the zipper instead (unless there are items to avoid cloe by)
    if(m_controls->getNitro() &&
        m_kart->getPowerup()->getType()==PowerupManager::POWERUP_ZIPPER &&
        m_kart->getSpeed()>1.0f &&
        m_kart->getSpeedIncreaseTicksLeft(MaxSpeed::MS_INCREASE_ZIPPER)<=0 &&
        !m_avoid_item_close)
    {
        // Make sure that not all AI karts use the zipper at the same
        // time in time trial at start up, so during the first 5 seconds
        // this is done at random only.
        if(race_manager->getMinorMode()!=RaceManager::MINOR_MODE_TIME_TRIAL ||
            (m_world->getTime()<3.0f && rand()%50==1) )
        {
            m_controls->setNitro(false);
            m_controls->setFire(true);
        }
    }

    /*And obviously general kart stuff*/
    AIBaseLapController::update(ticks);
}   // update

//-----------------------------------------------------------------------------
/** This function decides if the AI should brake.
 *  The decision can be based on race mode (e.g. in follow the leader the AI
 *  will brake if it is ahead of the leader). Otherwise it will depend on
 *  the direction the AI is facing (if it's not facing in the track direction
 *  it will brake in order to make it easier to re-align itself), and
 *  estimated curve radius (brake to avoid being pushed out of a curve).
 */
void SkiddingAI::handleBraking()
{
    m_controls->setBrake(false);
    // In follow the leader mode, the kart should brake if they are ahead of
    // the leader (and not the leader, i.e. don't have initial position 1)
    if(race_manager->getMinorMode() == RaceManager::MINOR_MODE_FOLLOW_LEADER &&
        m_kart->getPosition() < m_world->getKart(0)->getPosition()           &&
        m_kart->getInitialPosition()>1                                         )
    {
#ifdef DEBUG
    if(m_ai_debug)
        Log::debug(getControllerName().c_str(), "braking: %s ahead of leader.",
                   m_kart->getIdent().c_str());
#endif

        m_controls->setBrake(true);
        return;
    }

    // A kart will not brake when the speed is already slower than this
    // value. This prevents a kart from going too slow (or even backwards)
    // in tight curves.
    const float MIN_SPEED = 5.0f;

    // If the kart is not facing roughly in the direction of the track, brake
    // so that it is easier for the kart to turn in the right direction.
    if(m_current_track_direction==DriveNode::DIR_UNDEFINED &&
        m_kart->getSpeed() > MIN_SPEED)
    {
#ifdef DEBUG
        if(m_ai_debug)
            Log::debug(getControllerName().c_str(),
                       "%s not aligned with track.",
                       m_kart->getIdent().c_str());
#endif
        m_controls->setBrake(true);
        return;
    }
    if(m_current_track_direction==DriveNode::DIR_LEFT ||
       m_current_track_direction==DriveNode::DIR_RIGHT   )
    {
        float max_turn_speed =
            m_kart->getSpeedForTurnRadius(m_current_curve_radius);

        if(m_kart->getSpeed() > 1.5f*max_turn_speed  &&
            m_kart->getSpeed()>MIN_SPEED             &&
            fabsf(m_controls->getSteer()) > 0.95f          )
        {
            m_controls->setBrake(true);
#ifdef DEBUG
            if(m_ai_debug)
                Log::debug(getControllerName().c_str(),
                           "speed %f too tight curve: radius %f ",
                           m_kart->getSpeed(),
                           m_kart->getIdent().c_str(),
                           m_current_curve_radius);
#endif
        }
        return;
    }

    return;

}   // handleBraking

//-----------------------------------------------------------------------------
/** Decides in which direction to steer. If the kart is off track, it will
 *  steer towards the center of the track. Otherwise it will call one of
 *  the findNonCrashingPoint() functions to determine a point to aim for. Then
 *  it will evaluate items to see if it should aim for any items or try to
 *  avoid item, and potentially adjust the aim-at point, before computing the
 *  steer direction to arrive at the currently aim-at point.
 *  \param dt Time step size.
 */
void SkiddingAI::handleSteering(float dt)
{
    const int next = m_next_node_index[m_track_node];

    float steer_angle = 0.0f;

    /*The AI responds based on the information we just gathered, using a
     *finite state machine.
     */
    //Reaction to being outside of the road
    float side_dist =
        m_world->getDistanceToCenterForKart( m_kart->getWorldKartId() );

    if( fabsf(side_dist)  >
       0.5f* DriveGraph::get()->getNode(m_track_node)->getPathWidth()+0.5f )
    {
        steer_angle = steerToPoint(DriveGraph::get()->getNode(next)
                                                   ->getCenter());

#ifdef AI_DEBUG
        m_debug_sphere[0]->setPosition(DriveGraph::get()->getNode(next)
                         ->getCenter().toIrrVector());
        Log::debug(getControllerName().c_str(),
                   "Outside of road: steer to center point.");
#endif
    }
    //If we are going to crash against a kart, avoid it if it doesn't
    //drives the kart out of the road
    else if( m_crashes.m_kart != -1 && !m_crashes.m_road )
    {
        //-1 = left, 1 = right, 0 = no crash.
        if( m_start_kart_crash_direction == 1 )
        {
            steer_angle = steerToAngle(next, M_PI*0.5f );
            m_start_kart_crash_direction = 0;
        }
        else if(m_start_kart_crash_direction == -1)
        {
            steer_angle = steerToAngle(next, -M_PI*0.5f);
            m_start_kart_crash_direction = 0;
        }
        else
        {
            if(m_world->getDistanceToCenterForKart( m_kart->getWorldKartId() ) >
               m_world->getDistanceToCenterForKart( m_crashes.m_kart ))
            {
                steer_angle = steerToAngle(next, M_PI*0.5f );
                m_start_kart_crash_direction = 1;
            }
            else
            {
                steer_angle = steerToAngle(next, -M_PI*0.5f );
                m_start_kart_crash_direction = -1;
            }
        }

#ifdef AI_DEBUG
        Log::debug(getControllerName().c_str(),
                   "Velocity vector crashes with kart "
                   "and doesn't crashes with road : steer 90 "
                   "degrees away from kart.");
#endif

    }
    else
    {
        m_start_kart_crash_direction = 0;
        Vec3 aim_point;
        int last_node = Graph::UNKNOWN_SECTOR;

        switch(m_point_selection_algorithm)
        {
        case PSA_FIXED : findNonCrashingPointFixed(&aim_point, &last_node);
                         break;
        case PSA_NEW:    findNonCrashingPointNew(&aim_point, &last_node);
                         break;
        case PSA_DEFAULT:findNonCrashingPoint(&aim_point, &last_node);
                         break;
        }
#ifdef AI_DEBUG
        m_debug_sphere[m_point_selection_algorithm]->setPosition(aim_point.toIrrVector());
#endif
#ifdef AI_DEBUG_KART_AIM
        const Vec3 eps(0,0.5f,0);
        m_curve[CURVE_AIM]->clear();
        m_curve[CURVE_AIM]->addPoint(m_kart->getXYZ()+eps);
        m_curve[CURVE_AIM]->addPoint(aim_point);
#endif

        // Potentially adjust the point to aim for in order to either
        // aim to collect item, or steer to avoid a bad item.
        if(m_ai_properties->m_collect_avoid_items)
            handleItemCollectionAndAvoidance(&aim_point, last_node);

        steer_angle = steerToPoint(aim_point);
    }  // if m_current_track_direction!=LEFT/RIGHT

    setSteering(steer_angle, dt);
}   // handleSteering

//-----------------------------------------------------------------------------
/** Decides if the currently selected aim at point (as determined by
 *  handleSteering) should be changed in order to collect/avoid an item.
 *  There are 5 potential phases:
 *  1. Collect all items close by and sort them by items-to-avoid and
 *     items-to-collect. 'Close by' are all items between the current
 *     graph node the kart is on and the graph node the aim_point is on.
 *     The function evaluateItems() filters those items: atm all items-to-avoid
 *     are collected, and all items-to-collect that are not too far away from
 *     the intended driving direction (i.e. don't require a too sharp steering
 *     change).
 *  2. If a pre-selected item (see phase 5) exists, and items-to-avoid which
 *     might get hit if the pre-selected item is collected, the pre-selected
 *     item is unselected. This can happens if e.g. items-to-avoid are behind
 *     the pre-selected items on a different graph node and were therefore not
 *     evaluated then the now pre-selected item was selected initially.
 *  3. If a pre-selected item exists, the kart will steer towards it. The AI
 *     does a much better job of collecting items if after selecting an item
 *     it tries to collect this item even if it doesn't fulfill the original
 *     conditions to be selected in the first place anymore. Example: An item
 *     was selected to be collected because the AI was hitting it anyway. Then
 *     the aim_point changes, and the selected item is not that close anymore.
 *     In many cases it is better to keep on aiming for the items (otherwise
 *     the aiming will not have much benefit and mostly only results in
 *     collecting items that are on long straights).
 *     At this stage because of phase 2) it is certain that no item-to-avoid
 *     will be hit. The function handleSelectedItem() evaluates if it is still
 *     feasible to collect them item (if the kart has already passed the item
 *     it won't reverse to collect it). If the item is still to be aimed for,
 *     adjust the aim_point and return.
 *  4. Make sure to avoid any items-to-avoid. The function steerToAvoid
 *     selects a new aim point if otherwise an item-to-avoid would be hit.
 *     If this is the case, aim_point is adjused and control returns to the
 *     caller.
 *  5. Try to collect an item-to-collect. Select the closest item to the
 *     kart (which in case of a row of items will be the item the kart
 *     is roughly driving towards to anyway). It is then tested if the kart
 *     would hit any item-to-avoid when driving towards this item - if so
 *     the driving direction is not changed and the function returns.
 *     Otherwise, i.e. no items-to-avoid will be hit, it is evaluated if
 *     the kart is (atm) going to hit it anyway. In this case, the item is
 *     selected (see phase 2 and 3). If on the other hand the item is not
 *     too far our of the way, aim_point is adjusted to drive towards
 *     this item (but it is not selected, so the item will be discarded if
 *     the kart is getting too far away from it). Ideally later as the
 *     kart is steering towards this item the item will be selected.
 *
 *  \param aim_point Currently selected point to aim at. If the AI should
 *         try to collect an item, this value will be changed.
 *  \param last_node Index of the graph node on which the aim_point is.
 */
void SkiddingAI::handleItemCollectionAndAvoidance(Vec3 *aim_point,
                                                  int last_node)
{
#ifdef AI_DEBUG
    m_item_sphere->setVisible(false);
#endif
    // Angle to aim_point
    Vec3 kart_aim_direction = *aim_point - m_kart->getXYZ();

    // Make sure we have a valid last_node
    if(last_node==Graph::UNKNOWN_SECTOR)
        last_node = m_next_node_index[m_track_node];

    int node = m_track_node;
    float distance = 0;
    std::vector<const Item *> items_to_collect;
    std::vector<const Item *> items_to_avoid;

    // 1) Filter and sort all items close by
    // -------------------------------------
    const float max_item_lookahead_distance = 30.f;
    while(distance < max_item_lookahead_distance)
    {
        int n_index= DriveGraph::get()->getNode(node)->getIndex();
        const std::vector<Item *> &items_ahead =
            ItemManager::get()->getItemsInQuads(n_index);
        for(unsigned int i=0; i<items_ahead.size(); i++)
        {
            evaluateItems(items_ahead[i],  kart_aim_direction,
                          &items_to_avoid, &items_to_collect);
        }   // for i<items_ahead;
        distance += DriveGraph::get()->getDistanceToNext(node,
                                                      m_successor_index[node]);
        node = m_next_node_index[node];
        // Stop when we have reached the last quad
        if(node==last_node) break;
    }   // while (distance < max_item_lookahead_distance)

    m_avoid_item_close = items_to_avoid.size()>0;

    core::line3df line_to_target_3d((*aim_point).toIrrVector(),
                                     m_kart->getXYZ().toIrrVector());

    // 2) If the kart is aiming for an item, but (suddenly) detects
    //    some close-by items to avoid (e.g. behind the item, which was too
    //    far away to be considered earlier, or because the item was switched
    //    to a bad item), the kart cancels collecting the item if this could
    //    cause the item-to-avoid to be collected.
    // --------------------------------------------------------------------
    if(m_item_to_collect && items_to_avoid.size()>0)
    {
        for(unsigned int i=0; i< items_to_avoid.size(); i++)
        {
            Vec3 d = items_to_avoid[i]->getXYZ()-m_item_to_collect->getXYZ();
            if( d.length2()>m_ai_properties->m_bad_item_closeness_2)
                continue;
            // It could make sense to also test if the bad item would
            // actually be hit, not only if it is close (which can result
            // in false positives, i.e. stop collecting an item though
            // it is not actually necessary). But in (at least) one case
            // steering after collecting m_item_to_collect causes it to then
            // collect the bad item (it's too close to avoid it at that
            // time). So for now here is no additional test, if we see
            // false positives we can handle it here.
            m_item_to_collect = NULL;
            break;
        }   // for i<items_to_avoid.size()
    }   // if m_item_to_collect && items_to_avoid.size()>0


    // 3) Steer towards a pre-selected item
    // -------------------------------------
    if(m_item_to_collect)
    {
        if(handleSelectedItem(kart_aim_direction, aim_point))
        {
            // Still aim at the previsouly selected item.
            *aim_point = m_item_to_collect->getXYZ();
#ifdef AI_DEBUG
            m_item_sphere->setVisible(true);
            m_item_sphere->setPosition(aim_point->toIrrVector());
#endif
            return;
        }

        if(m_ai_debug)
            Log::debug(getControllerName().c_str(), "%s unselects item.",
                       m_kart->getIdent().c_str());
        // Otherwise remove the pre-selected item (and start
        // looking for a new item).
        m_item_to_collect = NULL;
    }   // m_item_to_collect

    // 4) Avoid items-to-avoid
    // -----------------------
    if(items_to_avoid.size()>0)
    {
        // If we need to steer to avoid an item, this takes priority,
        // ignore items to collect and return the new aim_point.
        if(steerToAvoid(items_to_avoid, line_to_target_3d, aim_point))
        {
#ifdef AI_DEBUG
            m_item_sphere->setVisible(true);
            m_item_sphere->setPosition(aim_point->toIrrVector());
#endif
            return;
        }
    }

    // 5) We are aiming for a new item. If necessary, determine
    // randomly if this item sshould actually be collected.
    // --------------------------------------------------------
    if(items_to_collect.size()>0)
    {
        if(items_to_collect[0] != m_last_item_random)
        {
            int p = (int)(100.0f*m_ai_properties->
                          getItemCollectProbability(m_distance_to_player));
            m_really_collect_item = m_random_collect_item.get(100)<p;
            m_last_item_random = items_to_collect[0];
        }
        if(!m_really_collect_item)
        {
            // The same item was selected previously, but it was randomly
            // decided not to collect it - so keep on ignoring this item.
            return;
        }
    }

    // Reset the probability if a different (or no) item is selected.
    if(items_to_collect.size()==0 || items_to_collect[0]!=m_last_item_random)
        m_last_item_random = NULL;

    // 6) Try to aim for items-to-collect
    // ----------------------------------
    if(items_to_collect.size()>0)
    {
        const Item *item_to_collect = items_to_collect[0];
        // Test if we would hit a bad item when aiming at this good item.
        // If so, don't change the aim. In this case it has already been
        // ensured that we won't hit the bad item (otherwise steerToAvoid
        // would have detected this earlier).
        if(!hitBadItemWhenAimAt(item_to_collect, items_to_avoid))
        {
            // If the item is hit (with the current steering), it means
            // it's on a good enough driveline, so make this item a permanent
            // target. Otherwise only try to get closer (till hopefully this
            // item s on our driveline)
            if(item_to_collect->hitLine(line_to_target_3d, m_kart))
            {
#ifdef AI_DEBUG
                m_item_sphere->setVisible(true);
                m_item_sphere->setPosition(item_to_collect->getXYZ()
                                                           .toIrrVector());
#endif
                if(m_ai_debug)
                    Log::debug(getControllerName().c_str(),
                               "%s selects item type '%d'.",
                               m_kart->getIdent().c_str(),
                               item_to_collect->getType());
                m_item_to_collect = item_to_collect;
            }
            else
            {
                // Kart will not hit item, try to get closer to this item
                // so that it can potentially become a permanent target.
                const Vec3& xyz = item_to_collect->getXYZ();
                float angle_to_item = (xyz - m_kart->getXYZ())
                    .angle(kart_aim_direction);
                float angle = normalizeAngle(angle_to_item);

                if(fabsf(angle) < 0.3)
                {
                    *aim_point = item_to_collect->getXYZ();
#ifdef AI_DEBUG
                    m_item_sphere->setVisible(true);
                    m_item_sphere->setPosition(item_to_collect->getXYZ()
                                                               .toIrrVector());
#endif
                    if(m_ai_debug)
                        Log::debug(getControllerName().c_str(),
                                   "%s adjusts to hit type %d angle %f.",
                                   m_kart->getIdent().c_str(),
                                   item_to_collect->getType(), angle);
                }
                else
                {
                    if(m_ai_debug)
                        Log::debug(getControllerName().c_str(),
                                   "%s won't hit '%d', angle %f.",
                                   m_kart->getIdent().c_str(),
                                   item_to_collect->getType(), angle);
                }
            }   // kart will not hit item
        }   // does hit hit bad item
    }   // if item to consider was found

}   // handleItemCollectionAndAvoidance

//-----------------------------------------------------------------------------
/** Returns true if the AI would hit any of the listed bad items when trying
 *  to drive towards the specified item.
 *  \param item The item the AI is evaluating for collection.
 *  \param items_to_aovid A list of bad items close by. All of these needs
 *        to be avoided.
 *  \return True if it would hit any of the bad items.
*/
bool SkiddingAI::hitBadItemWhenAimAt(const Item *item,
                              const std::vector<const Item *> &items_to_avoid)
{
    core::line3df to_item(m_kart->getXYZ().toIrrVector(),
                          item->getXYZ().toIrrVector());
    for(unsigned int i=0; i<items_to_avoid.size(); i++)
    {
        if(items_to_avoid[i]->hitLine(to_item, m_kart))
            return true;
    }
    return false;
}   // hitBadItemWhenAimAt

//-----------------------------------------------------------------------------
/** This function is called when the AI is trying to hit an item that is
 *  pre-selected to be collected. The AI only evaluates if it's still
 *  feasible/useful to try to collect this item, or abandon it (and then
 *  look for a new item). At item is unselected if the kart has passed it
 *  (so collecting it would require the kart to reverse).
 *  \pre m_item_to_collect is defined
 *  \param kart_aim_angle The angle towards the current aim_point.
 *  \param aim_point The current aim_point.
 *  \param last_node
 *  \return True if th AI should still aim for the pre-selected item.
 */
bool SkiddingAI::handleSelectedItem(Vec3 kart_aim_direction, Vec3 *aim_point)
{
    // If the item is unavailable keep on testing. It is not necessary
    // to test if an item has turned bad, this was tested before this
    // function is called.
    if(m_item_to_collect->getDisableTicks()>0)
        return false;

    const Vec3 &xyz = m_item_to_collect->getXYZ();
    float angle_to_item = (xyz - m_kart->getXYZ()).angle(kart_aim_direction);
    float angle = normalizeAngle(angle_to_item);

    if(fabsf(angle)>1.5)
    {
        // We (likely) have passed the item we were aiming for
        return false;
    }
    else
    {
        // Keep on aiming for last selected item
        *aim_point = m_item_to_collect->getXYZ();
    }
    return true;
}   // handleSelectedItem

//-----------------------------------------------------------------------------
/** Decides if steering is necessary to avoid bad items. If so, it modifies
 *  the aim_point and returns true.
 *  \param items_to_avoid List of items to avoid.
 *  \param line_to_target The 2d line from the current kart position to
 *         the current aim point.
 *  \param aim_point The point the AI is steering towards (not taking items
 *         into account).
 *  \return True if steering is necessary to avoid an item.
 */
bool SkiddingAI::steerToAvoid(const std::vector<const Item *> &items_to_avoid,
                              const core::line3df &line_to_target,
                              Vec3 *aim_point)
{
    // First determine the left-most and right-most item.
    float left_most        = items_to_avoid[0]->getDistanceFromCenter();
    float right_most       = items_to_avoid[0]->getDistanceFromCenter();
    int   index_left_most  = 0;
    int   index_right_most = 0;

    for(unsigned int i=1; i<items_to_avoid.size(); i++)
    {
        float dist = items_to_avoid[i]->getDistanceFromCenter();
        if (dist<left_most)
        {
            left_most       = dist;
            index_left_most = i;
        }
        if(dist>right_most)
        {
            right_most       = dist;
            index_right_most = i;
        }
    }

    // Check if we would drive left of the leftmost or right of the
    // rightmost point - if so, nothing to do.
    const Vec3& left = items_to_avoid[index_left_most]->getXYZ();
    int node_index = items_to_avoid[index_left_most]->getGraphNode();
    const Vec3& normal = DriveGraph::get()->getNode(node_index)->getNormal();
    Vec3 hit;
    Vec3 hit_nor(0, 1, 0);
    const Material* m;
    m_track->getPtrTriangleMesh()->castRay(
        Vec3(line_to_target.getMiddle()) + normal,
        Vec3(line_to_target.getMiddle()) + normal * -10000, &hit, &m,
        &hit_nor);
    Vec3 p1 = line_to_target.start,
         p2 = line_to_target.getMiddle() + hit_nor.toIrrVector(),
         p3 = line_to_target.end;

    int item_index = -1;
    bool is_left    = false;

    // >=0 means the point is to the right of the line, or the line is
    // to the left of the point.
    if(left.sideofPlane(p1,p2,p3) <= 0)
    {
        // Left of leftmost point
        item_index = index_left_most;
        is_left       = true;
    }
    else
    {
        const Vec3& right = items_to_avoid[index_right_most]->getXYZ();
        if (right.sideofPlane(p1, p2, p3) >= 0)
        {
            // Right of rightmost point
            item_index = index_right_most;
            is_left    = false;
        }
    }
    if(item_index>-1)
    {
        // Even though we are on the side, we must make sure
        // that we don't hit that item
        // If we don't hit the item on the side, no more tests are necessary
        if(!items_to_avoid[item_index]->hitLine(line_to_target, m_kart))
            return false;

        // See if we can avoid this item by driving further to the side
        const Vec3 *avoid_point = items_to_avoid[item_index]
                                ->getAvoidancePoint(is_left);
        // If avoid_point is NULL, it means steering more to the sides
        // brings us off track. In this case just try to steer to the
        // other side (e.g. when hitting a left-most item and the kart can't
        // steer further left, steer a bit to the right of the left-most item
        // (without further tests if we might hit anything else).
        if(!avoid_point)
            avoid_point = items_to_avoid[item_index]
                        ->getAvoidancePoint(!is_left);
        *aim_point = *avoid_point;
        return true;
    }

    // At this stage there must be at least two items - if there was
    // only a single item, the 'left of left-most' or 'right of right-most'
    // tests above are had been and an appropriate steering point was already
    // determined.

    // Try to identify two items we are driving between (if the kart is not
    // driving between two items, one of the 'left of left-most' etc.
    // tests before applied and this point would not be reached).

    float min_distance[2] = {99999.9f, 99999.9f};
    int   index[2] = {-1, -1};
    core::vector3df closest3d[2];
    for(unsigned int i=0; i<items_to_avoid.size(); i++)
    {
        const Vec3 &xyz         = items_to_avoid[i]->getXYZ();
        core::vector3df point3d = line_to_target.getClosestPoint(xyz.toIrrVector());
        float d = (xyz.toIrrVector() - point3d).getLengthSQ();
        float direction = xyz.sideofPlane(p1,p2,p3);
        int ind = direction<0 ? 1 : 0;
        if(d<min_distance[ind])
        {
            min_distance[ind] = d;
            index[ind]        = i;
            closest3d[ind]    = point3d;
        }
    }

    assert(index[0]!= index[1]);
    assert(index[0]!=-1       );
    assert(index[1]!=-1       );

    // We are driving between item_to_avoid[index[0]] and ...[1].
    // If we don't hit any of them, just keep on driving as normal
    bool hit_left  = items_to_avoid[index[0]]->hitKart(closest3d[0], m_kart);
    bool hit_right = items_to_avoid[index[1]]->hitKart(closest3d[1], m_kart);
    if( !hit_left && !hit_right)
        return false;

    // If we hit the left item, aim at the right avoidance point
    // of the left item. We might still hit the right item ... this might
    // still be better than going too far off track
    if(hit_left)
    {
        *aim_point =
            *(items_to_avoid[index[0]]->getAvoidancePoint(/*left*/false));
        return true;
    }

    // Now we must be hitting the right item, so try aiming at the left
    // avoidance point of the right item.
    *aim_point = *(items_to_avoid[index[1]]->getAvoidancePoint(/*left*/true));
    return true;
}   // steerToAvoid

//-----------------------------------------------------------------------------
/** This subroutine decides if the specified item should be collected,
 *  avoided, or ignored. It can potentially use the state of the
 *  kart to make this decision, e.g. depending on what item the kart currently
 *  has, how much nitro it has etc. Though atm it picks the first good item,
 *  and tries to avoid any bad items on the track.
 *  \param item The item which is considered for picking/avoidance.
 *  \param kart_aim_angle The angle of the line from the kart to the aim point.
 *         If aim_angle==kart_heading then the kart is driving towards the
 *         item.
 *  \param item_to_avoid A pointer to a previously selected item to avoid
 *         (NULL if no item was avoided so far).
 *  \param item_to_collect A pointer to a previously selected item to collect.
 */
void SkiddingAI::evaluateItems(const Item *item, Vec3 kart_aim_direction,
                               std::vector<const Item *> *items_to_avoid,
                               std::vector<const Item *> *items_to_collect)
{
    const KartProperties *kp = m_kart->getKartProperties();

    // Ignore items that are currently disabled
    if(item->getDisableTicks()>0) return;

    // If the item type is not handled here, ignore it
    Item::ItemType type = item->getType();
    if( type!=Item::ITEM_BANANA    && type!=Item::ITEM_BUBBLEGUM &&
        type!=Item::ITEM_BONUS_BOX &&
        type!=Item::ITEM_NITRO_BIG && type!=Item::ITEM_NITRO_SMALL  )
        return;

    bool avoid = false;
    switch(type)
    {
        // Negative items: avoid them
        case Item::ITEM_BUBBLEGUM: // fallthrough
        case Item::ITEM_BANANA: avoid = true;  break;

        // Positive items: try to collect
        case Item::ITEM_NITRO_BIG:
            // Only collect nitro, if it can actually be stored.
            if (m_kart->getEnergy() + kp->getNitroBigContainer()
                > kp->getNitroMax())
                  return;
            break;
        case Item::ITEM_NITRO_SMALL:
            // Only collect nitro, if it can actually be stored.
            if (m_kart->getEnergy() + kp->getNitroSmallContainer()
                > kp->getNitroMax())
                  return;
            break;
        case Item::ITEM_BONUS_BOX:
            break;
        case Item::ITEM_TRIGGER: return; break;

        default: assert(false); break;
    }    // switch


    // Ignore items to be collected that are out of our way (though all items
    // to avoid are collected).
    if(!avoid)
    {
        const Vec3 &xyz = item->getXYZ();
        float angle_to_item =
            (xyz - m_kart->getXYZ()).angle(kart_aim_direction);
        float diff = normalizeAngle(angle_to_item);

        // The kart is driving at high speed, when the current max speed
        // is higher than the max speed of the kart (which is caused by
        // any powerups etc)
        // Otherwise check for skidding. If the kart is still collecting
        // skid bonus, currentMaxSpeed is not affected yet, but it might
        // be if the kart would need to turn sharper, therefore stops
        // skidding, and will get the bonus speed.
        bool high_speed = (m_kart->getCurrentMaxSpeed() >
                           kp->getEngineMaxSpeed() ) ||
                          m_kart->getSkidding()->getSkidBonusReady();
        float max_angle = high_speed
                        ? m_ai_properties->m_max_item_angle_high_speed
                        : m_ai_properties->m_max_item_angle;

        if(fabsf(diff) > max_angle)
            return;

    }   // if !avoid

    // Now insert the item into the sorted list of items to avoid
    // (or to collect). The lists are (for now) sorted by distance
    std::vector<const Item*> *list;
    if(avoid)
        list = items_to_avoid;
    else
        list = items_to_collect;

    float new_distance = (item->getXYZ() - m_kart->getXYZ()).length2();

    // This list is usually very short, so use a simple bubble sort
    list->push_back(item);
    int i;
    for(i=(int)list->size()-2; i>=0; i--)
    {
        float d = ((*list)[i]->getXYZ() - m_kart->getXYZ()).length2();
        if(d<=new_distance)
        {
            break;
        }
        (*list)[i+1] = (*list)[i];
    }
    (*list)[i+1] = item;

}   // evaluateItems

//-----------------------------------------------------------------------------
/** Handle all items depending on the chosen strategy.
 *  Either (low level AI) just use an item after 10 seconds, or do a much
 *  better job on higher level AI - e.g. aiming at karts ahead/behind, wait an
 *  appropriate time before using multiple items etc.
 *  \param dt Time step size.
 *  TODO: Implications of Bubble-Shield for AI's powerup-handling

 *  STATE: shield on -> avoid usage of offensive items (with certain tolerance)
 *  STATE: swatter on -> avoid usage of shield
 */
void SkiddingAI::handleItems(const float dt)
{
    m_controls->setFire(false);
    if(m_kart->getKartAnimation() ||
        m_kart->getPowerup()->getType() == PowerupManager::POWERUP_NOTHING )
        return;

    m_time_since_last_shot += dt;

    if (m_superpower == RaceManager::SUPERPOWER_NOLOK_BOSS)
    {
        m_controls->setLookBack(m_kart->getPowerup()->getType() ==
                                   PowerupManager::POWERUP_BOWLING   );

        if( m_time_since_last_shot > 3.0f )
        {
            m_controls->setFire(true);
            if (m_kart->getPowerup()->getType() == PowerupManager::POWERUP_SWATTER)
                m_time_since_last_shot = 3.0f;
            else
            {
                // to make things less predictable :)
                m_time_since_last_shot = (rand() % 1000) / 1000.0f * 3.0f - 2.0f;
            }
        }
        else
        {
            m_controls->setFire(false);
        }
        return;
    }

    // Tactic 1: wait ten seconds, then use item
    // -----------------------------------------
    if(m_ai_properties->m_item_usage_skill <= 1)
    {
        if( m_time_since_last_shot > 10.0f )
        {
            m_controls->setFire(true);
            m_time_since_last_shot = 0.0f;
        }
        return;
    }

    // Tactic 2: calculate
    // -------------------
    float min_bubble_time = 2.0f;

    switch( m_kart->getPowerup()->getType() )
    {
    case PowerupManager::POWERUP_BUBBLEGUM:
        {
            Attachment::AttachmentType type = m_kart->getAttachment()->getType();
            // Don't use shield when we have a swatter.
            if( type == Attachment::ATTACH_SWATTER)
                break;

            // Check if a flyable (cake, ...) is close. If so, use bubblegum
            // as shield
            if( !m_kart->isShielded() &&
                projectile_manager->projectileIsClose(m_kart,
                                    m_ai_properties->m_shield_incoming_radius) )
            {
                m_controls->setFire(true);
                m_controls->setLookBack(false);
                break;
            }

            // Avoid dropping all bubble gums one after another
            if( m_time_since_last_shot < 3.0f) break;

            // Use bubblegum if the next kart  behind is 'close' but not too close
            // (too close likely means that the kart is not behind but more to the
            // side of this kart and so won't be hit by the bubble gum anyway).
            // Should we check the speed of the kart as well? I.e. only drop if
            // the kart behind is faster? Otoh this approach helps preventing an
            // overtaken kart to overtake us again.
            if(m_distance_behind < 15.0f && m_distance_behind > 3.0f    )
            {
                m_controls->setFire(true);
                m_controls->setLookBack(true);
                break;
            }

            // If this kart is in its last lap, drop bubble gums at every
            // opportunity, since this kart won't envounter them anymore.
            LinearWorld *lin_world = dynamic_cast<LinearWorld*>(World::getWorld());
            if(m_time_since_last_shot > 3.0f &&
                lin_world &&
                lin_world->getFinishedLapsOfKart(m_kart->getWorldKartId())
                                   == race_manager->getNumLaps()-1)
            {
                m_controls->setFire(true);
                m_controls->setLookBack(true);
                break;
            }
            break;   // POWERUP_BUBBLEGUM
        }
    case PowerupManager::POWERUP_CAKE:
        {
            // if the kart has a shield, do not break it by using a cake.
            if(m_kart->getShieldTime() > min_bubble_time)
                break;
            // Leave some time between shots
            if(m_time_since_last_shot<3.0f) break;

            // Do not fire if the kart is driving too slow
            bool kart_behind_is_slow =
                (m_kart_behind && m_kart_behind->getSpeed() < m_kart->getSpeed());
            bool kart_ahead_is_slow =
                (m_kart_ahead && m_kart_ahead->getSpeed() < m_kart->getSpeed());
            // Consider firing backwards if there is no kart ahead or it is
            // slower. Also, if the kart behind is closer and not slower than
            // this kart.
            bool fire_backwards = !m_kart_ahead ||
                                  (m_kart_behind                             &&
                                    (m_distance_behind < m_distance_ahead ||
                                     kart_ahead_is_slow                    ) &&
                                    !kart_behind_is_slow
                                  );

            // Don't fire at a kart that is slower than us. Reason is that
            // we can either save the cake for later since we will overtake
            // the kart anyway, or that this might force the kart ahead to
            // use its nitro/zipper (and then we will shoot since then the
            // kart is faster).
            if ((fire_backwards && kart_behind_is_slow) ||
                (!fire_backwards && kart_ahead_is_slow)    )
                break;

            // Don't fire if the kart we are aiming at is invulnerable.
            if ((fire_backwards  && m_kart_behind && m_kart_behind->isInvulnerable()) ||
                (!fire_backwards && m_kart_ahead && m_kart_ahead->isInvulnerable())    )
                return;

            float distance = fire_backwards ? m_distance_behind
                                            : m_distance_ahead;
            // Since cakes can be fired all around, just use a sane distance
            // with a bit of extra for backwards, as enemy will go towards cake
            m_controls->setFire( (fire_backwards && distance < 25.0f) ||
                                 (!fire_backwards && distance < 20.0f)  );
            if(m_controls->getFire())
                m_controls->setLookBack(fire_backwards);
            break;
        }   // POWERUP_CAKE

    case PowerupManager::POWERUP_BOWLING:
        {
            // if the kart has a shield, do not break it by using a bowling ball.
            if(m_kart->getShieldTime() > min_bubble_time)
                break;
            // Leave more time between bowling balls, since they are
            // slower, so it should take longer to hit something which
            // can result in changing our target.
            if(m_time_since_last_shot < 5.0f) break;
            // Consider angle towards karts
            bool straight_behind = false;
            bool straight_ahead = false;
            if (m_kart_behind)
            {
                Vec3 behind_lc = m_kart->getTrans().inverse()
                    (m_kart_behind->getXYZ());
                const float abs_angle =
                    atan2f(fabsf(behind_lc.x()), fabsf(behind_lc.z()));
                if (abs_angle < 0.2f) straight_behind = true;
            }
            if (m_kart_ahead)
            {
                Vec3 ahead_lc = m_kart->getTrans().inverse()
                    (m_kart_ahead->getXYZ());
                const float abs_angle =
                    atan2f(fabsf(ahead_lc.x()), fabsf(ahead_lc.z()));
                if (abs_angle < 0.2f) straight_ahead = true;
            }

            // Bowling balls are slower, so only fire on closer karts - but when
            // firing backwards, the kart can be further away, since the ball
            // acts a bit like a mine (and the kart is racing towards it, too)
            bool fire_backwards = (m_kart_behind && m_kart_ahead &&
                                   m_distance_behind < m_distance_ahead) ||
                                  !m_kart_ahead;

            // Don't fire if the kart we are aiming at is invulnerable.
            if ((fire_backwards  && m_kart_behind && m_kart_behind->isInvulnerable()) ||
                (!fire_backwards && m_kart_ahead && m_kart_ahead->isInvulnerable())    )
                return;

            float distance = fire_backwards ? m_distance_behind
                                            : m_distance_ahead;
            m_controls->setFire( ( (fire_backwards && distance < 30.0f)  ||
                                   (!fire_backwards && distance <10.0f)    ) &&
                                m_time_since_last_shot > 3.0f &&
                                (straight_behind || straight_ahead)             );
            if(m_controls->getFire())
                m_controls->setLookBack(fire_backwards);
            break;
        }   // POWERUP_BOWLING

    case PowerupManager::POWERUP_ZIPPER:
        // Do nothing. Further up a zipper is used if nitro should be selected,
        // saving the (potential more valuable nitro) for later
        break;   // POWERUP_ZIPPER

    case PowerupManager::POWERUP_PLUNGER:
        {
            // if the kart has a shield, do not break it by using a plunger.
            if(m_kart->getShieldTime() > min_bubble_time)
                break;

            // Leave more time after a plunger, since it will take some
            // time before a plunger effect becomes obvious.
            if(m_time_since_last_shot < 5.0f) break;

            // Plungers can be fired backwards and are faster,
            // so allow more distance for shooting.
            bool fire_backwards = (m_kart_behind && m_kart_ahead &&
                                   m_distance_behind < m_distance_ahead) ||
                                  !m_kart_ahead;
            float distance      = fire_backwards ? m_distance_behind
                                                 : m_distance_ahead;
            m_controls->setFire(distance < 30.0f                 ||
                                 m_time_since_last_shot > 10.0f    );
            if(m_controls->getFire())
                m_controls->setLookBack(fire_backwards);
            break;
        }   // POWERUP_PLUNGER

    case PowerupManager::POWERUP_SWITCH:
        // For now don't use a switch if this kart is first (since it's more
        // likely that this kart then gets a good iteam), otherwise use it
        // after a waiting an appropriate time
        if(m_kart->getPosition()>1 &&
            m_time_since_last_shot 
            > stk_config->ticks2Time(stk_config->m_item_switch_ticks)+2.0f)
            m_controls->setFire(true);
        break;   // POWERUP_SWITCH

    case PowerupManager::POWERUP_PARACHUTE:
        // Wait one second more than a previous parachute
        if(m_time_since_last_shot > m_kart->getKartProperties()->getParachuteDurationOther() + 1.0f)
            m_controls->setFire(true);
        break;   // POWERUP_PARACHUTE

    case PowerupManager::POWERUP_ANVIL:
        // Wait one second more than a previous anvil
        if(m_time_since_last_shot < m_kart->getKartProperties()->getAnvilDuration() + 1.0f) break;

        if(race_manager->getMinorMode()==RaceManager::MINOR_MODE_FOLLOW_LEADER)
        {
            m_controls->setFire(m_world->getTime()<1.0f &&
                                m_kart->getPosition()>2    );
        }
        else
        {
            m_controls->setFire(m_time_since_last_shot > 3.0f &&
                                m_kart->getPosition()>1          );
        }
        break;   // POWERUP_ANVIL

    case PowerupManager::POWERUP_SWATTER:
        {
            // Squared distance for which the swatter works
            float d2 = m_kart->getKartProperties()->getSwatterDistance();
            // if the kart has a shield, do not break it by using a swatter.
            if(m_kart->getShieldTime() > min_bubble_time)
                break;
            // Fire if the closest kart ahead or to the back is not already
            // squashed and close enough.
            // FIXME: this can be improved on, since more than one kart might
            //        be hit, and a kart ahead might not be at an angle at
            //        which the glove can be used.
            if(  ( m_kart_ahead && !m_kart_ahead->isSquashed()             &&
                    (m_kart_ahead->getXYZ()-m_kart->getXYZ()).length2()<d2 &&
                    m_kart_ahead->getSpeed() < m_kart->getSpeed()            ) ||
                 ( m_kart_behind && !m_kart_behind->isSquashed() &&
                    (m_kart_behind->getXYZ()-m_kart->getXYZ()).length2()<d2) )
                    m_controls->setFire(true);
            break;
        }
    case PowerupManager::POWERUP_RUBBERBALL:
        // if the kart has a shield, do not break it by using a swatter.
        if(m_kart->getShieldTime() > min_bubble_time)
            break;
        // Perhaps some more sophisticated algorithm might be useful.
        // For now: fire if there is a kart ahead (which means that
        // this kart is certainly not the first kart)
        m_controls->setFire(m_kart_ahead != NULL);
        break;
    default:
        Log::error(getControllerName().c_str(),
                   "Invalid or unhandled powerup '%d' in default AI.",
                   m_kart->getPowerup()->getType());
        assert(false);
    }
    if(m_controls->getFire())  m_time_since_last_shot = 0.0f;
}   // handleItems

//-----------------------------------------------------------------------------
/** Determines the closest karts just behind and in front of this kart. The
 *  'closeness' is for now simply based on the position, i.e. if a kart is
 *  more than one lap behind or ahead, it is not considered to be closest.
 */
void SkiddingAI::computeNearestKarts()
{
    int my_position    = m_kart->getPosition();

    // If we are not the first, there must be another kart ahead of this kart
    if( my_position>1 )
    {
        m_kart_ahead = m_world->getKartAtPosition(my_position-1);
        if(m_kart_ahead &&
              ( m_kart_ahead->isEliminated() || m_kart_ahead->hasFinishedRace()))
              m_kart_ahead = NULL;
    }
    else
        m_kart_ahead = NULL;

    if( my_position<(int)m_world->getCurrentNumKarts())
    {
        m_kart_behind = m_world->getKartAtPosition(my_position+1);
        if(m_kart_behind &&
            (m_kart_behind->isEliminated() || m_kart_behind->hasFinishedRace()))
            m_kart_behind = NULL;
    }
    else
        m_kart_behind = NULL;

    m_distance_ahead = m_distance_behind = 9999999.9f;
    float my_dist = m_world->getOverallDistance(m_kart->getWorldKartId());
    if(m_kart_ahead)
    {
        m_distance_ahead =
            m_world->getOverallDistance(m_kart_ahead->getWorldKartId())
            -my_dist;
    }
    if(m_kart_behind)
    {
        m_distance_behind = my_dist
            -m_world->getOverallDistance(m_kart_behind->getWorldKartId());
    }

    // Compute distance to nearest player kart
    float max_overall_distance = 0.0f;
    unsigned int n = ProfileWorld::isProfileMode()
                   ? 0 : race_manager->getNumPlayers();
    for(unsigned int i=0; i<n; i++)
    {
        unsigned int kart_id =
            m_world->getPlayerKart(i)->getWorldKartId();
        if(m_world->getOverallDistance(kart_id)>max_overall_distance)
            max_overall_distance = m_world->getOverallDistance(kart_id);
    }
    if(max_overall_distance==0.0f)
        max_overall_distance = 999999.9f;   // force best driving
    // Now convert 'maximum overall distance' to distance to player.
    m_distance_to_player =
                m_world->getOverallDistance(m_kart->getWorldKartId())
                - max_overall_distance;
}   // computeNearestKarts

//-----------------------------------------------------------------------------
/** Determines if the AI should accelerate or not.
 *  \param dt Time step size.
 */
void SkiddingAI::handleAcceleration(int ticks)
{
    //Do not accelerate until we have delayed the start enough
    if( m_start_delay > 0 )
    {
        m_start_delay -= ticks;
        m_controls->setAccel(0.0f);
        return;
    }

    // FIXME: This test appears to be incorrect, since at this stage
    // m_brake has not been reset from the previous frame, which can
    // cause too long slow downs. On the other hand removing it appears
    // to decrease performance in some narrower tracks
    if( m_controls->getBrake())
    {
        m_controls->setAccel(0.0f);
        return;
    }

    if(m_kart->getBlockedByPlungerTicks()>0)
    {
        if(m_kart->getSpeed() < m_kart->getCurrentMaxSpeed() / 2)
            m_controls->setAccel(0.05f);
        else
            m_controls->setAccel(0.0f);
        return;
    }

    m_controls->setAccel(stk_config->m_ai_acceleration);

}   // handleAcceleration

//-----------------------------------------------------------------------------
void SkiddingAI::handleRaceStart()
{
    if( m_start_delay <  0 )
    {
        // Each kart starts at a different, random time, and the time is
        // smaller depending on the difficulty.
        m_start_delay = stk_config->time2Ticks(
                        m_ai_properties->m_min_start_delay
                      + (float) rand() / RAND_MAX
                      * (m_ai_properties->m_max_start_delay -
                         m_ai_properties->m_min_start_delay)   );

        float false_start_probability =
               m_superpower == RaceManager::SUPERPOWER_NOLOK_BOSS
               ? 0.0f  : m_ai_properties->m_false_start_probability;

        // Now check for a false start. If so, add 1 second penalty time.
        if(rand() < RAND_MAX * false_start_probability)
        {
            m_start_delay+=stk_config->m_penalty_ticks;
            return;
        }
    }
}   // handleRaceStart

//-----------------------------------------------------------------------------
//TODO: if the AI is crashing constantly, make it move backwards in a straight
//line, then move forward while turning.

void SkiddingAI::handleRescue(const float dt)
{
    // check if kart is stuck
    if(m_kart->getSpeed()<2.0f && !m_kart->getKartAnimation() &&
        !m_world->isStartPhase())
    {
        m_time_since_stuck += dt;
        if(m_time_since_stuck > 2.0f)
        {
            new RescueAnimation(m_kart);
            m_time_since_stuck=0.0f;
        }   // m_time_since_stuck > 2.0f
    }
    else
    {
        m_time_since_stuck = 0.0f;
    }
}   // handleRescue

//-----------------------------------------------------------------------------
/** Decides wether to use nitro or not.
 */
void SkiddingAI::handleNitroAndZipper()
{
    m_controls->setNitro(false);

    // The next line prevents usage of nitro on long straights, where the kart
    // is already fast.

    // If we are already very fast, save nitro.
    if(m_kart->getSpeed() > 0.95f*m_kart->getCurrentMaxSpeed())
        return;
    // About the above: removing this line might enable the AI to better use
    // nitro and zippers.
    // This works well for some tracks (math, lighthouse
    // sandtrack), but worse in others (zen, xr591). The good result
    // is caused by long straights in which the AI will now use zippers,
    // but in the other tracks the high speed causes karts to crash in
    // tight corners. In some cases it would need a reasonable large 'lookahead'
    // to know that at a certain spot a zipper or skidding should not be used
    // (e.g. in xr591, left at the fork - new AI will nearly always fall off the
    // track after the curve). Here the summarised results of 10 laps runs with 
    // 4 old against 4 new AIs in time trail mode. The 'gain' is the sum of all
    // (star_positions-end_positions). So a gain of -10 means that basically
    // the new AI fell from start positions 2,4,6,8 to end positions 6,7,8,9.
    // On the other hand, +10 means the new AI took positions 1,2,3,4. 
    // name                gain     Time              Skid  Resc Rsc  Brake Expl Exp Itm Ban SNitLNit Bub Off Energy
    // xr591               -10      504.279           204.70 0.00  15  4011 0.00   0   0  26 135   0   0  4881 0.00
    // zengarden           -10      287.496           141.81 0.00  13  2489 0.00   0   0   7   2   0   0  5683 0.00
    // cocoa_temple         -6      511.008           170.67 0.00  17  3112 0.00   0   0   5  77  10   0  5405 0.00
    // mansion              -5      358.171           130.34 0.00  38  8077 0.00   0   0  28 100   0   0 13050 1.00
    // farm                 -4      332.542            60.61 0.00   1   390 0.00   0   0  44 118  15   0   547 2.74
    // mines                -4      488.225           233.00 0.00  30  1785 0.00   2   0   6 153   0   0  7661 0.00
    // snowmountain         -4      430.525           160.22 0.00   4   681 0.00   0   0   5 104  30   0  1842 0.00
    // city                 -3      491.625            60.69 0.00   3  1143 0.00   0   0   9 119  31   0  1075 0.69
    // greenvalley          -2      652.688            60.41 0.00  22  4292 0.00   0   0  19 133  48   0  7610 1.89
    // snowtuxpeak           0      405.667           163.87 0.00   6  1420 0.00   0   0   7  28   0   0  7984 0.00
    // stk_enterprise        2      576.479           104.78 0.00   5  2549 0.00   0   0   7 250   5   0  6293 0.00
    // fortmagma             3      432.117           179.53 0.00  14  3244 0.00   2   0   0  89   0   0 13091 0.00
    // scotland              3      444.075           255.65 0.00   3   308 0.00   0   0   0 133   0   0  1353 0.00
    // abyss                 7      480.771           226.85 0.00   1   163 0.00   0   0   2   2   0   0  2684 0.00
    // hacienda              7      442.142           188.21 0.00   4   863 0.00   0   0   0 145   0   0  2731 0.00
    // gran_paradiso_island  9      508.292           247.99 0.00   2  1277 0.00   0   0   5 103   0   0  2179 0.00
    // lighthouse           10      316.346           194.38 0.00   0  1192 0.00   0   0   0  69   0   0  3062 0.00
    // olivermath           10          188            83.93 0.00   1  2498 0.00   0   0   0  54   0   0  2072 1.00
    // sandtrack            10      489.963            64.18 0.00   3  1009 0.00   0   0   1 135   0   0  1407 0.00

    // Don't use nitro when the AI has a plunger in the face!
    if(m_kart->getBlockedByPlungerTicks()>0) return;

    // Don't use nitro if we are braking
    if(m_controls->getBrake()) return;

    // Don't use nitro if the kart is not on ground or has finished the race
    if(!m_kart->isOnGround() || m_kart->hasFinishedRace()) return;

    // Don't compute nitro usage if we don't have nitro or are not supposed
    // to use it, and we don't have a zipper or are not supposed to use
    // it (calculated).
    if( (m_kart->getEnergy()==0 ||
        m_ai_properties->m_nitro_usage == 0)  &&
        (m_kart->getPowerup()->getType()!=PowerupManager::POWERUP_ZIPPER ||
         m_ai_properties->m_item_usage_skill <= 1 )                         )
        return;

    // If there are items to avoid close, and we only have zippers, don't
    // use them (since this make it harder to avoid items).
    if(m_avoid_item_close &&
        (m_kart->getEnergy()==0 ||
         m_ai_properties->m_nitro_usage == 0) )
        return;
    // If a parachute or anvil is attached, the nitro doesn't give much
    // benefit. Better wait till later.
    const bool has_slowdown_attachment =
        m_kart->getAttachment()->getType()==Attachment::ATTACH_PARACHUTE ||
        m_kart->getAttachment()->getType()==Attachment::ATTACH_ANVIL;
    if(has_slowdown_attachment) return;

    // If the kart is very slow (e.g. after rescue), use nitro
    if(m_kart->getSpeed()<5)
    {
        m_controls->setNitro(true);
        return;
    }

    // If this kart is the last kart, and we have enough
    // (i.e. more than 2) nitro, use it.
    // -------------------------------------------------
    const unsigned int num_karts = m_world->getCurrentNumKarts();
    if(m_kart->getPosition()== (int)num_karts &&
        num_karts>1 && m_kart->getEnergy()>2.0f)
    {
        m_controls->setNitro(true);
        return;
    }

    // On the last track shortly before the finishing line, use nitro
    // anyway. Since the kart is faster with nitro, estimate a 50% time
    // decrease (additionally some nitro will be saved when top speed
    // is reached).
    if(m_world->getLapForKart(m_kart->getWorldKartId())
                        ==race_manager->getNumLaps()-1 &&
       m_ai_properties->m_nitro_usage >= 2)
    {
        float finish =
            m_world->getEstimatedFinishTime(m_kart->getWorldKartId());
        if( 1.5f*m_kart->getEnergy() >= finish - m_world->getTime() )
        {
            m_controls->setNitro(true);
            return;
        }
    }

    // A kart within this distance is considered to be overtaking (or to be
    // overtaken).
    const float overtake_distance = 10.0f;

    // Try to overtake a kart that is close ahead, except
    // when we are already much faster than that kart
    // --------------------------------------------------
    if(m_kart_ahead                                       &&
        m_distance_ahead < overtake_distance              &&
        m_kart_ahead->getSpeed()+5.0f > m_kart->getSpeed()   )
    {
            m_controls->setNitro(true);
            return;
    }

    if(m_kart_behind                                   &&
        m_distance_behind < overtake_distance          &&
        m_kart_behind->getSpeed() > m_kart->getSpeed()    )
    {
        // Only prevent overtaking on highest level
<<<<<<< HEAD
        m_controls->setNitro(m_ai_properties->m_nitro_usage
                              == AIProperties::NITRO_ALL);
=======
        m_controls->setNitro(m_ai_properties->m_nitro_usage >= 2 );
>>>>>>> be8ae4dc
        return;
    }

    if(m_kart->getPowerup()->getType()==PowerupManager::POWERUP_ZIPPER &&
        m_kart->getSpeed()>1.0f &&
        m_kart->getSpeedIncreaseTicksLeft(MaxSpeed::MS_INCREASE_ZIPPER)<=0)
    {
        DriveNode::DirectionType dir;
        unsigned int last;
        const DriveNode* dn = DriveGraph::get()->getNode(m_track_node);
        dn->getDirectionData(m_successor_index[m_track_node], &dir, &last);
        if(dir==DriveNode::DIR_STRAIGHT)
        {
            float diff = DriveGraph::get()->getDistanceFromStart(last)
                       - DriveGraph::get()->getDistanceFromStart(m_track_node);
            if(diff<0) diff += Track::getCurrentTrack()->getTrackLength();
            if(diff>m_ai_properties->m_straight_length_for_zipper)
                m_controls->setFire(true);
        }

    }
}   // handleNitroAndZipper

//-----------------------------------------------------------------------------
void SkiddingAI::checkCrashes(const Vec3& pos )
{
    int steps = int( m_kart->getVelocityLC().getZ() / m_kart_length );
    if( steps < 2 ) steps = 2;

    // The AI drives significantly better with more steps, so for now
    // add 5 additional steps.
    steps+=5;

    //Right now there are 2 kind of 'crashes': with other karts and another
    //with the track. The sight line is used to find if the karts crash with
    //each other, but the first step is twice as big as other steps to avoid
    //having karts too close in any direction. The crash with the track can
    //tell when a kart is going to get out of the track so it steers.
    m_crashes.clear();

    // If slipstream should be handled actively, trigger overtaking the
    // kart which gives us slipstream if slipstream is ready
    const SlipStream *slip=m_kart->getSlipstream();
    if(m_ai_properties->m_make_use_of_slipstream &&
        slip->isSlipstreamReady() &&
        slip->getSlipstreamTarget())
    {
        //Log::debug(getControllerName().c_str(), "%s overtaking %s",
        //           m_kart->getIdent().c_str(),
        //           m_kart->getSlipstreamKart()->getIdent().c_str());
        // FIXME: we might define a minimum distance, and if the target kart
        // is too close break first - otherwise the AI hits the kart when
        // trying to overtake it, actually speeding the other kart up.
        m_crashes.m_kart = slip->getSlipstreamTarget()->getWorldKartId();
    }

    const size_t NUM_KARTS = m_world->getNumKarts();

    float speed = m_kart->getVelocity().length();
    // If the velocity is zero, no sense in checking for crashes in time
    if(speed==0) return;

    Vec3 vel_normal = m_kart->getVelocity().normalized();

    // Time it takes to drive for m_kart_length units.
    float dt = m_kart_length / speed;

    int current_node = m_track_node;
    if(steps<1 || steps>1000)
    {
        Log::warn(getControllerName().c_str(),
                  "Incorrect STEPS=%d. kart_length %f velocity %f",
                  steps, m_kart_length, m_kart->getVelocityLC().getZ());
        steps=1000;
    }
    for(int i = 1; steps > i; ++i)
    {
        Vec3 step_coord = pos + vel_normal* m_kart_length * float(i);

        /* Find if we crash with any kart, as long as we haven't found one
         * yet
         */
        if( m_crashes.m_kart == -1 )
        {
            for( unsigned int j = 0; j < NUM_KARTS; ++j )
            {
                const AbstractKart* kart = m_world->getKart(j);
                // Ignore eliminated karts
                if(kart==m_kart||kart->isEliminated()||kart->isGhostKart()) continue;
                const AbstractKart *other_kart = m_world->getKart(j);
                // Ignore karts ahead that are faster than this kart.
                if(m_kart->getVelocityLC().getZ() < other_kart->getVelocityLC().getZ())
                    continue;
                Vec3 other_kart_xyz = other_kart->getXYZ()
                                    + other_kart->getVelocity()*(i*dt);
                float kart_distance = (step_coord - other_kart_xyz).length();

                if( kart_distance < m_kart_length)
                    m_crashes.m_kart = j;
            }
        }

        /*Find if we crash with the drivelines*/
        if(current_node!=Graph::UNKNOWN_SECTOR &&
            m_next_node_index[current_node]!=-1)
            DriveGraph::get()->findRoadSector(step_coord, &current_node,
                        /* sectors to test*/ &m_all_look_aheads[current_node]);

        if( current_node == Graph::UNKNOWN_SECTOR)
        {
            m_crashes.m_road = true;
            return;
        }
    }
}   // checkCrashes

//-----------------------------------------------------------------------------
/** This is a new version of findNonCrashingPoint, which at this stage is
 *  slightly inferior (though faster and more correct) than the original
 *  version - the original code cuts corner more aggressively than this
 *  version (and in most cases cuting the corner does not end in a
 *  collision, so it's actually faster).
 *  This version find the point furthest ahead which can be reached by
 *  travelling in a straight direction from the current location of the
 *  kart. This is done by using two lines: one from the kart to the
 *  lower left side of the next quad, and one from the kart to the
 *  lower right side of the next quad. The area between those two lines
 *  can be reached by the kart in a straight line, and will not go off
 *  track (assuming that the kart is on track). Then the next quads are
 *  tested: New left/right lines are computed. If the new left line is to
 *  the right of the old left line, the new left line becomes the current
 *  left line:
 *
 *            X      The new left line connecting kart to X will be to the right
 *        \        / of the old left line, so the available area for the kart
 *         \      /  will be dictated by the new left line.
 *          \    /
 *           kart
 *
 *  Similarly for the right side. This will narrow down the available area
 *  the kart can aim at, till finally the left and right line overlap.
 *  All points between the connection of the two end points of the left and
 *  right line can be reached without getting off track. Which point the
 *  kart aims at then depends on the direction of the track: if there is
 *  a left turn, the kart will aim to the left point (and vice versa for
 *  right turn) - slightly offset by the width of the kart to avoid that
 *  the kart is getting off track.
 *  \param aim_position The point to aim for, i.e. the point that can be
 *         driven to in a straight line.
 *  \param last_node The graph node index in which the aim_position is.
*/
void SkiddingAI::findNonCrashingPointNew(Vec3 *result, int *last_node)
{
    *last_node = m_next_node_index[m_track_node];
    const core::vector2df xz = m_kart->getXYZ().toIrrVector2d();

    const DriveNode* dn = DriveGraph::get()->getNode(*last_node);

    // Index of the left and right end of a quad.
    const unsigned int LEFT_END_POINT  = 0;
    const unsigned int RIGHT_END_POINT = 1;
    core::line2df left (xz, (*dn)[LEFT_END_POINT ].toIrrVector2d());
    core::line2df right(xz, (*dn)[RIGHT_END_POINT].toIrrVector2d());

#if defined(AI_DEBUG) && defined(AI_DEBUG_NEW_FIND_NON_CRASHING)
    const Vec3 eps1(0,0.5f,0);
    m_curve[CURVE_LEFT]->clear();
    m_curve[CURVE_LEFT]->addPoint(m_kart->getXYZ()+eps1);
    m_curve[CURVE_LEFT]->addPoint((*dn)[LEFT_END_POINT]+eps1);
    m_curve[CURVE_LEFT]->addPoint(m_kart->getXYZ()+eps1);
    m_curve[CURVE_RIGHT]->clear();
    m_curve[CURVE_RIGHT]->addPoint(m_kart->getXYZ()+eps1);
    m_curve[CURVE_RIGHT]->addPoint((*dn)[RIGHT_END_POINT]+eps1);
    m_curve[CURVE_RIGHT]->addPoint(m_kart->getXYZ()+eps1);
#endif
#if defined(AI_DEBUG_KART_HEADING) || defined(AI_DEBUG_NEW_FIND_NON_CRASHING)
    const Vec3 eps(0,0.5f,0);
    m_curve[CURVE_KART]->clear();
    m_curve[CURVE_KART]->addPoint(m_kart->getXYZ()+eps);
    Vec3 forw(0, 0, 50);
    m_curve[CURVE_KART]->addPoint(m_kart->getTrans()(forw)+eps);
#endif
    while(1)
    {
        unsigned int next_sector = m_next_node_index[*last_node];
        const DriveNode* dn_next = DriveGraph::get()->getNode(next_sector);
        // Test if the next left point is to the right of the left
        // line. If so, a new left line is defined.
        if(left.getPointOrientation((*dn_next)[LEFT_END_POINT].toIrrVector2d())
            < 0 )
        {
            core::vector2df p = (*dn_next)[LEFT_END_POINT].toIrrVector2d();
            // Stop if the new point is to the right of the right line
            if(right.getPointOrientation(p)<0)
                break;
            left.end = p;
#if defined(AI_DEBUG) && defined(AI_DEBUG_NEW_FIND_NON_CRASHING)
            Vec3 ppp(p.X, m_kart->getXYZ().getY(), p.Y);
            m_curve[CURVE_LEFT]->addPoint(ppp+eps);
            m_curve[CURVE_LEFT]->addPoint(m_kart->getXYZ()+eps);
#endif
        }
        else
            break;

        // Test if new right point is to the left of the right line. If
        // so, a new right line is defined.
        if(right.getPointOrientation((*dn_next)[RIGHT_END_POINT].toIrrVector2d())
            > 0 )
        {
            core::vector2df p = (*dn_next)[RIGHT_END_POINT].toIrrVector2d();
            // Break if new point is to the left of left line
            if(left.getPointOrientation(p)>0)
                break;
#if defined(AI_DEBUG) && defined(AI_DEBUG_NEW_FIND_NON_CRASHING)

            Vec3 ppp(p.X, m_kart->getXYZ().getY(), p.Y);
            m_curve[CURVE_RIGHT]->addPoint(ppp+eps);
            m_curve[CURVE_RIGHT]->addPoint(m_kart->getXYZ()+eps);
#endif
            right.end = p;
        }
        else
            break;
        *last_node = next_sector;
    }   // while

    //Vec3 ppp(0.5f*(left.end.X+right.end.X),
    //         m_kart->getXYZ().getY(),
    //         0.5f*(left.end.Y+right.end.Y));
    //*result = ppp;

    *result = DriveGraph::get()->getNode(*last_node)->getCenter();
}   // findNonCrashingPointNew

//-----------------------------------------------------------------------------
/** Find the sector that at the longest distance from the kart, that can be
 *  driven to without crashing with the track, then find towards which of
 *  the two edges of the track is closest to the next curve afterwards,
 *  and return the position of that edge.
 *  \param aim_position The point to aim for, i.e. the point that can be
 *         driven to in a straight line.
 *  \param last_node The graph node index in which the aim_position is.
 */
void SkiddingAI::findNonCrashingPointFixed(Vec3 *aim_position, int *last_node)
{
#ifdef AI_DEBUG_KART_HEADING
    const Vec3 eps(0,0.5f,0);
    m_curve[CURVE_KART]->clear();
    m_curve[CURVE_KART]->addPoint(m_kart->getXYZ()+eps);
    Vec3 forw(0, 0, 50);
    m_curve[CURVE_KART]->addPoint(m_kart->getTrans()(forw)+eps);
#endif
    *last_node = m_next_node_index[m_track_node];

    Vec3 direction;
    Vec3 step_track_coord;

    // The original while(1) loop is replaced with a for loop to avoid
    // infinite loops (which we had once or twice). Usually the number
    // of iterations in the while loop is less than 7.
    for(unsigned int j=0; j<100; j++)
    {
        // target_sector is the sector at the longest distance that we can
        // drive to without crashing with the track.
        int target_sector = m_next_node_index[*last_node];

        //direction is a vector from our kart to the sectors we are testing
        direction = DriveGraph::get()->getNode(target_sector)->getCenter()
                  - m_kart->getXYZ();

        float len=direction.length();
        unsigned int steps = (unsigned int)( len / m_kart_length );
        if( steps < 3 ) steps = 3;

        // That shouldn't happen, but since we had one instance of
        // STK hanging, add an upper limit here (usually it's at most
        // 20 steps)
        if( steps>1000) steps = 1000;

        // Protection against having vel_normal with nan values
        if(len>0.0f) {
            direction*= 1.0f/len;
        }

        Vec3 step_coord;
        //Test if we crash if we drive towards the target sector
        for(unsigned int i = 2; i < steps; ++i )
        {
            step_coord = m_kart->getXYZ()+direction*m_kart_length * float(i);

            DriveGraph::get()->spatialToTrack(&step_track_coord, step_coord,
                                             *last_node );

            float distance = fabsf(step_track_coord[0]);

            //If we are outside, the previous node is what we are looking for
            if ( distance + m_kart_width * 0.5f
                 > DriveGraph::get()->getNode(*last_node)->getPathWidth()*0.5f )
            {
                *aim_position = DriveGraph::get()->getNode(*last_node)
                                                ->getCenter();
                return;
            }
        }
        *last_node = target_sector;
    }   // for i<100
    *aim_position = DriveGraph::get()->getNode(*last_node)->getCenter();
}   // findNonCrashingPointFixed

//-----------------------------------------------------------------------------
/** This is basically the original AI algorithm. It is clearly buggy:
 *  1. the test:
 *
 *         distance + m_kart_width * 0.5f
 *                  > DriveGraph::get()->getNode(*last_node)->getPathWidth() )
 *
 *     is incorrect, it should compare with getPathWith*0.5f (since distance
 *     is the distance from the center, i.e. it is half the path width if
 *     the point is at the edge).
 *  2. the test:
 *
 *         DriveGraph::get()->spatialToTrack(&step_track_coord, step_coord,
 *                                          *last_node );
 *     in the for loop tests always against distance from the same
 *     graph node (*last_node), while de-fact the loop will test points
 *     on various graph nodes.
 *
 *  This results in this algorithm often picking points to aim at that
 *  would actually force the kart off track. But in reality the kart has
 *  to turn (and does not immediate in one frame change its direction)
 *  which takes some time - so it is actually mostly on track.
 *  Since this algoritm (so far) ends up with by far the best AI behaviour,
 *  it is for now the default).
 *  \param aim_position On exit contains the point the AI should aim at.
 *  \param last_node On exit contais the graph node the AI is aiming at.
*/
 void SkiddingAI::findNonCrashingPoint(Vec3 *aim_position, int *last_node)
{
#ifdef AI_DEBUG_KART_HEADING
    const Vec3 eps(0,0.5f,0);
    m_curve[CURVE_KART]->clear();
    m_curve[CURVE_KART]->addPoint(m_kart->getXYZ()+eps);
    Vec3 forw(0, 0, 50);
    m_curve[CURVE_KART]->addPoint(m_kart->getTrans()(forw)+eps);
#endif
    *last_node = m_next_node_index[m_track_node];
    float angle = DriveGraph::get()->getAngleToNext(m_track_node,
                                              m_successor_index[m_track_node]);

    Vec3 direction;
    Vec3 step_track_coord;

    // The original while(1) loop is replaced with a for loop to avoid
    // infinite loops (which we had once or twice). Usually the number
    // of iterations in the while loop is less than 7.
    for(unsigned int j=0; j<100; j++)
    {
        // target_sector is the sector at the longest distance that we can
        // drive to without crashing with the track.
        int target_sector = m_next_node_index[*last_node];
        float angle1 = DriveGraph::get()->getAngleToNext(target_sector,
                                                m_successor_index[target_sector]);
        // In very sharp turns this algorithm tends to aim at off track points,
        // resulting in hitting a corner. So test for this special case and
        // prevent a too-far look-ahead in this case
        float diff = normalizeAngle(angle1-angle);
        if(fabsf(diff)>1.5f)
        {
            *aim_position = DriveGraph::get()->getNode(target_sector)
                                            ->getCenter();
            return;
        }

        //direction is a vector from our kart to the sectors we are testing
        direction = DriveGraph::get()->getNode(target_sector)->getCenter()
                  - m_kart->getXYZ();

        float len=direction.length();
        unsigned int steps = (unsigned int)( len / m_kart_length );
        if( steps < 3 ) steps = 3;

        // That shouldn't happen, but since we had one instance of
        // STK hanging, add an upper limit here (usually it's at most
        // 20 steps)
        if( steps>1000) steps = 1000;

        // Protection against having vel_normal with nan values
        if(len>0.0f) {
            direction*= 1.0f/len;
        }

        Vec3 step_coord;
        //Test if we crash if we drive towards the target sector
        for(unsigned int i = 2; i < steps; ++i )
        {
            step_coord = m_kart->getXYZ()+direction*m_kart_length * float(i);

            DriveGraph::get()->spatialToTrack(&step_track_coord, step_coord,
                                             *last_node );

            float distance = fabsf(step_track_coord[0]);

            //If we are outside, the previous node is what we are looking for
            if ( distance + m_kart_width * 0.5f
                 > DriveGraph::get()->getNode(*last_node)->getPathWidth() )
            {
                *aim_position = DriveGraph::get()->getNode(*last_node)
                                                ->getCenter();
                return;
            }
        }
        angle = angle1;
        *last_node = target_sector;
    }   // for i<100
    *aim_position = DriveGraph::get()->getNode(*last_node)->getCenter();
}   // findNonCrashingPoint

//-----------------------------------------------------------------------------
/** Determines the direction of the track ahead of the kart: 0 indicates
 *  straight, +1 right turn, -1 left turn.
 */
void SkiddingAI::determineTrackDirection()
{
    const DriveGraph *dg = DriveGraph::get();
    unsigned int succ    = m_successor_index[m_track_node];
    unsigned int next    = dg->getNode(m_track_node)->getSuccessor(succ);
    float angle_to_track = 0.0f;
    if (m_kart->getVelocity().length() > 0.0f)
    {
        Vec3 track_direction = -dg->getNode(m_track_node)->getCenter()
            + dg->getNode(next)->getCenter();
        angle_to_track =
            track_direction.angle(m_kart->getVelocity().normalized());
    }
    angle_to_track = normalizeAngle(angle_to_track);

    // In certain circumstances (esp. S curves) it is possible that the
    // kart is not facing in the direction of the track. In this case
    // determining the curve radius based on the direction the kart is
    // facing results in very incorrect results (example: if the kart is
    // in a tight curve, but already facing towards the last point of the
    // curve - in this case a huge curve radius will be computes (since
    // the kart is nearly going straight), while in fact the kart would
    // go across the circle and not along, bumping into the track).
    // To avoid this we set the direction to undefined in this case,
    // which causes the kart to brake (which will allow the kart to
    // quicker be aligned with the track again).
    if(fabsf(angle_to_track) > 0.22222f * M_PI)
    {
        m_current_track_direction = DriveNode::DIR_UNDEFINED;
        return;
    }

    dg->getNode(next)->getDirectionData(m_successor_index[next],
                                        &m_current_track_direction,
                                        &m_last_direction_node);

#ifdef AI_DEBUG
    m_curve[CURVE_QG]->clear();
    for(unsigned int i=m_track_node; i<=m_last_direction_node; i++)
    {
        m_curve[CURVE_QG]->addPoint(dg->getNode(i)->getCenter());
    }
#endif

    if(m_current_track_direction==DriveNode::DIR_LEFT  ||
       m_current_track_direction==DriveNode::DIR_RIGHT   )
    {
        handleCurve();
    }   // if(m_current_track_direction == DIR_LEFT || DIR_RIGHT   )


    return;
}   // determineTrackDirection

// ----------------------------------------------------------------------------
/** If the kart is at/in a curve, determine the turn radius.
 */
void SkiddingAI::handleCurve()
{
    // Ideally we would like to have a circle that:
    // 1) goes through the kart position
    // 2) has the current heading of the kart as tangent in that point
    // 3) goes through the last point
    // 4) has a tangent at the last point that faces towards the next node
    // Unfortunately conditions 1 to 3 already fully determine the circle,
    // i.e. it is not always possible to find an appropriate circle.
    // Using the first three conditions is mostly a good choice (since the
    // kart will already point towards the direction of the circle), and
    // the case that the kart is facing wrong was already tested for before

    const DriveGraph *dg = DriveGraph::get();
    const Vec3& last_xyz = dg->getNode(m_last_direction_node)->getCenter();

    determineTurnRadius(last_xyz, &m_curve_center, &m_current_curve_radius);
    assert(!std::isnan(m_curve_center.getX()));
    assert(!std::isnan(m_curve_center.getY()));
    assert(!std::isnan(m_curve_center.getZ()));

#undef ADJUST_TURN_RADIUS_TO_AVOID_CRASH_INTO_TRACK
#ifdef ADJUST_TURN_RADIUS_TO_AVOID_CRASH_INTO_TRACK
    // NOTE: this can deadlock if the AI is going on a shortcut, since
    // m_last_direction_node is based on going on the main driveline :(
    unsigned int i= m_track_node;
    while(1)
    {
        i = m_next_node_index[i];
        // Pick either the lower left or right point:
        int index = m_current_track_direction==DriveNode::DIR_LEFT
                  ? 0 : 1;
        Vec3 curve_center_wc = m_kart->getTrans()(m_curve_center);
        float r = (curve_center_wc - *(dg->getNode(i))[index]).length();
        if(m_current_curve_radius < r)
        {
            last_xyz = *(dg->getNode(i)[index]);
            determineTurnRadius(last_xyz,
                                &m_curve_center, &m_current_curve_radius);
            m_last_direction_node = i;
            break;
        }
        if(i==m_last_direction_node)
            break;
    }
#endif
#if defined(AI_DEBUG) && defined(AI_DEBUG_CIRCLES)
    m_curve[CURVE_PREDICT1]->makeCircle(m_kart->getTrans()(m_curve_center),
                                        m_current_curve_radius);
    m_curve[CURVE_PREDICT1]->addPoint(last_xyz);
    m_curve[CURVE_PREDICT1]->addPoint(m_kart->getTrans()(m_curve_center));
    m_curve[CURVE_PREDICT1]->addPoint(m_kart->getXYZ());
#endif

}   // handleCurve
// ----------------------------------------------------------------------------
/** Determines if the kart should skid. The base implementation enables
 *  skidding
 *  \param steer_fraction The steering fraction as computed by the
 *          AIBaseLapController.
 *  \return True if the kart should skid.
 */
bool SkiddingAI::canSkid(float steer_fraction)
{
    if(fabsf(steer_fraction)>1.5f)
    {
        // If the kart has to do a sharp turn, but is already skidding, find
        // a good time to release the skid button, since this will turn the
        // kart more sharply:
        if(m_controls->getSkidControl())
        {
#ifdef DEBUG
            if(m_ai_debug)
            {
                if(fabsf(steer_fraction)>=2.5f)
                    Log::debug(getControllerName().c_str(),
                               "%s stops skidding (%f).",
                               m_kart->getIdent().c_str(), steer_fraction);
            }
#endif
            // If the current turn is not sharp enough, delay releasing
            // the skid button.
            return fabsf(steer_fraction)<2.5f;
        }

        // If the kart is not skidding, now is not a good time to start
        return false;
    }

    // No skidding on straights
    if(m_current_track_direction==DriveNode::DIR_STRAIGHT ||
       m_current_track_direction==DriveNode::DIR_UNDEFINED  )
    {
#ifdef DEBUG
        if(m_controls->getSkidControl() && m_ai_debug)
        {
            Log::debug(getControllerName().c_str(),
                       "%s stops skidding on straight.",
                       m_kart->getIdent().c_str());
        }
#endif
        return false;
    }

    const float MIN_SKID_SPEED = 5.0f;
    const DriveGraph *dg = DriveGraph::get();
    Vec3 last_xyz        = m_kart->getTrans().inverse()
                           (dg->getNode(m_last_direction_node)->getCenter());

    // Only try skidding when a certain minimum speed is reached.
    if(m_kart->getSpeed()<MIN_SKID_SPEED) return false;

    // Estimate how long it takes to finish the curve
    Vec3 diff_kart = -m_curve_center;
    Vec3 diff_last = last_xyz - m_curve_center;
    float angle_kart = atan2(diff_kart.getX(), diff_kart.getZ());
    float angle_last = atan2(diff_last.getX(), diff_last.getZ());
    float angle = m_current_track_direction == DriveNode::DIR_RIGHT
                ? angle_last - angle_kart
                : angle_kart - angle_last;
    angle = normalizeAngle(angle);
    float length = m_current_curve_radius*fabsf(angle);
    float duration = length / m_kart->getSpeed();
    // The estimated skdding time is usually too short - partly because
    // he speed of the kart decreases during the turn, partly because
    // the actual path is adjusted during the turn. So apply an
    // experimentally found factor in to get better estimates.
    duration *= 1.5f;

    // If the remaining estimated time for skidding is too short, stop
    // it. This code will mostly trigger the bonus at the end of a skid.
    if(m_controls->getSkidControl() && duration < 1.0f)
    {
        if(m_ai_debug)
            Log::debug(getControllerName().c_str(),
                       "'%s' too short, stop skid.",
                       m_kart->getIdent().c_str());
        return false;
    }
    // Test if the AI is trying to skid against track direction. This
    // can happen if the AI is adjusting steering somewhat (e.g. in a
    // left turn steer right to avoid getting too close to the left
    // vorder). In this case skidding will be useless.
    else if( (steer_fraction > 0 &&
              m_current_track_direction==DriveNode::DIR_LEFT) ||
             (steer_fraction < 0 &&
              m_current_track_direction==DriveNode::DIR_RIGHT)  )
        {
#ifdef DEBUG
            if(m_controls->getSkidControl() && m_ai_debug)
                Log::debug(getControllerName().c_str(),
                           "%s skidding against track direction.",
                           m_kart->getIdent().c_str());
#endif
            return false;
        }
    // If there is a skidding bonus, try to get it.
    else if (m_kart->getKartProperties()->getSkidBonusSpeed().size() > 0 &&
             m_kart->getKartProperties()->getSkidTimeTillBonus()[0] < duration)
    {
#ifdef DEBUG
        if(!m_controls->getSkidControl() && m_ai_debug)
            Log::debug(getControllerName().c_str(),
                       "%s start skid, duration %f.",
                       m_kart->getIdent().c_str(), duration);
#endif
        return true;

    }  // if curve long enough for skidding

#ifdef DEBUG
        if(m_controls->getSkidControl() && m_ai_debug)
            Log::debug(getControllerName().c_str(),
                       "%s has no reasons to skid anymore.",
                       m_kart->getIdent().c_str());
#endif
    return false;
}   // canSkid

//-----------------------------------------------------------------------------
/** Converts the steering angle to a lr steering in the range of -1 to 1.
 *  If the steering angle is too great, it will also trigger skidding. This
 *  function uses a 'time till full steer' value specifying the time it takes
 *  for the wheel to reach full left/right steering similar to player karts
 *  when using a digital input device. The parameter is defined in the kart
 *  properties and helps somewhat to make AI karts more 'pushable' (since
 *  otherwise the karts counter-steer to fast).
 *  It also takes the effect of a plunger into account by restricting the
 *  actual steer angle to 50% of the maximum.
 *  \param angle Steering angle.
 *  \param dt Time step.
 */
void SkiddingAI::setSteering(float angle, float dt)
{
    float steer_fraction = angle / m_kart->getMaxSteerAngle();

    // Use a simple finite state machine to make sure to randomly decide
    // whether to skid or not only once per skid section. See docs for
    // m_skid_probability_state for more details.
    if(!canSkid(steer_fraction))
    {
        m_skid_probability_state = SKID_PROBAB_NOT_YET;
        m_controls->setSkidControl(KartControl::SC_NONE);
    }
    else
    {
        KartControl::SkidControl sc = steer_fraction > 0
                                    ? KartControl::SC_RIGHT
                                    : KartControl::SC_LEFT;
        if(m_skid_probability_state==SKID_PROBAB_NOT_YET)
        {
            int prob = (int)(100.0f*m_ai_properties
                               ->getSkiddingProbability(m_distance_to_player));
            int r = m_random_skid.get(100);
            m_skid_probability_state = (r<prob)
                                     ? SKID_PROBAB_SKID
                                     : SKID_PROBAB_NO_SKID;
#undef PRINT_SKID_STATS
#ifdef PRINT_SKID_STATS
            Log::info(getControllerName().c_str(),
                      "%s distance %f prob %d skidding %s",
                      m_kart->getIdent().c_str(), distance, prob,
                      sc= ? "no" : sc==KartControl::SC_LEFT ? "left" : "right");
#endif
        }
        m_controls->setSkidControl(m_skid_probability_state == SKID_PROBAB_SKID
                                   ? sc : KartControl::SC_NONE );
    }

    // Adjust steer fraction in case to be in [-1,1]
    if     (steer_fraction >  1.0f) steer_fraction =  1.0f;
    else if(steer_fraction < -1.0f) steer_fraction = -1.0f;

    // Restrict steering when a plunger is in the face
    if(m_kart->getBlockedByPlungerTicks()>0)
    {
        if     (steer_fraction >  0.5f) steer_fraction =  0.5f;
        else if(steer_fraction < -0.5f) steer_fraction = -0.5f;
    }

    const Skidding *skidding = m_kart->getSkidding();

    // If we are supposed to skid, but the current steering is still
    // in the wrong direction, don't start to skid just now, since then
    // we can't turn into the direction we want to anymore (see
    // Skidding class)
    Skidding::SkidState ss = skidding->getSkidState();
    if((ss==Skidding::SKID_ACCUMULATE_LEFT  && steer_fraction>0.2f ) ||
       (ss==Skidding::SKID_ACCUMULATE_RIGHT && steer_fraction<-0.2f)    )
    {
        m_controls->setSkidControl(KartControl::SC_NONE);
#ifdef DEBUG
        if(m_ai_debug)
            Log::info(getControllerName().c_str(),
                      "'%s' wrong steering, stop skid.",
                      m_kart->getIdent().c_str());
#endif
    }

    if(m_controls->getSkidControl()!=KartControl::SC_NONE &&
            ( ss==Skidding::SKID_ACCUMULATE_LEFT ||
              ss==Skidding::SKID_ACCUMULATE_RIGHT  )  )
    {
        steer_fraction =
            skidding->getSteeringWhenSkidding(steer_fraction);
        if(fabsf(steer_fraction)>1.8)
        {
#ifdef DEBUG
            if(m_ai_debug)
                Log::info(getControllerName().c_str(),
                          "%s steering too much (%f).",
                          m_kart->getIdent().c_str(), steer_fraction);
#endif
            m_controls->setSkidControl(KartControl::SC_NONE);
        }
        if(steer_fraction<-1.0f)
            steer_fraction = -1.0f;
        else if(steer_fraction>1.0f)
            steer_fraction = 1.0f;
    }

    float old_steer      = m_controls->getSteer();

    // The AI has its own 'time full steer' value (which is the time
    float max_steer_change = dt/m_ai_properties->m_time_full_steer;
    if(old_steer < steer_fraction)
    {
        m_controls->setSteer( (old_steer+max_steer_change > steer_fraction)
                              ? steer_fraction : old_steer+max_steer_change );
    }
    else
    {
        m_controls->setSteer( (old_steer-max_steer_change < steer_fraction)
                               ? steer_fraction : old_steer-max_steer_change );
    }


}   // setSteering<|MERGE_RESOLUTION|>--- conflicted
+++ resolved
@@ -1728,12 +1728,7 @@
         m_kart_behind->getSpeed() > m_kart->getSpeed()    )
     {
         // Only prevent overtaking on highest level
-<<<<<<< HEAD
-        m_controls->setNitro(m_ai_properties->m_nitro_usage
-                              == AIProperties::NITRO_ALL);
-=======
         m_controls->setNitro(m_ai_properties->m_nitro_usage >= 2 );
->>>>>>> be8ae4dc
         return;
     }
 
