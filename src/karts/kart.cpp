--- conflicted
+++ resolved
@@ -1340,7 +1340,6 @@
 }   // setSuspensionLength
 
 //-----------------------------------------------------------------------------
-<<<<<<< HEAD
 /** Applies engine power to all the wheels that are traction capable,
  *  so other parts of code do not have to be adjusted to simulate different
  *  kinds of vehicles in the general case, only if they are trying to
@@ -1366,8 +1365,8 @@
 }   // applyEngineForce
 
 //-----------------------------------------------------------------------------
-void Kart::updateGraphics(const Vec3& off_xyz,  const Vec3& off_hpr)
-=======
+void Kart::updateGraphics(const Vec3& offset_xyz, 
+                          const btQuaternion& rotation)
 /** Updates the graphics model. Mainly set the graphical position to be the
  *  same as the physics position, but uses offsets to position and rotation
  *  for special gfx effects (e.g. skidding will turn the karts more). These
@@ -1376,9 +1375,6 @@
  *  \param offset_xyz Offset to be added to the position.
  *  \param rotation Additional rotation.
  */
-void Kart::updateGraphics(const Vec3& offset_xyz, 
-                          const btQuaternion& rotation)
->>>>>>> 7ef21a38
 {
     float wheel_up_axis[4];
     KartModel *kart_model = m_kart_properties->getKartModel();
