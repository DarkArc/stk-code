//
//  SuperTuxKart - a fun racing game with go-kart
//  Copyright (C) 2004-2016 Steve Baker <sjbaker1@airmail.net>
//  Copyright (C) 2006-2016 SuperTuxKart-Team, Joerg Henrichs, Steve Baker
//
//  This program is free software; you can redistribute it and/or
//  modify it under the terms of the GNU General Public License
//  as published by the Free Software Foundation; either version 3
//  of the License, or (at your option) any later version.
//
//  This program is distributed in the hope that it will be useful,
//  but WITHOUT ANY WARRANTY; without even the implied warranty of
//  MERCHANTABILITY or FITNESS FOR A PARTICULAR PURPOSE.  See the
//  GNU General Public License for more details.
//
//  You should have received a copy of the GNU General Public License
//  along with this program; if not, write to the Free Software
//  Foundation, Inc., 59 Temple Place - Suite 330, Boston, MA  02111-1307, USA.

#include "karts/kart.hpp"

#include "audio/sfx_manager.hpp"
#include "audio/sfx_base.hpp"
#include "challenges/challenge_status.hpp"
#include "challenges/unlock_manager.hpp"
#include "config/player_manager.hpp"
#include "config/user_config.hpp"
#include "font/bold_face.hpp"
#include "graphics/camera.hpp"
#include "graphics/central_settings.hpp"
#include "graphics/explosion.hpp"
#include "graphics/irr_driver.hpp"
#include "graphics/material_manager.hpp"
#include "graphics/particle_emitter.hpp"
#include "graphics/particle_kind.hpp"
#include "graphics/particle_kind_manager.hpp"
#include "graphics/render_info.hpp"
#include "graphics/shadow.hpp"
#include "graphics/skid_marks.hpp"
#include "graphics/slip_stream.hpp"
#include "graphics/stk_text_billboard.hpp"
#include "graphics/stars.hpp"
#include "guiengine/scalable_font.hpp"
#include "io/file_manager.hpp"
#include "items/attachment.hpp"
#include "items/item_manager.hpp"
#include "items/powerup.hpp"
#include "items/projectile_manager.hpp"
#include "karts/abstract_characteristic.hpp"
#include "karts/abstract_kart_animation.hpp"
#include "karts/cached_characteristic.hpp"
#include "karts/controller/end_controller.hpp"
#include "karts/explosion_animation.hpp"
#include "karts/kart_gfx.hpp"
#include "karts/kart_model.hpp"
#include "karts/kart_properties_manager.hpp"
#include "karts/kart_rewinder.hpp"
#include "karts/max_speed.hpp"
#include "karts/rescue_animation.hpp"
#include "karts/skidding.hpp"
#include "modes/overworld.hpp"
#include "modes/soccer_world.hpp"
#include "modes/world.hpp"
#include "modes/linear_world.hpp"
#include "modes/overworld.hpp"
#include "modes/soccer_world.hpp"
#include "modes/world.hpp"
#include "network/network_config.hpp"
#include "network/race_event_manager.hpp"
#include "network/rewind_manager.hpp"
#include "physics/btKart.hpp"
#include "physics/btKartRaycast.hpp"
#include "physics/physics.hpp"
#include "race/history.hpp"
#include "tracks/terrain_info.hpp"
#include "tracks/drive_graph.hpp"
#include "tracks/drive_node.hpp"
#include "tracks/track.hpp"
#include "tracks/track_manager.hpp"
#include "tracks/track_sector.hpp"
#include "utils/constants.hpp"
#include "utils/log.hpp" //TODO: remove after debugging is done
#include "utils/vs.hpp"
#include "utils/profiler.hpp"

#include <ICameraSceneNode.h>
#include <ISceneManager.h>

#include <algorithm> // for min and max
#include <iostream>
#include <cmath>

#include <math.h>
#include <iostream>
#include <algorithm> // for min and max

#include <ICameraSceneNode.h>
#include <ISceneManager.h>


#if defined(WIN32) && !defined(__CYGWIN__)  && !defined(__MINGW32__)
   // Disable warning for using 'this' in base member initializer list
#  pragma warning(disable:4355)
#endif

/** The kart constructor.
 *  \param ident  The identifier for the kart model to use.
 *  \param position The position (or rank) for this kart (between 1 and
 *         number of karts). This is used to determine the start position.
 *  \param init_transform  The initial position and rotation for this kart.
 */
Kart::Kart (const std::string& ident, unsigned int world_kart_id,
            int position, const btTransform& init_transform,
            PerPlayerDifficulty difficulty, KartRenderType krt)
     : AbstractKart(ident, world_kart_id, position, init_transform,
             difficulty, krt)

#if defined(WIN32) && !defined(__CYGWIN__) && !defined(__MINGW32__)
#  pragma warning(1:4355)
#endif
{
    m_max_speed            = new MaxSpeed(this);
    m_terrain_info         = new TerrainInfo();
    m_powerup              = new Powerup(this);
    m_vehicle              = NULL;
    m_initial_position     = position;
    m_race_position        = position;
    m_collected_energy     = 0;
    m_finished_race        = false;
    m_race_result          = false;
    m_finish_time          = 0.0f;
    m_bubblegum_time       = 0.0f;
    m_bubblegum_torque     = 0.0f;
    m_invulnerable_time    = 0.0f;
    m_squash_time          = 0.0f;

    m_shadow               = NULL;
    m_wheel_box            = NULL;
    m_collision_particles  = NULL;
    m_slipstream           = NULL;
    m_skidmarks            = NULL;
    m_controller           = NULL;
    m_saved_controller     = NULL;
    m_flying               = false;
    m_sky_particles_emitter= NULL;
    m_stars_effect         = NULL;
    m_is_jumping           = false;
    m_min_nitro_time       = 0.0f;
    m_fire_clicked         = 0;
    m_wrongway_counter     = 0;
    m_type                 = RaceManager::KT_AI;

    m_view_blocked_by_plunger = 0;
    m_has_caught_nolok_bubblegum = false;

    // Initialize custom sound vector (TODO: add back when properly done)
    // m_custom_sounds.resize(SFXManager::NUM_CUSTOMS);

    // Set position and heading:
    m_reset_transform         = init_transform;
    m_speed                   = 0.0f;
    m_smoothed_speed          = 0.0f;

    m_kart_model->setKart(this);

    // Create SFXBase for each custom sound (TODO: add back when properly done)
    /*
    for (int n = 0; n < SFXManager::NUM_CUSTOMS; n++)
    {
        int id = m_kart_properties->getCustomSfxId((SFXManager::CustomSFX)n);

        // If id == -1 the custom sound was not defined in the .irrkart config file
        if (id != -1)
        {
            m_custom_sounds[n] = SFXManager::get()->newSFX(id);
        }
    }*/

    m_engine_sound  = SFXManager::get()->createSoundSource(m_kart_properties->getEngineSfxType());
    m_beep_sound    = SFXManager::get()->createSoundSource( "horn"  );
    m_crash_sound   = SFXManager::get()->createSoundSource( "crash" );
    m_boing_sound   = SFXManager::get()->createSoundSource( "boing" );
    m_goo_sound     = SFXManager::get()->createSoundSource( "goo"   );
    m_skid_sound    = SFXManager::get()->createSoundSource( "skid"  );
    m_nitro_sound   = SFXManager::get()->createSoundSource( "nitro" );
    m_terrain_sound          = NULL;
    m_previous_terrain_sound = NULL;

}   // Kart

// -----------------------------------------------------------------------------
/** This is a second initialisation phase, necessary since in the constructor
 *  virtual functions are not called for any superclasses.
 *  \param type Type of the kart.
*/
void Kart::init(RaceManager::KartType type)
{
    m_type = type;

    // In multiplayer mode, sounds are NOT positional
    if (race_manager->getNumLocalPlayers() > 1)
    {
        float factor = 1.0f / race_manager->getNumberOfKarts();
        // players have louder sounds than AIs
        if (type == RaceManager::KT_PLAYER)
            factor = std::min(1.0f, race_manager->getNumLocalPlayers()/2.0f);

        m_goo_sound->setVolume(factor);
        m_skid_sound->setVolume(factor);
        m_crash_sound->setVolume(factor);
        m_boing_sound->setVolume(factor);
        m_beep_sound->setVolume(factor);
        m_nitro_sound->setVolume(factor);
    }   // if getNumLocalPlayers > 1

    if(!m_engine_sound)
    {
        Log::error("Kart","Could not allocate a sfx object for the kart. Further errors may ensue!");
    }


    bool animations = true;
    const int anims = UserConfigParams::m_show_steering_animations;
    if (anims == ANIMS_NONE)
    {
        animations = false;
    }
    else if (anims == ANIMS_PLAYERS_ONLY && type != RaceManager::KT_PLAYER)
    {
        animations = false;
    }
    loadData(type, animations);

    m_kart_gfx = new KartGFX(this);
    m_skidding = new Skidding(this);
    // Create the stars effect
    m_stars_effect = new Stars(this);

    reset();
}   // init

// ----------------------------------------------------------------------------
/** The destructor frees the memory of this kart, but note that the actual kart
 *  model is still stored in the kart_properties (m_kart_model variable), so
 *  it is not reloaded).
 */
Kart::~Kart()
{
    // Delete all custom sounds (TODO: add back when properly done)
    /*
    for (int n = 0; n < SFXManager::NUM_CUSTOMS; n++)
    {
        if (m_custom_sounds[n] != NULL)
            SFXManager::get()->deleteSFX(m_custom_sounds[n]);
    }*/

    m_engine_sound->deleteSFX();
    m_crash_sound ->deleteSFX();
    m_skid_sound  ->deleteSFX();
    m_goo_sound   ->deleteSFX();
    m_beep_sound  ->deleteSFX();
    m_boing_sound ->deleteSFX();
    m_nitro_sound ->deleteSFX();
    delete m_kart_gfx;
    if(m_terrain_sound)          m_terrain_sound->deleteSFX();
    if(m_previous_terrain_sound) m_previous_terrain_sound->deleteSFX();
    if(m_collision_particles)    delete m_collision_particles;
    if(m_slipstream)             delete m_slipstream;
    if(m_sky_particles_emitter)  delete m_sky_particles_emitter;
    if(m_attachment)             delete m_attachment;
    if(m_stars_effect)          delete m_stars_effect;

    delete m_shadow;
    if (m_wheel_box) m_wheel_box->remove();
    if(m_skidmarks) delete m_skidmarks ;

    // Ghost karts don't have a body
    if(m_body)
    {
        World::getWorld()->getPhysics()->removeKart(this);
        delete m_vehicle;
        delete m_vehicle_raycaster;
    }

    for(int i=0; i<m_kart_chassis.getNumChildShapes(); i++)
    {
        delete m_kart_chassis.getChildShape(i);
    }
    delete m_skidding;
    delete m_max_speed;
    delete m_terrain_info;
    delete m_powerup;

    if(m_controller)
        delete m_controller;
    if(m_saved_controller)
        delete m_saved_controller;
}   // ~Kart

//-----------------------------------------------------------------------------
/** Reset before a new race. It will remove all attachments, and
 *  puts the kart back at its original start position.
 */
void Kart::reset()
{
    if (m_flying)
    {
        m_flying = false;
        stopFlying();
    }

    // Add karts back in case that they have been removed (i.e. in battle
    // mode) - but only if they actually have a body (e.g. ghost karts
    // don't have one).
    if(m_body)
    {
        World::getWorld()->getPhysics()->removeKart(this);
        World::getWorld()->getPhysics()->addKart(this);
    }

    m_min_nitro_time = 0.0f;

    // Reset star effect in case that it is currently being shown.
    m_stars_effect->reset();
    m_max_speed->reset();
    m_powerup->reset();

    // Reset animations and wheels
    m_kart_model->reset();

    // If the controller was replaced (e.g. replaced by end controller),
    // restore the original controller.
    if(m_saved_controller)
    {
        m_controller       = m_saved_controller;
        m_saved_controller = NULL;
    }
    m_kart_model->setAnimation(KartModel::AF_DEFAULT);
    m_attachment->clear();
    m_kart_gfx->reset();
    m_skidding->reset();


    if (m_collision_particles)
        m_collision_particles->setCreationRateAbsolute(0.0f);

    m_race_position        = m_initial_position;
    m_finished_race        = false;
    m_eliminated           = false;
    m_finish_time          = 0.0f;
    m_bubblegum_time       = 0.0f;
    m_bubblegum_torque     = 0.0f;
    m_invulnerable_time    = 0.0f;
    m_squash_time          = 0.0f;
    m_node->setScale(core::vector3df(1.0f, 1.0f, 1.0f));
    m_collected_energy     = 0;
    m_has_started          = false;
    m_bounce_back_time     = 0.0f;
    m_brake_time           = 0.0f;
    m_time_last_crash      = 0.0f;
    m_speed                = 0.0f;
    m_smoothed_speed       = 0.0f;
    m_current_lean         = 0.0f;
    m_view_blocked_by_plunger = 0.0f;
    m_bubblegum_time       = 0.0f;
    m_bubblegum_torque     = 0.0f;
    m_has_caught_nolok_bubblegum = false;
    m_is_jumping           = false;

    // In case that the kart was in the air, in which case its
    // linear damping is 0
    if(m_body)
        m_body->setDamping(m_kart_properties->getStabilityChassisLinearDamping(),
                           m_kart_properties->getStabilityChassisAngularDamping());

    if(m_terrain_sound)
    {
        m_terrain_sound->deleteSFX();
        m_terrain_sound = NULL;
    }
    if(m_previous_terrain_sound)
    {
        m_previous_terrain_sound->deleteSFX();
        m_previous_terrain_sound = NULL;
    }

    if(m_engine_sound)
        m_engine_sound->stop();

    m_controls.reset();
    m_slipstream->reset();
    if(m_vehicle)
    {
        m_vehicle->reset();
    }

    setTrans(m_reset_transform);

    applyEngineForce (0.0f);

    AbstractKart::reset();
    if (m_skidmarks)
    {
        m_skidmarks->reset();
        const Track *track =
            track_manager->getTrack( race_manager->getTrackName() );
        m_skidmarks->adjustFog(track->isFogEnabled() );
    }

    Vec3 front(0, 0, getKartLength()*0.5f);
    m_xyz_front = getTrans()(front);

    // Base on update() below, require if starting point of kart is not near
    // 0, 0, 0 (like in battle arena)
    m_terrain_info->update(getTrans().getBasis(),
        getTrans().getOrigin() + getTrans().getBasis() * Vec3(0, 0.3f, 0));

    // Reset is also called when the kart is created, at which time
    // m_controller is not yet defined, so this has to be tested here.
    if(m_controller)
        m_controller->reset();

    // 3 strikes mode can hide the wheels
    scene::ISceneNode** wheels = getKartModel()->getWheelNodes();
    if(wheels[0]) wheels[0]->setVisible(true);
    if(wheels[1]) wheels[1]->setVisible(true);
    if(wheels[2]) wheels[2]->setVisible(true);
    if(wheels[3]) wheels[3]->setVisible(true);

}   // reset

// -----------------------------------------------------------------------------
void Kart::increaseMaxSpeed(unsigned int category, float add_speed,
                            float engine_force, float duration,
                            float fade_out_time)
{
    m_max_speed->increaseMaxSpeed(category, add_speed, engine_force, duration,
                                  fade_out_time);
}   // increaseMaxSpeed

// -----------------------------------------------------------------------------
void Kart::setSlowdown(unsigned int category, float max_speed_fraction,
                       float fade_in_time)
{
    m_max_speed->setSlowdown(category, max_speed_fraction, fade_in_time);
}   // setSlowdown

// -----------------------------------------------------------------------------
float Kart::getCurrentMaxSpeed() const
{
    return m_max_speed->getCurrentMaxSpeed();
}   // getCurrentMaxSpeed
// -----------------------------------------------------------------------------
float Kart::getSpeedIncreaseTimeLeft(unsigned int category) const
{
    return m_max_speed->getSpeedIncreaseTimeLeft(category);
}   // getSpeedIncreaseTimeLeft

// -----------------------------------------------------------------------------
/** Returns the current material the kart is on. */
const Material *Kart::getMaterial() const
{
    return m_terrain_info->getMaterial();
}   // getMaterial

// -----------------------------------------------------------------------------
/** Returns the previous material the kart was one (which might be
 *  the same as getMaterial() ). */
const Material *Kart::getLastMaterial() const
{
    return m_terrain_info->getLastMaterial();
}   // getLastMaterial
// -----------------------------------------------------------------------------
/** Returns the pitch of the terrain depending on the heading. */
float Kart::getTerrainPitch(float heading) const
{
    return m_terrain_info->getTerrainPitch(heading);
}   // getTerrainPitch

// -----------------------------------------------------------------------------
/** Returns the height of the terrain. we're currently above */
float Kart::getHoT() const
{
    return m_terrain_info->getHoT();
}   // getHoT

// ----------------------------------------------------------------------------
/** Sets the powerup this kart has collected.
 *  \param t Type of the powerup.
 *  \param n Number of powerups collected.
 */
void Kart::setPowerup(PowerupManager::PowerupType t, int n)
{
    m_powerup->set(t, n);
}   // setPowerup

// -----------------------------------------------------------------------------
int Kart::getNumPowerup() const
{
    return m_powerup->getNum();
}   // getNumPowerup

// -----------------------------------------------------------------------------
/** Saves the old controller in m_saved_controller and stores a new
 *  controller. The save controller is needed in case of a reset.
 *  \param controller The new controller to use (atm it's always an
 *         end controller).
 */
void Kart::setController(Controller *controller)
{
    assert(m_saved_controller==NULL);
    m_saved_controller = m_controller;
    m_controller       = controller;
}   // setController

// -----------------------------------------------------------------------------
/** Sets the position in race this kart has .
 *  The position in this race for this kart (1<=p<=n)
 */
void Kart::setPosition(int p)
{
    m_controller->setPosition(p);
    m_race_position = p;
}   // setPosition

// -----------------------------------------------------------------------------
/** Sets that the view is blocked by a plunger. The duration depends on
 *  the difficulty, see KartPorperties getPlungerInFaceTime.
 */
void Kart::blockViewWithPlunger()
{
    // Avoid that a plunger extends the plunger time
    if(m_view_blocked_by_plunger<=0 && !isShielded())
        m_view_blocked_by_plunger = m_kart_properties->getPlungerInFaceTime();
    if(isShielded())
    {
        decreaseShieldTime();
    }
}   // blockViewWithPlunger

// -----------------------------------------------------------------------------
/** Returns a transform that will align an object with the kart: the heading
 *  and the pitch will be set appropriately. A custom pitch value can be
 *  specified in order to overwrite the terrain pitch (which would be used
 *  otherwise).
 *  \param custom_pitch Pitch value to overwrite the terrain pitch. A value of
 *         -1 indicates that the custom_pitch value should not be used, instead
 *         the actual pitch of the terrain is to be used.
 */
btTransform Kart::getAlignedTransform(const float custom_pitch)
{
    btTransform trans = getTrans();
    /*
    float pitch = (custom_pitch == -1 ? getTerrainPitch(getHeading())
                                      : custom_pitch);

    btMatrix3x3 m;
    m.setEulerZYX(pitch, getHeading()+m_skidding->getVisualSkidRotation(),
                  0.0f);
    trans.setBasis(m);
    */
    btTransform trans2;
    trans2.setIdentity();
    trans2.setRotation(btQuaternion(m_skidding->getVisualSkidRotation(), 0, 0));
    trans *= trans2;
    
    return trans;
}   // getAlignedTransform

// ----------------------------------------------------------------------------
float Kart::getTimeFullSteer(float steer) const
{
    return m_kart_properties->getTurnTimeFullSteer().get(steer);
}   // getTimeFullSteer

// ----------------------------------------------------------------------------
/** Creates the physical representation of this kart. Atm it uses the actual
 *  extention of the kart model to determine the size of the collision body.
 */
void Kart::createPhysics()
{
    // First: Create the chassis of the kart
    // -------------------------------------
    const float kart_length = getKartLength();
    const float kart_width  = getKartWidth();
    float       kart_height = getKartHeight();

    // improve physics for tall karts
    if (kart_height > kart_length*0.6f)
    {
        kart_height = kart_length*0.6f;
    }

    const Vec3 &bevel = m_kart_properties->getBevelFactor();
    Vec3 wheel_pos[4];
    assert(bevel.getX() || bevel.getY() || bevel.getZ());

    Vec3 orig_factor(1, 1, 1 - bevel.getZ());
    Vec3 bevel_factor(1.0f - bevel.getX(), 1.0f - bevel.getY(), 1.0f);
    btConvexHullShape *hull = new btConvexHullShape();
    for (int y = -1; y <= 1; y += 2)
    {
        for (int z = -1; z <= 1; z += 2)
        {
            for (int x = -1; x <= 1; x += 2)
            {
                Vec3 p(x*kart_width  *0.5f,
                       y*kart_height *0.5f,
                       z*kart_length *0.5f);

                hull->addPoint(p*orig_factor);
                hull->addPoint(p*bevel_factor);
                // Store the x/z position for the wheels as a weighted average
                // of the two bevelled points.
                if (y == -1)
                {
                    int index = (x + 1) / 2 + 1 - z;  // get index of wheel
                    float f = m_kart_properties->getPhysicalWheelPosition();
                    // f < 0 indicates to use the old physics position, i.e.
                    // to place the wheels outside of the chassis
                    if(f<0)
                    {
                        // All wheel positions are relative to the center of
                        // the collision shape.
                        wheel_pos[index].setX(x*0.5f*kart_width);
                        // The y position of the wheels (i.e. the points where
                        // the suspension is attached to) is just at the
                        // bottom of the kart. That is half the kart height
                        // down.
                        wheel_pos[index].setY(- 0.5f*kart_height);
                        wheel_pos[index].setZ((0.5f*kart_length-0.25f)* z);

                    }
                    else
                    {
                        wheel_pos[index] = p*(orig_factor*(1.0f - f) + bevel_factor*f);
                        wheel_pos[index].setY(0);
                    }
                }  // if y==-1
            }   // for x
        }   // for z
    }   // for y

    // This especially enables proper drawing of the point cloud
    hull->initializePolyhedralFeatures();

    btTransform shiftCenterOfGravity;
    shiftCenterOfGravity.setIdentity();
    // Shift center of gravity downwards, so that the kart
    // won't topple over too easy.
    shiftCenterOfGravity.setOrigin(m_kart_properties->getGravityCenterShift());
    m_kart_chassis.addChildShape(shiftCenterOfGravity, hull);

    // Set mass and inertia
    // --------------------
    float mass = m_kart_properties->getMass();

    // Position the chassis
    // --------------------
    btTransform trans;
    trans.setIdentity();
    createBody(mass, trans, &m_kart_chassis,
               m_kart_properties->getRestitution());
    m_user_pointer.set(this);
    m_body->setDamping(m_kart_properties->getStabilityChassisLinearDamping(),
                       m_kart_properties->getStabilityChassisAngularDamping() );

    // Reset velocities
    // ----------------
    m_body->setLinearVelocity (btVector3(0.0f,0.0f,0.0f));
    m_body->setAngularVelocity(btVector3(0.0f,0.0f,0.0f));

    // Create the actual vehicle
    // -------------------------
    m_vehicle_raycaster =
        new btKartRaycaster(World::getWorld()->getPhysics()->getPhysicsWorld(),
                            stk_config->m_smooth_normals &&
                            World::getWorld()->getTrack()->smoothNormals());
    m_vehicle = new btKart(m_body, m_vehicle_raycaster, this);

    // never deactivate the vehicle
    m_body->setActivationState(DISABLE_DEACTIVATION);

    // Add wheels
    // ----------
    float suspension_rest = m_kart_properties->getSuspensionRest();

    btVector3 wheel_direction(0.0f, -1.0f, 0.0f);
    btVector3 wheel_axle(-1.0f, 0.0f, 0.0f);

    btKart::btVehicleTuning tuning;
    tuning.m_maxSuspensionTravel =
        m_kart_properties->getSuspensionTravel();
    tuning.m_maxSuspensionForce    =
        m_kart_properties->getSuspensionMaxForce();

    const Vec3 &cs = m_kart_properties->getGravityCenterShift();
    for(unsigned int i=0; i<4; i++)
    {
        bool is_front_wheel = i<2;
        btWheelInfo& wheel = m_vehicle->addWheel(
                            wheel_pos[i]+cs,
                            wheel_direction, wheel_axle, suspension_rest,
                            m_kart_model->getWheelGraphicsRadius(i),
                            tuning, is_front_wheel);
        wheel.m_suspensionStiffness      = m_kart_properties->getSuspensionStiffness();
        wheel.m_wheelsDampingRelaxation  = m_kart_properties->getWheelsDampingRelaxation();
        wheel.m_wheelsDampingCompression = m_kart_properties->getWheelsDampingCompression();
        wheel.m_frictionSlip             = m_kart_properties->getFrictionSlip();
        wheel.m_rollInfluence            = m_kart_properties->getStabilityRollInfluence();
    }
    // Body to be added in reset() which allows complete reset kart when
    // restarting the race

}   // createPhysics

// ----------------------------------------------------------------------------

void Kart::flyUp()
{
    m_flying = true;
    Moveable::flyUp();
}   // flyUp

// ----------------------------------------------------------------------------
void Kart::flyDown()
{
    if (isNearGround())
    {
        stopFlying();
        m_flying = false;
    }
    else
    {
        Moveable::flyDown();
    }
}   // flyDown

// ----------------------------------------------------------------------------
/** Starts the engine sound effect. Called once the track intro phase is over.
 */
void Kart::startEngineSFX()
{
    if(!m_engine_sound)
        return;

    // In multiplayer mode, sounds are NOT positional (because we have
    // multiple listeners) so the engine sounds of all AIs is constantly
    // heard. So reduce volume of all sounds.
    if (race_manager->getNumLocalPlayers() > 1)
    {
        const int np = race_manager->getNumLocalPlayers();
        const int nai = race_manager->getNumberOfKarts() - np;

        // player karts twice as loud as AIs toghether
        const float players_volume = (np * 2.0f) / (np*2.0f + np);

        if (m_controller->isLocalPlayerController())
            m_engine_sound->setVolume( players_volume / np );
        else
            m_engine_sound->setVolume( (1.0f - players_volume) / nai );
    }

    m_engine_sound->setSpeed(0.6f);
    m_engine_sound->setLoop(true);
    m_engine_sound->play();
}   // startEngineSFX

//-----------------------------------------------------------------------------
/** Returns true if the kart is 'resting', i.e. (nearly) not moving.
 */
bool Kart::isInRest() const
{
    return fabsf(m_body->getLinearVelocity ().y())<0.2f;
}  // isInRest

//-----------------------------------------------------------------------------
/** Multiplies the velocity of the kart by a factor f (both linear
 *  and angular). This is used by anvils, which suddenly slow down the kart
 *  when they are attached.
 */
void Kart::adjustSpeed(float f)
{
    m_body->setLinearVelocity(m_body->getLinearVelocity()*f);
    m_body->setAngularVelocity(m_body->getAngularVelocity()*f);
}   // adjustSpeed

//-----------------------------------------------------------------------------
/** This method is to be called every time the mass of the kart is updated,
 *  which includes attaching an anvil to the kart (and detaching).
 */
void Kart::updateWeight()
{
    float mass = m_kart_properties->getMass() + m_attachment->weightAdjust();

    btVector3 inertia;
    m_kart_chassis.calculateLocalInertia(mass, inertia);
    m_body->setMassProps(mass, inertia);
}   // updateWeight

// ------------------------------------------------------------------------
/** Returns the (maximum) speed for a given turn radius.
 *  \param radius The radius for which the speed needs to be computed. */
float Kart::getSpeedForTurnRadius(float radius) const
{
    InterpolationArray turn_angle_at_speed = m_kart_properties->getTurnRadius();
    // Convert the turn radius into turn angle
    for(std::size_t i = 0; i < turn_angle_at_speed.size(); i++)
        turn_angle_at_speed.setY(i, sin(m_kart_properties->getWheelBase() /
            turn_angle_at_speed.getY(i)));

    float angle = sin(m_kart_properties->getWheelBase() / radius);
    return turn_angle_at_speed.getReverse(angle);
}   // getSpeedForTurnRadius

// ------------------------------------------------------------------------
/** Returns the maximum steering angle (depending on speed). */
float Kart::getMaxSteerAngle(float speed) const
{
    InterpolationArray turn_angle_at_speed = m_kart_properties->getTurnRadius();
    // Convert the turn radius into turn angle
    for(std::size_t i = 0; i < turn_angle_at_speed.size(); i++)
        turn_angle_at_speed.setY(i, sin(m_kart_properties->getWheelBase() /
            turn_angle_at_speed.getY(i)));

    return turn_angle_at_speed.get(speed);
}   // getMaxSteerAngle

//-----------------------------------------------------------------------------
/** Sets that this kart has finished the race and finishing time. It also
 *  notifies the race_manager about the race completion for this kart.
 *  \param time The finishing time for this kart. It can either be the
 *         actual time when the kart finished (in which case time() =
 *         world->getTime()), or the estimated time in case that all
 *         player kart have finished the race and all AI karts get
 *         an estimated finish time set.
 *  \param from_server In a network game, only the server can notify
 *         about a kart finishing a race. This parameter is to distinguish
 *         between a local detection (which is ignored on clients in a
 *         network game), and a server notification.
 */
void Kart::finishedRace(float time, bool from_server)
{
    // m_finished_race can be true if e.g. an AI kart was set to finish
    // because the race was over (i.e. estimating the finish time). If
    // this kart then crosses the finish line (with the end controller)
    // it would trigger a race end again.
    if(m_finished_race) return;

/*    if(!from_server)
    {
        if(NetworkConfig::get()->isServer())
        {
            RaceEventManager::getInstance()->kartFinishedRace(this, time);
        }   // isServer

        // Ignore local detection of a kart finishing a race in a 
        // network game.
        else if(NetworkConfig::get()->isClient())
        {
            return;
        }
    }   // !from_server
*/
    m_finished_race = true;
    m_finish_time   = time;
    m_controller->finishedRace(time);
    m_kart_model->finishedRace();
    race_manager->kartFinishedRace(this, time);

    if ((race_manager->getMinorMode() == RaceManager::MINOR_MODE_NORMAL_RACE ||
         race_manager->getMinorMode() == RaceManager::MINOR_MODE_TIME_TRIAL  ||
         race_manager->getMinorMode() == RaceManager::MINOR_MODE_FOLLOW_LEADER)
         && m_controller->isPlayerController())
    {
        RaceGUIBase* m = World::getWorld()->getRaceGUI();
        if (m)
        {
            if (race_manager->
                getMinorMode() == RaceManager::MINOR_MODE_FOLLOW_LEADER &&
                getPosition() == 2)
                m->addMessage(_("You won the race!"), this, 2.0f);
            else if (race_manager->getMinorMode() == RaceManager::MINOR_MODE_NORMAL_RACE ||
                     race_manager->getMinorMode() == RaceManager::MINOR_MODE_TIME_TRIAL)
            {
                m->addMessage((getPosition() == 1 ?
                _("You won the race!") : _("You finished the race!")) ,
                this, 2.0f);
            }
        }
    }

    if (race_manager->getMinorMode() == RaceManager::MINOR_MODE_NORMAL_RACE   ||
        race_manager->getMinorMode() == RaceManager::MINOR_MODE_TIME_TRIAL    ||
        race_manager->getMinorMode() == RaceManager::MINOR_MODE_FOLLOW_LEADER ||
        race_manager->getMinorMode() == RaceManager::MINOR_MODE_3_STRIKES     ||
        race_manager->getMinorMode() == RaceManager::MINOR_MODE_SOCCER        ||
        race_manager->getMinorMode() == RaceManager::MINOR_MODE_EASTER_EGG)
    {
        // Save for music handling in race result gui
        setRaceResult();
        if(!isGhostKart())
        {
            setController(new EndController(this, m_controller));
        }
        // Skip animation if this kart is eliminated
        if (m_eliminated || isGhostKart()) return;

        m_kart_model->setAnimation(m_race_result ?
            KartModel::AF_WIN_START : KartModel::AF_LOSE_START);
    }
}   // finishedRace

//-----------------------------------------------------------------------------
void Kart::setRaceResult()
{
    if (race_manager->getMinorMode() == RaceManager::MINOR_MODE_NORMAL_RACE ||
        race_manager->getMinorMode() == RaceManager::MINOR_MODE_TIME_TRIAL)
    {
        if (m_controller->isLocalPlayerController()) // if player is on this computer
        {
            PlayerProfile *player = PlayerManager::getCurrentPlayer();
            const ChallengeStatus *challenge = player->getCurrentChallengeStatus();
            // In case of a GP challenge don't make the end animation depend
            // on if the challenge is fulfilled
            if (challenge && !challenge->getData()->isGrandPrix())
            {
                if (challenge->getData()->isChallengeFulfilled())
                    m_race_result = true;
                else
                    m_race_result = false;
            }
            else if (this->getPosition() <= 0.5f*race_manager->getNumberOfKarts() ||
                     this->getPosition() == 1)
                m_race_result = true;
            else
                m_race_result = false;
        }
        else
        {
            if (this->getPosition() <= 0.5f*race_manager->getNumberOfKarts() ||
                this->getPosition() == 1)
                m_race_result = true;
            else
                m_race_result = false;
        }
    }
    else if (race_manager->getMinorMode() == RaceManager::MINOR_MODE_FOLLOW_LEADER ||
             race_manager->getMinorMode() == RaceManager::MINOR_MODE_3_STRIKES)
    {
        // the kart wins if it isn't eliminated
        m_race_result = !this->isEliminated();
    }
    else if (race_manager->getMinorMode() == RaceManager::MINOR_MODE_SOCCER)
    {
        SoccerWorld* sw = dynamic_cast<SoccerWorld*>(World::getWorld());
        m_race_result = sw->getKartSoccerResult(this->getWorldKartId());
    }
    else if (race_manager->getMinorMode() == RaceManager::MINOR_MODE_EASTER_EGG)
    {
        // Easter egg mode only has one player, so always win
        m_race_result = true;
    }
    else
        Log::warn("Kart", "Unknown game mode given.");

}   // setRaceResult

//-----------------------------------------------------------------------------
/** Called when an item is collected. It will either adjust the collected
 *  energy, or update the attachment or powerup for this kart.
 *  \param item The item that was hit.
 *  \param add_info Additional info, used in networking games to force
 *         a specific item to be used (instead of a random item) to keep
 *         all karts in synch.
 */
void Kart::collectedItem(Item *item, int add_info)
{
    float old_energy          = m_collected_energy;
    const Item::ItemType type = item->getType();

    switch (type)
    {
    case Item::ITEM_BANANA:
        m_attachment->hitBanana(item, add_info);
        break;
    case Item::ITEM_NITRO_SMALL:
        m_collected_energy += m_kart_properties->getNitroSmallContainer();
        break;
    case Item::ITEM_NITRO_BIG:
        m_collected_energy += m_kart_properties->getNitroBigContainer();
        break;
    case Item::ITEM_BONUS_BOX  :
        {
            m_powerup->hitBonusBox(*item, add_info);
            break;
        }
    case Item::ITEM_BUBBLEGUM:
        m_has_caught_nolok_bubblegum = (item->getEmitter() != NULL &&
                                    item->getEmitter()->getIdent() == "nolok");

        // slow down
        m_bubblegum_time = m_kart_properties->getBubblegumDuration();
        m_bubblegum_torque = ((rand()%2)
                           ?  m_kart_properties->getBubblegumTorque()
                           : -m_kart_properties->getBubblegumTorque());
        m_max_speed->setSlowdown(MaxSpeed::MS_DECREASE_BUBBLE,
                                 m_kart_properties->getBubblegumSpeedFraction() ,
                                 m_kart_properties->getBubblegumFadeInTime(),
                                 m_bubblegum_time);
        m_goo_sound->setPosition(getXYZ());
        m_goo_sound->play();
        // Play appropriate custom character sound
        playCustomSFX(SFXManager::CUSTOM_GOO);
        break;
    default        : break;
    }   // switch TYPE

    if ( m_collected_energy > m_kart_properties->getNitroMax())
        m_collected_energy = m_kart_properties->getNitroMax();
    m_controller->collectedItem(*item, add_info, old_energy);

}   // collectedItem

//-----------------------------------------------------------------------------
/** Called the first time a kart accelerates after 'ready-set-go'. It searches
 *  through the startup times to find the appropriate slot, and returns the
 *  speed-boost from the corresponding entry.
 *  If the kart started too slow (i.e. slower than the longest time in the
 *  startup times list), it returns 0.
 */
float Kart::getStartupBoost() const
{
    float t = World::getWorld()->getTimeSinceStart();
    std::vector<float> startup_times = m_kart_properties->getStartupTime();
    for (unsigned int i = 0; i < startup_times.size(); i++)
    {
        if (t <= startup_times[i])
            return m_kart_properties->getStartupBoost()[i];
    }
    return 0;
}   // getStartupBoost

//-----------------------------------------------------------------------------
/** Simulates gears by adjusting the force of the engine. It also takes the
 *  effect of the zipper into account.
 */
float Kart::getActualWheelForce()
{
    float add_force = m_max_speed->getCurrentAdditionalEngineForce();
    assert(!std::isnan(add_force));
    const std::vector<float>& gear_ratio=m_kart_properties->getGearSwitchRatio();
    for(unsigned int i=0; i<gear_ratio.size(); i++)
    {
        if(m_speed <= m_kart_properties->getEngineMaxSpeed() * gear_ratio[i])
        {
            assert(!std::isnan(m_kart_properties->getEnginePower()));
            assert(!std::isnan(m_kart_properties->getGearPowerIncrease()[i]));
            return m_kart_properties->getEnginePower()
                 * m_kart_properties->getGearPowerIncrease()[i]
                 + add_force;
        }
    }
    assert(!std::isnan(m_kart_properties->getEnginePower()));
    return m_kart_properties->getEnginePower() + add_force * 2;

}   // getActualWheelForce

//-----------------------------------------------------------------------------
/** The kart is on ground if all 4 wheels touch the ground, and if no special
 *  animation (rescue, explosion etc.) is happening).
 */
bool Kart::isOnGround() const
{
    return ((int)m_vehicle->getNumWheelsOnGround() == m_vehicle->getNumWheels()
          && !getKartAnimation());
}   // isOnGround

//-----------------------------------------------------------------------------
/** The kart is near the ground, but not necessarily on it (small jumps). This
 *  is used to determine when to stop flying.
*/
bool Kart::isNearGround() const
{
    if((m_terrain_info->getHitPoint() - getXYZ()).length() ==Track::NOHIT)
        return false;
    else
        return ((getXYZ().getY() - m_terrain_info->getHoT())
                 < stk_config->m_near_ground);
}   // isNearGround

// ------------------------------------------------------------------------
/**
 * Enables a kart shield protection for a certain amount of time.
 */
void Kart::setShieldTime(float t)
{
    if(isShielded())
    {
        getAttachment()->setTimeLeft(t);
    }
}
// ------------------------------------------------------------------------
/**
 * Returns true if the kart is protected by a shield.
 */
bool Kart::isShielded() const
{
    if(getAttachment() != NULL)
    {
        Attachment::AttachmentType type = getAttachment()->getType();
        return type == Attachment::ATTACH_BUBBLEGUM_SHIELD ||
               type == Attachment::ATTACH_NOLOK_BUBBLEGUM_SHIELD;
    }
    else
    {
        return false;
    }
}   // isShielded

// ------------------------------------------------------------------------
/**
 *Returns the remaining time the kart is protected by a shield.
 */
float Kart::getShieldTime() const
{
    if(isShielded())
        return getAttachment()->getTimeLeft();
    else
        return 0.0f;
}   // getShieldTime

// ------------------------------------------------------------------------
/**
 * Decreases the kart's shield time.
 * \param t The time substracted from the shield timer. If t == 0.0f, the default amout of time is substracted.
 */
void Kart::decreaseShieldTime()
{
    if (isShielded())
    {
        getAttachment()->setTimeLeft(0.0f);
    }
}   // decreaseShieldTime

//-----------------------------------------------------------------------------
/** Shows the star effect for a certain time.
 *  \param t Time to show the star effect for.
 */
void Kart::showStarEffect(float t)
{
    m_stars_effect->showFor(t);
}   // showStarEffect

//-----------------------------------------------------------------------------
void Kart::eliminate()
{
    if (!getKartAnimation())
    {
        World::getWorld()->getPhysics()->removeKart(this);
    }
    if (m_stars_effect)
    {
        m_stars_effect->reset();
        m_stars_effect->update(1);
    }

    m_kart_gfx->setCreationRateAbsolute(KartGFX::KGFX_TERRAIN, 0);
    m_kart_gfx->setGFXInvisible();
    if (m_engine_sound)
        m_engine_sound->stop();

    m_eliminated = true;

    m_node->setVisible(false);
}   // eliminate

//-----------------------------------------------------------------------------
/** Updates the kart in each time step. It updates the physics setting,
 *  particle effects, camera position, etc.
 *  \param dt Time step size.
 */
void Kart::update(float dt)
{
    // Reset any instand speed increase in the bullet kart
    m_vehicle->resetInstantSpeed();

    // update star effect (call will do nothing if stars are not activated)
    m_stars_effect->update(dt);

    if(m_squash_time>=0)
    {
        m_squash_time-=dt;
        // If squasing time ends, reset the model
        if(m_squash_time<=0)
        {
            m_node->setScale(core::vector3df(1.0f, 1.0f, 1.0f));
            if (m_vehicle->getNumWheels() > 0)
            {
                scene::ISceneNode **wheels = m_kart_model->getWheelNodes();
                for (int i = 0; i < 4 && i < m_vehicle->getNumWheels(); ++i)
                {
                    if (wheels[i])
                        wheels[i]->setParent(m_node);
                }
            }
        }
    }   // if squashed

    if (m_bubblegum_time > 0.0f)
    {
        m_bubblegum_time -= dt;
        if (m_bubblegum_time <= 0.0f)
        {
            m_bubblegum_torque = 0.0f;
        }
    }

    // Update the position and other data taken from the physics
    Moveable::update(dt);

<<<<<<< HEAD
    // Update the locally maintained speed of the kart (m_speed), which 
    // is used furthermore for engine power, camera distance etc
    updateSpeed();

    if(!history->replayHistory() && !RewindManager::get()->isRewinding())
=======
    Vec3 front(0, 0, getKartLength()*0.5f);
    m_xyz_front = getTrans()(front);

    if(!history->replayHistory())
>>>>>>> 5e05f117
        m_controller->update(dt);

#undef DEBUG_CAMERA_SHAKE
#ifdef DEBUG_CAMERA_SHAKE
    Log::verbose("camera", "%s t %f %f xyz %f %f %f v %f %f %f d3 %f d2 %f",
        getIdent().c_str(),
        World::getWorld()->getTime(), dt,
        getXYZ().getX(), getXYZ().getY(), getXYZ().getZ(),
        getVelocity().getX(), getVelocity().getY(), getVelocity().getZ(),
        (Camera::getCamera(0)->getXYZ()-getXYZ()).length(),
        (Camera::getCamera(0)->getXYZ()-getXYZ()).length_2d()
        );
#endif

#undef DEBUG_TO_COMPARE_KART_PHYSICS
#ifdef DEBUG_TO_COMPARE_KART_PHYSICS
    // This information is useful when comparing kart physics, e.g. to
    // see top speed, acceleration (i.e. time to top speed) etc.
    Log::verbose("physics", "%s t %f %f xyz %f %f %f v %f %f %f sk %f %d %f %f %f st %f %f",
        getIdent().c_str(),
        World::getWorld()->getTime(), dt,
        getXYZ().getX(), getXYZ().getY(), getXYZ().getZ(),
        getVelocity().getX(), getVelocity().getY(), getVelocity().getZ(),
        m_skidding->getSkidFactor(),
        m_skidding->getSkidState(),
        m_skidding->getSteeringFraction(),
        getMaxSteerAngle(),
        m_speed,
        m_vehicle->getWheelInfo(0).m_steering,
        m_vehicle->getWheelInfo(1).m_steering
        );
#endif

    // if its view is blocked by plunger, decrease remaining time
    if(m_view_blocked_by_plunger > 0) m_view_blocked_by_plunger -= dt;
    //unblock the view if kart just became shielded
    if(isShielded())
        m_view_blocked_by_plunger = 0.0f;
    // Decrease remaining invulnerability time
    if(m_invulnerable_time>0)
    {
        m_invulnerable_time-=dt;
    }

    m_slipstream->update(dt);

    // TODO: hiker said this probably will be moved to btKart or so when updating bullet engine.
    // Neutralize any yaw change if the kart leaves the ground, so the kart falls more or less
    // straight after jumping, but still allowing some "boat shake" (roll and pitch).
    // Otherwise many non perfect jumps end in a total roll over or a serious change of
    // direction, sometimes 90 or even full U turn (real but less fun for a karting game).
    // As side effect steering becames a bit less responsive (any wheel on air), but not too bad.
    if(!isOnGround()) {
        btVector3 speed = m_body->getAngularVelocity();
        speed.setX(speed.getX() * 0.95f);
        speed.setY(speed.getY() * 0.25f); // or 0.0f for sharp neutralization of yaw
        speed.setZ(speed.getZ() * 0.95f);
        m_body->setAngularVelocity(speed);
        // This one keeps the kart pointing "100% as launched" instead,
        // like in ski jump sports, too boring but also works.
        //m_body->setAngularVelocity(btVector3(0,0,0));
        // When the kart is jumping, linear damping reduces the falling speed
        // of a kart so much that it can appear to be in slow motion. So
        // disable linear damping if a kart is in the air
        m_body->setDamping(0, m_kart_properties->getStabilityChassisAngularDamping());
    }
    else
    {
        m_body->setDamping(m_kart_properties->getStabilityChassisLinearDamping(),
                           m_kart_properties->getStabilityChassisAngularDamping());
    }

    // Used to prevent creating a rescue animation after an explosion animation
    // got deleted
    const bool has_animation_before = m_kart_animation!= NULL;
    if(has_animation_before)
        m_kart_animation->update(dt);

    m_attachment->update(dt);

    m_kart_gfx->update(dt);
    if (m_collision_particles) m_collision_particles->update(dt);

    PROFILER_PUSH_CPU_MARKER("Kart::updatePhysics", 0x60, 0x34, 0x7F);
    updatePhysics(dt);
    PROFILER_POP_CPU_MARKER();

    if(!m_controls.getFire()) m_fire_clicked = 0;

    if(m_controls.getFire() && !m_fire_clicked && !m_kart_animation)
    {
        // use() needs to be called even if there currently is no collecteable
        // since use() can test if something needs to be switched on/off.
        m_powerup->use() ;
        World::getWorld()->onFirePressed(getController());
        m_fire_clicked = 1;
    }

    /* (TODO: add back when properly done)
    for (int n = 0; n < SFXManager::NUM_CUSTOMS; n++)
    {
        if (m_custom_sounds[n] != NULL) m_custom_sounds[n]->position   ( getXYZ() );
    }
     */

    m_beep_sound->setPosition   ( getXYZ() );
    m_crash_sound->setPosition  ( getXYZ() );
    m_skid_sound->setPosition   ( getXYZ() );
    m_boing_sound->setPosition  ( getXYZ() );
    m_nitro_sound->setPosition  ( getXYZ() );

    // Check if a kart is (nearly) upside down and not moving much -->
    // automatic rescue
    // But only do this if auto-rescue is enabled (i.e. it will be disabled in
    // battle mode), and the material the kart is driving on does not have
    // gravity (which atm affects the roll angle).

    // To be used later
    float dist_to_sector = 0.0f;
    LinearWorld* lw = dynamic_cast<LinearWorld*>(World::getWorld());
    if (lw && DriveGraph::get())
    {
        const int sector =
            lw->getTrackSector(getWorldKartId())->getCurrentGraphNode();
        dist_to_sector = getXYZ().distance
            (DriveGraph::get()->getNode(sector)->getCenter());

        const Vec3& quad_normal = DriveGraph::get()->getNode(sector)
            ->getNormal();
        const btQuaternion& q = getTrans().getRotation();
        const float roll = quad_normal.angle
               ((Vec3(0, 1, 0).rotate(q.getAxis(), q.getAngle())));

        if (World::getWorld()->getTrack()->isAutoRescueEnabled() &&
            (!m_terrain_info->getMaterial() ||
            !m_terrain_info->getMaterial()->hasGravity()) &&
            !has_animation_before && fabs(roll) > 60 * DEGREE_TO_RAD &&
            fabs(getSpeed()) < 3.0f)
        {
            new RescueAnimation(this, /*is_auto_rescue*/true);
        }
    }

    // Make sure that the ray doesn't hit the kart. This is done by
    // resetting the collision filter group, so that this collision
    // object is ignored during raycasting.
    short int old_group = 0;
    if(m_body->getBroadphaseHandle())
    {
        old_group = m_body->getBroadphaseHandle()->m_collisionFilterGroup;
        m_body->getBroadphaseHandle()->m_collisionFilterGroup = 0;
    }

    // After the physics step was done, the position of the wheels (as stored
    // in wheelInfo) is actually outdated, since the chassis was moved
    // according to the force acting from the wheels. So the center of the
    // chassis is not at the center of the wheels anymore, it is somewhat
    // moved forward (depending on speed and fps). In very extreme cases
    // (see bug 2246) the center of the chassis can actually be ahead of the
    // front wheels. So if we do a raycast to detect the terrain from the
    // current chassis, that raycast might be ahead of the wheels - which
    // results in incorrect rescues (the wheels are still on the ground,
    // but the raycast happens ahead of the front wheels and are over
    // a rescue texture).
    // To avoid this problem, we do the raycast for terrain detection from
    // the center of the 4 wheel positions (in world coordinates).

    Vec3 from(0, 0, 0);
    for (unsigned int i = 0; i < 4; i++)
        from += m_vehicle->getWheelInfo(i).m_raycastInfo.m_hardPointWS;

    // Add a certain epsilon (0.3) to the height of the kart. This avoids
    // problems of the ray being cast from under the track (which happened
    // e.g. on tux tollway when jumping down from the ramp, when the chassis
    // partly tunnels through the track). While tunneling should not be
    // happening (since Z velocity is clamped), the epsilon is left in place
    // just to be on the safe side (it will not hit the chassis itself).
    from = from/4 + (getTrans().getBasis() * Vec3(0,0.3f,0));

    m_terrain_info->update(getTrans().getBasis(), from);

    if(m_body->getBroadphaseHandle())
    {
        m_body->getBroadphaseHandle()->m_collisionFilterGroup = old_group;
    }

    PROFILER_PUSH_CPU_MARKER("Kart::Update (material)", 0x60, 0x34, 0x7F);
    handleMaterialGFX();
    const Material* material=m_terrain_info->getMaterial();
    if (!material)   // kart falling off the track
    {
        if (!m_flying)
        {
            float g = World::getWorld()->getTrack()->getGravity();
            Vec3 gravity(0, -g, 0);
            btRigidBody *body = getVehicle()->getRigidBody();
            body->setGravity(gravity);
        }
        // let kart fall a bit before rescuing
        const Vec3 *min, *max;
        World::getWorld()->getTrack()->getAABB(&min, &max);

        if((min->getY() - getXYZ().getY() > 17 || dist_to_sector > 25) && !m_flying &&
           !getKartAnimation())
            new RescueAnimation(this);
    }
    else
    {
        if (!m_flying)
        {
            float g = World::getWorld()->getTrack()->getGravity();
            Vec3 gravity(0.0f, -g, 0.0f);
            btRigidBody *body = getVehicle()->getRigidBody();
            // If the material should overwrite the gravity,
            if (material->hasGravity())
            {
                Vec3 normal = m_terrain_info->getNormal();
                gravity = normal * -g;
            }
            body->setGravity(gravity);
        }   // if !flying
        handleMaterialSFX(material);
        if     (material->isDriveReset() && isOnGround())
            new RescueAnimation(this);
        else if(material->isZipper()     && isOnGround())
        {
            handleZipper(material);
            showZipperFire();
        }
        else
        {
            m_max_speed->setSlowdown(MaxSpeed::MS_DECREASE_TERRAIN,
                                     material->getMaxSpeedFraction(),
                                     material->getSlowDownTime()     );
#ifdef DEBUG
            if(UserConfigParams::m_material_debug)
            {
                Log::info("Kart","%s\tfraction %f\ttime %f.",
                       material->getTexFname().c_str(),
                       material->getMaxSpeedFraction(),
                       material->getSlowDownTime()       );
            }
#endif
        }
    }   // if there is material
    PROFILER_POP_CPU_MARKER();

    // Check if any item was hit.
    // check it if we're not in a network world, or if we're on the server
    // (when network mode is on)
    if (!RaceEventManager::getInstance()->isRunning() ||
        NetworkConfig::get()->isServer())
        ItemManager::get()->checkItemHit(this);

    static video::SColor pink(255, 255, 133, 253);
    static video::SColor green(255, 61, 87, 23);

    // draw skidmarks if relevant (we force pink skidmarks on when hitting a bubblegum)
    if(m_kart_properties->getSkidEnabled())
    {
        m_skidmarks->update(dt,
                            m_bubblegum_time > 0,
                            (m_bubblegum_time > 0 ? (m_has_caught_nolok_bubblegum ? &green : &pink) : NULL) );
    }

    const bool emergency = getKartAnimation()!=NULL;

    if (emergency)
    {
        m_view_blocked_by_plunger = 0.0f;
        if (m_flying)
        {
            stopFlying();
            m_flying = false;
        }
    }

    // Remove the shadow if the kart is not on the ground (if a kart
    // is rescued isOnGround might still be true, since the kart rigid
    // body was removed from the physics, but still retain the old
    // values for the raycasts).
    if (!isOnGround() && !getKartAnimation())
    {
        const Material *m      = getMaterial();
        const Material *last_m = getLastMaterial();

        // A jump starts only the kart isn't already jumping, is on a new
        // (or no) texture.
        if (!m_is_jumping && last_m && last_m != m &&
            m_kart_model->getAnimation() == KartModel::AF_DEFAULT)
        {
            float v = getVelocity().getY();
            float force = World::getWorld()->getTrack()->getGravity();
            // Velocity / force is the time it takes to reach the peak
            // of the jump (i.e. when vertical speed becomes 0). Assuming
            // that jump start height and end height are the same, it will
            // take the same time again to reach the bottom
            float t = 2.0f * v/force;

            // Jump if either the jump is estimated to be long enough, or
            // the texture has the jump property set.
            if (t > m_kart_properties->getJumpAnimationTime() ||
                last_m->isJumpTexture())
            {
                m_kart_model->setAnimation(KartModel::AF_JUMP_START);
            }

            m_is_jumping = true;
        }
    }
    else if (m_is_jumping)
    {
        // Kart touched ground again
        m_is_jumping = false;
        m_kart_model->setAnimation(KartModel::AF_DEFAULT);

        if (!getKartAnimation())
        {
            HitEffect *effect =  new Explosion(getXYZ(), "jump",
                                              "jump_explosion.xml");
            projectile_manager->addHitEffect(effect);
        }
    }

}   // update

//-----------------------------------------------------------------------------
/** Updates the local speed based on the current physical velocity. The value
 *  is smoothed exponentially to avoid camera stuttering (camera distance
 *  is dependent on speed)
 */
void Kart::updateSpeed()
{
    // Compute the speed of the kart. Smooth it with previous speed to make
    // the camera smoother (because of capping the speed in m_max_speed
    // the speed value jitters when approaching maximum speed. This results
    // in the distance between kart and camera to jitter as well (typically
    // only in the order of centimetres though). Smoothing the speed value
    // gets rid of this jitter, and also r
    m_speed = getVehicle()->getRigidBody()->getLinearVelocity().length();
    float f = 0.3f;
    m_smoothed_speed = f*m_speed + (1.0f - f)*m_smoothed_speed;

    // calculate direction of m_speed
    const btTransform& chassisTrans = getVehicle()->getChassisWorldTransform();
    btVector3 forwardW(
        chassisTrans.getBasis()[0][2],
        chassisTrans.getBasis()[1][2],
        chassisTrans.getBasis()[2][2]);

    if (forwardW.dot(getVehicle()->getRigidBody()->getLinearVelocity()) < btScalar(0.))
    {
        m_speed = -m_speed;
    }

    // At low velocity, forces on kart push it back and forth so we ignore this
    // - quick'n'dirty workaround for bug 1776883
    if (fabsf(m_speed) < 0.2f                                   ||
        dynamic_cast<RescueAnimation*>   ( getKartAnimation() ) ||
        dynamic_cast<ExplosionAnimation*>( getKartAnimation() )    )
    {
        m_speed          = 0;
        m_smoothed_speed = 0;
    }
}   // updateSpeed

//-----------------------------------------------------------------------------
/** Show fire to go with a zipper.
 */
void Kart::showZipperFire()
{
    m_kart_gfx->setCreationRateAbsolute(KartGFX::KGFX_ZIPPER, 800.0f);
}

//-----------------------------------------------------------------------------
/** Squashes this kart: it will scale the kart in up direction, and causes
 *  a slowdown while this kart is squashed.
 *  \param time How long the kart will be squashed. A value of 0 will reset
 *         the kart to be unsquashed.
 *  \param slowdown Reduction of max speed.
 */
void Kart::setSquash(float time, float slowdown)
{
    if (isInvulnerable()) return;

    if (isShielded())
    {
        decreaseShieldTime();
        return;
    }

    if(m_attachment->getType()==Attachment::ATTACH_BOMB && time>0)
    {
        ExplosionAnimation::create(this);
        return;
    }
    m_node->setScale(core::vector3df(1.0f, 0.5f, 1.0f));
    m_max_speed->setSlowdown(MaxSpeed::MS_DECREASE_SQUASH, slowdown,
                             0.1f, time);
    if (m_vehicle->getNumWheels() > 0)
    {
        if (!m_wheel_box)
            m_wheel_box = irr_driver->getSceneManager()->addDummyTransformationSceneNode(m_node);
        scene::ISceneNode **wheels = m_kart_model->getWheelNodes();
        for (int i = 0; i < 4 && i < m_vehicle->getNumWheels(); ++i)
        {
            if (wheels[i])
                wheels[i]->setParent(m_wheel_box);
        }
        m_wheel_box->getRelativeTransformationMatrix().setScale(core::vector3df(1.0f, 2.0f, 1.0f));
    }
    m_squash_time  = time;
}   // setSquash

//-----------------------------------------------------------------------------
/** Plays any terrain specific sound effect.
 */
void Kart::handleMaterialSFX(const Material *material)
{
    // If a terrain specific sfx is already being played, when a new
    // terrain is entered, an old sfx should be finished (once, not
    // looped anymore of course). The m_terrain_sound is then copied
    // to a m_previous_terrain_sound, for which looping is disabled.
    // In case that three sfx needed to be played (i.e. a previous is
    // playing, a current is playing, and a new terrain with sfx is
    // entered), the oldest (previous) sfx is stopped and deleted.

    // FIXME: if there are already two sfx playing, don't add another
    // one. This should reduce the performance impact when driving 
    // on the bridge in Cocoa.
    if(getLastMaterial()!=material && !m_previous_terrain_sound)
    {
        // First stop any previously playing terrain sound
        // and remove it, so that m_previous_terrain_sound
        // can be used again.
        if(m_previous_terrain_sound)
        {
            m_previous_terrain_sound->deleteSFX();
        }
        m_previous_terrain_sound = m_terrain_sound;
        if(m_previous_terrain_sound)
            m_previous_terrain_sound->setLoop(false);

        const std::string &s = material->getSFXName();

        // In multiplayer mode sounds are NOT positional, because we have
        // multiple listeners. This would make the sounds of all AIs be
        // audible at all times. So silence AI karts.
        if (s.size()!=0 && (race_manager->getNumPlayers()==1 ||
                            m_controller->isLocalPlayerController()  ) )
        {
            m_terrain_sound = SFXManager::get()->createSoundSource(s);
            m_terrain_sound->play();
            m_terrain_sound->setLoop(true);
        }
        else
        {
            m_terrain_sound = NULL;
        }
    }

    if(m_previous_terrain_sound &&
        m_previous_terrain_sound->getStatus()==SFXBase::SFX_STOPPED)
    {
        // We don't modify the position of m_previous_terrain_sound
        // anymore, so that it keeps on playing at the place where the
        // kart left the material.
        m_previous_terrain_sound->deleteSFX();
        m_previous_terrain_sound = NULL;
    }

    bool m_schedule_pause = m_flying ||
                        dynamic_cast<RescueAnimation*>(getKartAnimation()) ||
                        dynamic_cast<ExplosionAnimation*>(getKartAnimation());

    // terrain sound is not necessarily a looping sound so check its status before
    // setting its speed, to avoid 'ressuscitating' sounds that had already stopped
    if(m_terrain_sound &&
      (m_terrain_sound->getStatus()==SFXBase::SFX_PLAYING ||
       m_terrain_sound->getStatus()==SFXBase::SFX_PAUSED))
    {
        m_terrain_sound->setPosition(getXYZ());
        material->setSFXSpeed(m_terrain_sound, m_speed, m_schedule_pause);
    }

}   // handleMaterialSFX

//-----------------------------------------------------------------------------
/** Handles material specific GFX, mostly particle effects. Particle
 *  effects can be triggered by two different situations: either
 *  because a kart drives on top of a terrain with a special effect,
 *  or because the kart is driving or falling under a surface (e.g.
 *  water), and the terrain effect is coming from that surface. Those
 *  effects are exclusive - you either get the effect from the terrain
 *  you are driving on, or the effect from a surface the kart is
 *  (partially) under. The surface effect is triggered, if either the
 *  kart is falling, or if the surface the kart is driving on has
 *  the 'isBelowSurface' property set.
 */
void Kart::handleMaterialGFX()
{
    const Material *material = getMaterial();

    // First test: give the terrain effect, if the kart is
    // on top of a surface (i.e. not falling), actually touching
    // something with the wheels, and the material has not the
    // below surface property set.
    if (material && isOnGround() && !material->isBelowSurface() &&
        !getKartAnimation()      && UserConfigParams::m_graphical_effects)
    {

        // Get the appropriate particle data depending on
        // wether the kart is skidding or driving.
        const ParticleKind* pk =
            material->getParticlesWhen(m_skidding->isSkidding()
                                                    ? Material::EMIT_ON_SKID
                                                    : Material::EMIT_ON_DRIVE);
        if(!pk)
        {
            // Disable potentially running particle effects
            m_kart_gfx->setCreationRateAbsolute(KartGFX::KGFX_TERRAIN, 0);
            return;  // no particle effect, return
        }
        m_kart_gfx->updateTerrain(pk);
        return;
    }

    // Now the kart is either falling, or driving on a terrain which
    // has the 'below surface' flag set. Detect if there is a surface
    // on top of the kart.
    // --------------------------------------------------------------
    if (m_controller->isLocalPlayerController() && !hasFinishedRace())
    {
        for(unsigned int i=0; i<Camera::getNumCameras(); i++)
        {
            Camera *camera = Camera::getCamera(i);
            if(camera->getKart()!=this) continue;

            if (material && material->hasFallingEffect() && !m_flying)
            {
                camera->setMode(Camera::CM_FALLING);
            }
            else if (camera->getMode() != Camera::CM_NORMAL &&
                     camera->getMode() != Camera::CM_REVERSE)
            {
                camera->setMode(Camera::CM_NORMAL);
            }
        }   // for i in all cameras for this kart
    }   // camera != final camera

    if (!UserConfigParams::m_graphical_effects)
        return;

    // Use the middle of the contact points of the two rear wheels
    // as the point from which to cast the ray upwards
    const btWheelInfo::RaycastInfo &ri2 =
        getVehicle()->getWheelInfo(2).m_raycastInfo;
    const btWheelInfo::RaycastInfo &ri3 =
        getVehicle()->getWheelInfo(3).m_raycastInfo;
    Vec3 from = (ri2.m_contactPointWS + ri3.m_contactPointWS)*0.5f;
    Vec3 xyz;
    const Material *surface_material;
    if(!m_terrain_info->getSurfaceInfo(from, &xyz, &surface_material))
    {
        m_kart_gfx->setCreationRateAbsolute(KartGFX::KGFX_TERRAIN, 0);
        return;
    }
    const ParticleKind *pk =
        surface_material->getParticlesWhen(Material::EMIT_ON_DRIVE);

    if(!pk || m_flying || dynamic_cast<RescueAnimation*>(getKartAnimation()))
        return;

    // Now the kart is under a surface, and there is a surface effect
    // --------------------------------------------------------------
    m_kart_gfx->setParticleKind(KartGFX::KGFX_TERRAIN, pk);
    m_kart_gfx->setXYZ(KartGFX::KGFX_TERRAIN, xyz);

    const float distance = xyz.distance2(from);
    float ratio;
    if      (distance < 2.0f) ratio = 1.0f;
    else if (distance < 4.0f) ratio = (4.0f-distance)*0.5f;
    else                      ratio = -1.0f;  // No more particles
    m_kart_gfx->setCreationRateRelative(KartGFX::KGFX_TERRAIN, ratio);

    // Play special sound effects for this terrain
    // -------------------------------------------
    const std::string &s = surface_material->getSFXName();
    if (s != "" && !dynamic_cast<RescueAnimation*>(getKartAnimation())&&
        (m_terrain_sound == NULL ||
         m_terrain_sound->getStatus() == SFXBase::SFX_STOPPED))
    {
        if (m_previous_terrain_sound) m_previous_terrain_sound->deleteSFX();
        m_previous_terrain_sound = m_terrain_sound;
        if(m_previous_terrain_sound)
            m_previous_terrain_sound->setLoop(false);

        m_terrain_sound = SFXManager::get()->createSoundSource(s);
        m_terrain_sound->play();
        m_terrain_sound->setLoop(false);
    }

}   // handleMaterialGFX

//-----------------------------------------------------------------------------
/** Sets zipper time, and apply one time additional speed boost. It can be
 *  used with a specific material, in which case the zipper parmaters are
 *  taken from this material (parameters that are <0 will be using the
 *  kart-specific values from kart-properties.
 *  \param material If not NULL, will be used to determine the zipper
 *                  parameters, otherwise the defaults from kart properties
 *                  will be used.
 * \param play_sound If true this will cause a sfx to be played even if the
 *                  terrain hasn't changed. It is used by the zipper powerup.
 */
void Kart::handleZipper(const Material *material, bool play_sound)
{
    /** The additional speed allowed on top of the kart-specific maximum kart
     *  speed. */
    float max_speed_increase;

    /**Time the zipper stays activated. */
    float duration;
    /** A one time additional speed gain - the kart will instantly add this
     *  amount of speed to its current speed. */
    float speed_gain;
    /** Time it takes for the zipper advantage to fade out. */
    float fade_out_time;
    /** Additional engine force. */
    float engine_force;

    if(material)
    {
        material->getZipperParameter(&max_speed_increase, &duration,
                                     &speed_gain, &fade_out_time, &engine_force);
        if(max_speed_increase<0)
            max_speed_increase = m_kart_properties->getZipperMaxSpeedIncrease();
        if(duration<0)
            duration           = m_kart_properties->getZipperDuration();
        if(speed_gain<0)
            speed_gain         = m_kart_properties->getZipperSpeedGain();
        if(fade_out_time<0)
            fade_out_time      = m_kart_properties->getZipperFadeOutTime();
        if(engine_force<0)
            engine_force       = m_kart_properties->getZipperForce();
    }
    else
    {
        max_speed_increase = m_kart_properties->getZipperMaxSpeedIncrease();
        duration           = m_kart_properties->getZipperDuration();
        speed_gain         = m_kart_properties->getZipperSpeedGain();
        fade_out_time      = m_kart_properties->getZipperFadeOutTime();
        engine_force       = m_kart_properties->getZipperForce();
    }
    // Ignore a zipper that's activated while braking
    if(m_controls.getBrake() || m_speed<0) return;

    m_max_speed->instantSpeedIncrease(MaxSpeed::MS_INCREASE_ZIPPER,
                                     max_speed_increase, speed_gain,
                                     engine_force, duration, fade_out_time);
    // Play custom character sound (weee!)
    playCustomSFX(SFXManager::CUSTOM_ZIPPER);
    m_controller->handleZipper(play_sound);
}   // handleZipper

// -----------------------------------------------------------------------------
/** Updates the current nitro status.
 *  \param dt Time step size.
 */
void Kart::updateNitro(float dt)
{
    if (m_controls.getNitro() && m_min_nitro_time <= 0.0f)
    {
        m_min_nitro_time = m_kart_properties->getNitroMinConsumptionTime();
    }
    if (m_min_nitro_time > 0.0f)
    {
        m_min_nitro_time -= dt;

        // when pressing the key, don't allow the min time to go under zero.
        // If it went under zero, it would be reset
        if (m_controls.getNitro() && m_min_nitro_time <= 0.0f)
            m_min_nitro_time = 0.1f;
    }

    bool increase_speed = (m_controls.getNitro() && isOnGround());
    if (!increase_speed && m_min_nitro_time <= 0.0f)
    {
        if(m_nitro_sound->getStatus() == SFXBase::SFX_PLAYING)
            m_nitro_sound->stop();
        return;
    }

    m_collected_energy -= dt * m_kart_properties->getNitroConsumption();
    if (m_collected_energy < 0)
    {
        if(m_nitro_sound->getStatus() == SFXBase::SFX_PLAYING)
            m_nitro_sound->stop();
        m_collected_energy = 0;
        return;
    }

    if (increase_speed)
    {
        if(m_nitro_sound->getStatus() != SFXBase::SFX_PLAYING)
            m_nitro_sound->play();
        m_max_speed->increaseMaxSpeed(MaxSpeed::MS_INCREASE_NITRO,
                                     m_kart_properties->getNitroMaxSpeedIncrease(),
                                     m_kart_properties->getNitroEngineForce(),
                                     m_kart_properties->getNitroDuration(),
                                     m_kart_properties->getNitroFadeOutTime());
    }
    else
    {
        if(m_nitro_sound->getStatus() == SFXBase::SFX_PLAYING)
            m_nitro_sound->stop();
    }
}   // updateNitro

// -----------------------------------------------------------------------------
/** Activates a slipstream effect */
void Kart::setSlipstreamEffect(float f)
{
    m_kart_gfx->setCreationRateAbsolute(KartGFX::KGFX_ZIPPER, f);
}   // setSlipstreamEffect

// -----------------------------------------------------------------------------
/** Called when the kart crashes against another kart.
 *  \param k The kart that was hit.
 *  \param update_attachments If true the attachment of this kart and the
 *          other kart hit will be updated (e.g. bombs will be moved)
 */
void Kart::crashed(AbstractKart *k, bool update_attachments)
{
    if(update_attachments)
    {
        assert(k);
        getAttachment()->handleCollisionWithKart(k);
    }
    m_controller->crashed(k);
    playCrashSFX(NULL, k);
}   // crashed(Kart, update_attachments

// -----------------------------------------------------------------------------
/** Kart hits the track with a given material.
 *  \param m Material hit, can be NULL if no specific material exists.
 *  \param normal The normal of the hit (used to push a kart back, which avoids
 *         that karts sometimes can get stuck).
 */
void Kart::crashed(const Material *m, const Vec3 &normal)
{
    playCrashSFX(m, NULL);
#ifdef DEBUG
    // Simple debug output for people playing without sound.
    // This makes it easier to see if a kart hit the track (esp.
    // after a jump).
    // FIXME: This should be removed once the physics are fixed.
    if(UserConfigParams::m_physics_debug)
    {
        // Add a counter to make it easier to see if a new line of
        // output was added.
        static int counter=0;
        Log::info("Kart","Kart %s hit track: %d material %s.",
               getIdent().c_str(), counter++,
               m ? m->getTexFname().c_str() : "None");
    }
#endif

    const LinearWorld *lw = dynamic_cast<LinearWorld*>(World::getWorld());
    if(m_kart_properties->getTerrainImpulseType()
                             ==KartProperties::IMPULSE_NORMAL &&
        m_vehicle->getCentralImpulseTime()<=0                     )
    {
        // Restrict impule to plane defined by gravity (i.e. X/Z plane).
        // This avoids the problem that karts can be pushed up, e.g. above
        // a fence.
        btVector3 gravity = m_body->getGravity();
        gravity.normalize();
        Vec3 impulse =  normal - gravity* btDot(normal, gravity);
        if(impulse.getX() || impulse.getZ())
            impulse.normalize();
        else
            impulse = Vec3(0, 0, -1); // Arbitrary
        // Impulse depends of kart speed - and speed can be negative
        // If the speed is too low, karts can still get stuck into a wall
        // so make sure there is always enough impulse to avoid this
        float abs_speed = fabsf(getSpeed());
        impulse *= ( abs_speed<10 ? 10.0f : sqrt(abs_speed) )
                 * m_kart_properties->getCollisionTerrainImpulse();
        m_bounce_back_time = 0.2f;
        m_vehicle->setTimedCentralImpulse(0.1f, impulse);
    }
    // If there is a quad graph, push the kart towards the previous
    // graph node center (we have to use the previous point since the
    // kart might have only now reached the new quad, meaning the kart
    // would be pushed forward).
    else if(m_kart_properties->getTerrainImpulseType()
                                 ==KartProperties::IMPULSE_TO_DRIVELINE &&
            lw && m_vehicle->getCentralImpulseTime()<=0 &&
            World::getWorld()->getTrack()->isPushBackEnabled())
    {
        int sector = lw->getSectorForKart(this);
        if(sector!=Graph::UNKNOWN_SECTOR)
        {
            // Use the first predecessor node, which is the most
            // natural one (i.e. the one on the main driveline).
            const DriveNode* dn = DriveGraph::get()->getNode(
                DriveGraph::get()->getNode(sector)->getPredecessor(0));
            Vec3 impulse = dn->getCenter() - getXYZ();
            impulse.setY(0);
            if(impulse.getX() || impulse.getZ())
                impulse.normalize();
            else
                impulse = Vec3(0, 0, -1); // Arbitrary
            impulse *= m_kart_properties->getCollisionTerrainImpulse();
            m_bounce_back_time = 0.2f;
            m_vehicle->setTimedCentralImpulse(0.1f, impulse);
        }

    }
    /** If a kart is crashing against the track, the collision is often
     *  reported more than once, resulting in a machine gun effect, and too
     *  long disabling of the engine. Therefore, this reaction is disabled
     *  for 0.5 seconds after a crash.
     */
    if(m && m->getCollisionReaction() != Material::NORMAL &&
        !getKartAnimation())
    {
        std::string particles = m->getCrashResetParticles();
        if (particles.size() > 0)
        {
            ParticleKind* kind =
                ParticleKindManager::get()->getParticles(particles);
            if (kind != NULL)
            {
                if (m_collision_particles == NULL)
                {
                    Vec3 position(-getKartWidth()*0.35f, 0.06f,
                                  getKartLength()*0.5f);
                    m_collision_particles  =
                        new ParticleEmitter(kind, position, getNode());
                }
                else
                {
                    m_collision_particles->setParticleType(kind);
                }
            }
            else
            {
                Log::error("Kart","Unknown particles kind <%s> in material "
                                "crash-reset properties\n", particles.c_str());
            }
        }

        if (m->getCollisionReaction() == Material::RESCUE)
        {
            new RescueAnimation(this);
        }
        else if (m->getCollisionReaction() == Material::PUSH_BACK)
        {
            // This variable is set to 0.2 in case of a kart-terrain collision
            if (m_bounce_back_time <= 0.2f)
            {
                btVector3 push = m_body->getLinearVelocity().normalized();
                push[1] = 0.1f;
                m_body->applyCentralImpulse( -4000.0f*push );
                m_bounce_back_time = 2.0f;
            }   // if m_bounce_back_time <= 0.2f
        }   // if (m->getCollisionReaction() == Material::PUSH_BACK)
    }   // if(m && m->getCollisionReaction() != Material::NORMAL &&
        //   !getKartAnimation())
    m_controller->crashed(m);
}   // crashed(Material)

// -----------------------------------------------------------------------------
/** Common code used when a kart or a material was hit.
 * @param m The material collided into, or NULL if none
 * @param k The kart collided into, or NULL if none
 */
void Kart::playCrashSFX(const Material* m, AbstractKart *k)
{
    if(World::getWorld()->getTimeSinceStart()-m_time_last_crash < 0.5f) return;

    m_time_last_crash = World::getWorld()->getTimeSinceStart();
    // After a collision disable the engine for a short time so that karts
    // can 'bounce back' a bit (without this the engine force will prevent
    // karts from bouncing back, they will instead stuck towards the obstable).
    if(m_bounce_back_time<=0.0f)
    {
        if (m_body->getLinearVelocity().length()> 0.555f)
        {
            // In case that the sfx is longer than 0.5 seconds, only play it if
            // it's not already playing.
            if (isShielded() || (k != NULL && k->isShielded()))
            {
                if (m_boing_sound->getStatus() != SFXBase::SFX_PLAYING)
                    m_boing_sound->play(getXYZ());
            }
            else
            {
                if (m_crash_sound->getStatus() != SFXBase::SFX_PLAYING)
                {
                    m_crash_sound->play(getXYZ());
                }
            }
        }    // if lin_vel > 0.555
    }   // if m_bounce_back_time <= 0
}   // playCrashSFX

// -----------------------------------------------------------------------------
/** Plays a beep sfx.
 */
void Kart::beep()
{
    // If the custom horn can't play (isn't defined) then play the default one
    if (!playCustomSFX(SFXManager::CUSTOM_HORN))
    {
        m_beep_sound->play(getXYZ());
    }

} // beep

// -----------------------------------------------------------------------------
/*
    playCustomSFX()

    This function will play a particular character voice for this kart.  It
    returns whether or not a character voice sample exists for the particular
    event.  If there is no voice sample, a default can be played instead.

    Use entries from the CustomSFX enumeration as a parameter (see
    SFXManager::get().hpp).  eg. playCustomSFX(SFXManager::CUSTOM_CRASH)

    Obviously we don't want a certain character voicing multiple phrases
    simultaneously.  It just sounds bad.  There are two ways of avoiding this:

    1.  If there is already a voice sample playing for the character
        don't play another until it is finished.

    2.  If there is already a voice sample playing for the character
        stop the sample, and play the new one.

    Currently we're doing #2.

    rforder

*/

bool Kart::playCustomSFX(unsigned int type)
{
    // (TODO: add back when properly done)
    return false;

    /*
    bool ret = false;

    // Stop all other character voices for this kart before playing a new one
    // we don't want overlapping phrases coming from the same kart
    for (unsigned int n = 0; n < SFXManager::NUM_CUSTOMS; n++)
    {
        if (m_custom_sounds[n] != NULL)
        {
            // If the sound we're trying to play is already playing
            // don't stop it, we'll just let it finish.
            if (type != n) m_custom_sounds[n]->stop();
        }
    }

    if (type < SFXManager::NUM_CUSTOMS)
    {
        if (m_custom_sounds[type] != NULL)
        {
            ret = true;
            //printf("Kart SFX: playing %s for %s.\n",
            //    SFXManager::get()->getCustomTagName(type),
            //    m_kart_properties->getIdent().c_str());
            // If it's already playing, let it finish
            if (m_custom_sounds[type]->getStatus() != SFXManager::SFX_PLAYING)
            {
                m_custom_sounds[type]->play();
            }
        }
    }
    return ret;
     */
}
// ----------------------------------------------------------------------------
/** Updates the physics for this kart: computing the driving force, set
 *  steering, handles skidding, terrain impact on kart, ...
 *  \param dt Time step size.
 */
void Kart::updatePhysics(float dt)
{
    // Check if accel is pressed for the first time. The actual timing
    // is done in getStartupBoost - it returns 0 if the start was actually
    // too slow to qualify for a boost.
    if(!m_has_started && m_controls.getAccel())
    {
        m_has_started = true;
        float f       = getStartupBoost();
        if(f >= 0.0f)
        {
            m_kart_gfx->setCreationRateAbsolute(KartGFX::KGFX_ZIPPER, 100*f);
            m_max_speed->instantSpeedIncrease(MaxSpeed::MS_INCREASE_ZIPPER,
                                              0.9f*f, f,
                                              /*engine_force*/200.0f,
                                              /*duration*/5.0f,
                                              /*fade_out_time*/5.0f);
        }
    }

    m_bounce_back_time-=dt;

    updateEnginePowerAndBrakes(dt);

    // apply flying physics if relevant
    if (m_flying)
        updateFlying();

    m_skidding->update(dt, isOnGround(), m_controls.getSteer(),
                       m_controls.getSkidControl());
    m_vehicle->setVisualRotation(m_skidding->getVisualSkidRotation());
    if(( m_skidding->getSkidState() == Skidding::SKID_ACCUMULATE_LEFT ||
         m_skidding->getSkidState() == Skidding::SKID_ACCUMULATE_RIGHT  ) &&
        m_skidding->getGraphicalJumpOffset()==0)
    {
        if(m_skid_sound->getStatus()!=SFXBase::SFX_PLAYING && !isWheeless())
            m_skid_sound->play(getXYZ());
    }
    else if(m_skid_sound->getStatus()==SFXBase::SFX_PLAYING)
    {
        m_skid_sound->stop();
    }

    float steering = getMaxSteerAngle() * m_skidding->getSteeringFraction();
    m_vehicle->setSteeringValue(steering, 0);
    m_vehicle->setSteeringValue(steering, 1);

    updateSliding();

    // Cap speed if necessary
    const Material *m = getMaterial();

    float min_speed =  m && m->isZipper() ? m->getZipperMinSpeed() : -1.0f;
    m_max_speed->setMinSpeed(min_speed);
    m_max_speed->update(dt);


    updateEngineSFX();
#ifdef XX
    Log::info("Kart","angVel %f %f %f heading %f suspension %f %f %f %f"
       ,m_body->getAngularVelocity().getX()
       ,m_body->getAngularVelocity().getY()
       ,m_body->getAngularVelocity().getZ()
       ,getHeading()
       ,m_vehicle->getWheelInfo(0).m_raycastInfo.m_suspensionLength
       ,m_vehicle->getWheelInfo(1).m_raycastInfo.m_suspensionLength
       ,m_vehicle->getWheelInfo(2).m_raycastInfo.m_suspensionLength
       ,m_vehicle->getWheelInfo(3).m_raycastInfo.m_suspensionLength
       );
#endif

}   // updatephysics

//-----------------------------------------------------------------------------
/** Adjust the engine sound effect depending on the speed of the kart.
 */
void Kart::updateEngineSFX()
{
    // when going faster, use higher pitch for engine
    if(!m_engine_sound || !SFXManager::get()->sfxAllowed())
        return;

    if(isOnGround())
    {
        float max_speed = m_max_speed->getCurrentMaxSpeed();

        // Engine noise is based half in total speed, half in fake gears:
        // With a sawtooth graph like /|/|/| we get 3 even spaced gears,
        // ignoring the gear settings from stk_config, but providing a
        // good enough brrrBRRRbrrrBRRR sound effect. Speed factor makes
        // it a "staired sawtooth", so more acoustically rich.
        float f = max_speed > 0 ? m_speed/max_speed : 1.0f;
        // Speed at this stage is not yet capped, so it can be > 1, which
        // results in odd engine sfx.
        if (f>1.0f) f=1.0f;

        float gears = 3.0f * fmod(f, 0.333334f);
        assert(!std::isnan(f));
        m_engine_sound->setSpeedPosition(0.6f + (f + gears) * 0.35f, getXYZ());
    }
    else
    {
        // When flying, fixed value but not too high pitch
        // This gives some variation (vs previous "on wheels" one)
        m_engine_sound->setSpeedPosition(0.9f, getXYZ());
    }
}   // updateEngineSFX

//-----------------------------------------------------------------------------
/** Sets the engine power. It considers the engine specs, items that influence
 *  the available power, and braking/steering.
 */
void Kart::updateEnginePowerAndBrakes(float dt)
{
    updateNitro(dt);
    float engine_power = getActualWheelForce();

    // apply parachute physics if relevant
    if(m_attachment->getType()==Attachment::ATTACH_PARACHUTE)
        engine_power*=0.2f;

    // apply bubblegum physics if relevant
    if (m_bubblegum_time > 0.0f)
    {
        engine_power = 0.0f;
        m_body->applyTorque(btVector3(0.0, m_bubblegum_torque, 0.0));
    }

    if(m_controls.getAccel())   // accelerating
    {
        // For a short time after a collision disable the engine,
        // so that the karts can bounce back a bit from the obstacle.
        if(m_bounce_back_time>0.0f)
            engine_power = 0.0f;
        // let a player going backwards accelerate quickly (e.g. if a player
        // hits a wall, he needs to be able to start again quickly after
        // going backwards)
        else if(m_speed < 0.0f)
            engine_power *= 5.0f;

        // Lose some traction when skidding, to balance the advantage
        if (m_controls.getSkidControl() &&
            m_kart_properties->getSkidVisualTime() == 0)
            engine_power *= 0.5f;

        applyEngineForce(engine_power*m_controls.getAccel());

        // Either all or no brake is set, so test only one to avoid
        // resetting all brakes most of the time.
        if(m_vehicle->getWheelInfo(0).m_brake &&
            !World::getWorld()->isStartPhase())
            m_vehicle->setAllBrakes(0);
        m_brake_time = 0;
    }
    else
    {   // not accelerating
        if(m_controls.getBrake())
        {   // check if the player is currently only slowing down
            // or moving backwards
            if(m_speed > 0.0f)
            {   // Still going forward while braking
                applyEngineForce(-engine_power*2.5f);
                m_brake_time += dt;
                // Apply the brakes - include the time dependent brake increase
                float f = 1 + m_brake_time
                            * m_kart_properties->getEngineBrakeTimeIncrease();
                m_vehicle->setAllBrakes(m_kart_properties->getEngineBrakeFactor() * f);
            }
            else   // m_speed < 0
            {
                m_vehicle->setAllBrakes(0);
                // going backward, apply reverse gear ratio (unless he goes
                // too fast backwards)
                if ( -m_speed <  m_max_speed->getCurrentMaxSpeed()
                                 *m_kart_properties->getEngineMaxSpeedReverseRatio())
                {
                    // The backwards acceleration is artificially increased to
                    // allow players to get "unstuck" quicker if they hit e.g.
                    // a wall.
                    applyEngineForce(-engine_power*2.5f);
                }
                else  // -m_speed >= max speed on this terrain
                {
                    applyEngineForce(0.0f);
                }

            }   // m_speed <00
        }
        else   // !m_brake
        {
            m_brake_time = 0;
            // lift the foot from throttle, brakes with 10% engine_power
            assert(!std::isnan(m_controls.getAccel()));
            assert(!std::isnan(engine_power));
            applyEngineForce(-m_controls.getAccel()*engine_power*0.1f);

            // If not giving power (forward or reverse gear), and speed is low
            // we are "parking" the kart, so in battle mode we can ambush people
            if(std::abs(m_speed) < 5.0f)
                m_vehicle->setAllBrakes(20.0f);
        }   // !m_brake
    }   // not accelerating
}   // updateEnginePowerAndBrakes

// ----------------------------------------------------------------------------
/** Handles sliding, i.e. the kart sliding off terrain that is too steep.
 */
void Kart::updateSliding()
{
    // dynamically determine friction so that the kart looses its traction
    // when trying to drive on too steep surfaces. Below angles of 0.25 rad,
    // you have full traction; above 0.5 rad angles you have absolutely none;
    // inbetween  there is a linear change in friction
    float friction = 1.0f;
    bool enable_sliding = false;

    // This way the current handling of sliding can be disabled
    // for certain material (e.g. the curve in skyline on which otherwise
    // karts could not drive).
    // We also had a crash reported here, which was caused by not
    // having a material here - no idea how this could have happened,
    // but this problem is now avoided by testing if there is a material
    if (isOnGround() &&
         (!getMaterial() || !getMaterial()->highTireAdhesion()))
    {
        const btMatrix3x3 &m = m_vehicle->getChassisWorldTransform().getBasis();
        // To get the angle between up=(0,1,0), we have to do:
        // m*(0,1,0) to get the up vector of the kart, then the
        // scalar product between this and (0,1,0) - which is m[1][1]:
        float distanceFromUp = m[1][1];

        if (distanceFromUp < 0.85f)
        {
            friction = 0.0f;
            enable_sliding = true;
        }
        else if (distanceFromUp > 0.9f)
        {
            friction = 1.0f;
        }
        else
        {
            friction = (distanceFromUp - 0.85f) / 0.5f;
            enable_sliding = true;
        }
    }

    for (unsigned int i=0; i<4; i++)
    {
        btWheelInfo& wheel = m_vehicle->getWheelInfo(i);
        wheel.m_frictionSlip = friction*m_kart_properties->getFrictionSlip();
    }

    m_vehicle->setSliding(enable_sliding);
}   // updateSliding

// ----------------------------------------------------------------------------
/** Adjusts kart translation if the kart is flying (in debug mode).
 */
void Kart::updateFlying()
{
    m_body->setLinearVelocity(m_body->getLinearVelocity() * 0.99f);

    if (m_controls.getAccel())
    {
        btVector3 velocity = m_body->getLinearVelocity();
        if (velocity.length() < 25)
        {
            float orientation = getHeading();
            m_body->applyCentralImpulse(btVector3(100.0f*sin(orientation), 0.0,
                100.0f*cos(orientation)));
        }
    }
    else if (m_controls.getBrake())
    {
        btVector3 velocity = m_body->getLinearVelocity();
        if (velocity.length() > -15)
        {
            float orientation = getHeading();
            m_body->applyCentralImpulse(btVector3(-100.0f*sin(orientation), 0.0,
                -100.0f*cos(orientation)));
        }
    }

    if (m_controls.getSteer()!= 0.0f)
    {
        m_body->applyTorque(btVector3(0.0, m_controls.getSteer()*3500.0f, 0.0));
    }

    // dampen any roll while flying, makes the kart hard to control
    btVector3 velocity = m_body->getAngularVelocity();
    velocity.setX(0);
    velocity.setZ(0);
    m_body->setAngularVelocity(velocity);

}   // updateFlying

// ----------------------------------------------------------------------------
/** Attaches the right model, creates the physics and loads all special
 *  effects (particle systems etc.)
 *  \param type Type of the kart.
 *  \param is_animated_model True if the model is animated.
 */
void Kart::loadData(RaceManager::KartType type, bool is_animated_model)
{
    bool always_animated = (type == RaceManager::KT_PLAYER && race_manager->getNumPlayers() == 1);
    m_node = m_kart_model->attachModel(is_animated_model, always_animated);

#ifdef DEBUG
    m_node->setName( (getIdent()+"(lod-node)").c_str() );
#endif

    // Attachment must be created after attachModel, since only then the
    // scene node will exist (to which the attachment is added). But the
    // attachment is needed in createPhysics (which gets the mass, which
    // is dependent on the attachment).
    m_attachment = new Attachment(this);
    createPhysics();

    // Attach Particle System

    Track *track = World::getWorld()->getTrack();
    if (type == RaceManager::KT_PLAYER      &&
        UserConfigParams::m_weather_effects &&
        track->getSkyParticles() != NULL)
    {
        track->getSkyParticles()->setBoxSizeXZ(150.0f, 150.0f);

        m_sky_particles_emitter =
            new ParticleEmitter(track->getSkyParticles(),
                                core::vector3df(0.0f, 30.0f, 100.0f),
                                getNode(),
                                true);

        // FIXME: in multiplayer mode, this will result in several instances
        //        of the heightmap being calculated and kept in memory
        m_sky_particles_emitter->addHeightMapAffector(track);
    }

    Vec3 position(0, getKartHeight()*0.35f, -getKartLength()*0.35f);

    m_slipstream = new SlipStream(this);

    if (m_kart_properties->getSkidEnabled())
    {
        m_skidmarks = new SkidMarks(*this);
        m_skidmarks->adjustFog(
            track_manager->getTrack(race_manager->getTrackName())
                         ->isFogEnabled() );
    }

    if (!CVS->supportsShadows())
    {
        m_shadow = new Shadow(m_kart_properties.get(), m_node,
                              -m_kart_model->getLowestPoint());
    }
    World::getWorld()->kartAdded(this, m_node);
}   // loadData

// ----------------------------------------------------------------------------
/** Applies engine power to all the wheels that are traction capable,
 *  so other parts of code do not have to be adjusted to simulate different
 *  kinds of vehicles in the general case, only if they are trying to
 *  simulate traction control, diferentials or multiple independent electric
 *  engines, they will have to tweak the power in a per wheel basis.
 */
void Kart::applyEngineForce(float force)
{
    assert(!std::isnan(force));
    // Split power to simulate a 4WD 40-60, other values possible
    // FWD or RWD is a matter of putting a 0 and 1 in the right place
    float frontForce = force*0.4f;
    float rearForce = force*0.6f;
    // Front wheels
    for(unsigned int i=0; i<2; i++)
    {
        m_vehicle->applyEngineForce (frontForce, i);
    }
    // Rear wheels
    for(unsigned int i=2; i<4; i++)
    {
        m_vehicle->applyEngineForce (rearForce, i);
    }
}   // applyEngineForce

//-----------------------------------------------------------------------------
/** Computes the transform of the graphical kart chasses with regards to the
 *  physical chassis. This function is called once the kart comes to rest
 *  before the race starts (see World::resetAllKarts). Based on the current
 *  physical kart position it computes an (at this stage Y-only) offset by
 *  which the graphical chassis is moved so that it appears the way it is
 *  designed in blender. This means that the distance of the wheels from the
 *  chassis (i.e. suspension) appears as in blender when karts are in rest.
 *  See updateGraphics for more details.
 */
void Kart::kartIsInRestNow()
{
    AbstractKart::kartIsInRestNow();
    float f = 0;
    for(int i=0; i<m_vehicle->getNumWheels(); i++)
    {
        const btWheelInfo &wi = m_vehicle->getWheelInfo(i);
        f += wi.m_raycastInfo.m_suspensionLength;
    }

    // The offset 'lowest point' is added to avoid that the
    // visual chassis appears in the ground (it could be any
    // constant, there is no real reason to use the lowest point
    // but that value has worked good in the past). See documentation
    // for updateGraphics() for full details.
    m_graphical_y_offset = -f / m_vehicle->getNumWheels()
                         + m_kart_model->getLowestPoint();

    m_kart_model->setDefaultSuspension();
}   // kartIsInRestNow

//-----------------------------------------------------------------------------
/** Updates the graphics model. It is responsible for positioning the graphical
 *  chasses at an 'appropriate' position: typically, the physical model has
 *  much longer suspension, so if the graphical chassis would be at the same
 *  location as the physical chassis, the wheels would be too far away.
 *  Instead the default suspension length is saved once the kart have been
 *  settled at start up (see World::resetAllKarts, which just runs several
 *  physics-only simulation steps so that karts come to a rest). Then at
 *  race time, only the difference between the current suspension length and
 *  this default suspension length is used. The graphical kart chassis will be
 *  offset so that when the kart is in rest, i.e. suspension length ==
 *  default suspension length, the kart will look the way it was modelled in
 *  blender. To explain the various offsets used, here a view from the side
 *  focusing on the Y axis only (X/Z position of the graphical chassis is
 *  identical to the physical chassis):
 *
 * Y|     | visual kart                |       physical kart
 *  |     |                            |
 *  |     |                            |
 *  |     |                            |
 *  |     |                            +-------------COG---------------
 *  |     |                            :
 *  |     +---------low------          :
 *  |     O                            :
 *  +--------------------------------------------------------------------------
 *                                                                            X
 *  'O'   : visual wheel                ':'  : raycast from physics
 *  'low' : lowest Y coordinate of      COG  : Center of gravity (at bottom of
 *          model                              chassis)
 *
 *  The visual kart is stored so that if it is shown at (0,0,0) it would be
 *  the same as in blender. This on the other hand means, if the kart is shown
 *  at the position of the physical chassis (which is at COG in the picture
 *  above), the kart and its wheels would be floating in the air (exactly by
 *  as much as the suspension length), and the wheels would be exactly at the
 *  bottom of the physical chassis (i.e. just on the plane going through COG
 *  and parallel to the ground).
 *  If we want to align the visual chassis to be the same as the physical
 *  chassis, we would need to subtract 'low' from the physical position.
 *  If the kart is then displayed at COG.y-low, the bottom of the kart (which
 *  is at 'low' above ground) would be at COG.y-low + low = COG.y --> visual
 *  and physical chassis are identical.
 *
 *  Unfortunately, the suspension length used in the physics is much too high,
 *  the karts would be way above their wheels, basically disconneccted
 *  (typical physical suspension length is around 0.28, while the distance
 *  between wheel and chassis in blender is in the order of 0.10 --> so there
 *  would be an additional distance of around 0.18 between wheel chassis as
 *  designed in blender and in stk - even more if the kart is driving downhill
 *  when the suspension extends further to keep contact with the ground).
 *  To make the visuals look closer to what they are in blender, an additional
 *  offset is added: before the start of a race the physics simulation is run
 *  to find a stable position for each kart (see World::resetAllKarts). Once
 *  a kart is stable, we save this suspension length in m_graphical_y_offset.
 *  This offset is subtracted from the COG of the kart. So if the kart is in
 *  rest (i.e. suspenion == default_suspension == m_graphical_y_offset),
 *  The kart is showen exactly at the same height above ground as it is in
 *  blender. If the suspension is shorter by DY (because the kart is
 *  accelerating, the ground goes up, ...), the visual chassis is lowered by
 *  DY as well.
 *
 *  While the above algorithm indeed results in the right position of the
 *  visual chassis, in reality the visual chassis is too low. For example,
 *  nolok's chassis has its lowest point at the rear at around 0.10 above the
 *  ground (and the lowest point overall is 0.05, though this is at the front
 *  and so not easily visible), so if the suspension is compressed by more than
 *  that, the chassiswill appear to be in the ground. Testing on the sand track
 *  shows that the suspension is compressed by 0.12 (and up to 0.16 in some
 *  extreme points), which means that the chassis will appear to be in the
 *  ground quite easily. Therefore the chassis is actually moved up a bit to
 *  avoid this problem. Historically (due to never sorting out that formula
 *  properly) the chassis was moved twice as high as its lowest point, e.g.
 *  nolok's lowest point is at 0.05, so the whole chassis was raised by 0.05
 *  (this was not done by design, but because of a bug ;)  ). Since this visual
 *  offset has worked well in the past, the visual chassis is moved by the
 *  same amount higher.
 *
 *  Of course this means that the Y position of the wheels (relative to the
 *  visual kart chassis) needs to be adjusted: if the kart is in rest, the
 *  wheels are exactly on the ground. If the suspension is shorter, that wheel
 *  would appear to be partly in the ground, and if the suspension is longer,
 *  the wheel would not touch the ground.
 *
 *  The wheels must be offset by how much the current suspension length is
 *  longer or shorter than the default (i.e. at rest) suspension length.
 *  This is done in KartModel (pos is the position of the wheel relative
 *  to the visual kart chassis):
 *          pos.Y += m_default_physics_suspension[i]
 *                  - wi.m_raycastInfo.m_suspensionLength
 *  But since the chassis is raised an additional 'getLowestPoint' (see
 *  desctiption two paragraphs above), the wheels need to be lowered by that
 *  amount so that they still touch the ground (the wheel nodes are child of
 *  the chassis scene node, so if the chassis is raised by X, the wheels need
 *  to be lowered by X).
 *  This function also takes additional graphical effects into account, e.g.
 *  a (visual only) jump when skidding, and leaning of the kart.
 *  \param offset_xyz Offset to be added to the position.
 *  \param rotation Additional rotation.
 */
void Kart::updateGraphics(float dt, const Vec3& offset_xyz,
                          const btQuaternion& rotation)
{
    // Upate particle effects (creation rate, and emitter size
    // depending on speed)
    // --------------------------------------------------------
    float nitro_frac = 0;
    if ( (m_controls.getNitro() || m_min_nitro_time > 0.0f) &&
         isOnGround() &&  m_collected_energy > 0            )
    {
        // fabs(speed) is important, otherwise the negative number will
        // become a huge unsigned number in the particle scene node!
        nitro_frac = fabsf(getSpeed()) / (m_kart_properties->getEngineMaxSpeed());
        // The speed of the kart can be higher (due to powerups) than
        // the normal maximum speed of the kart.
        if(nitro_frac>1.0f) nitro_frac = 1.0f;
    }
    m_kart_gfx->updateNitroGraphics(nitro_frac);
    
    // Handle leaning of karts
    // -----------------------
    // Note that we compare with maximum speed of the kart, not
    // maximum speed including terrain effects. This avoids that
    // leaning might get less if a kart gets a special that increases
    // its maximum speed, but not the current speed (by much). On the
    // other hand, that ratio can often be greater than 1.
    float speed_frac = m_speed / m_kart_properties->getEngineMaxSpeed();
    if(speed_frac>1.0f)
        speed_frac = 1.0f;
    else if (speed_frac < 0.0f)  // no leaning when backwards driving
        speed_frac = 0.0f;

    const float steer_frac = m_skidding->getSteeringFraction();

    const float roll_speed = m_kart_properties->getLeanSpeed() * DEGREE_TO_RAD;
    if(speed_frac > 0.8f && fabsf(steer_frac)>0.5f)
    {
        // Use steering ^ 7, which means less effect at lower
        // steering
        const float f = m_skidding->getSteeringFraction();
        const float f2 = f*f;
        const float max_lean = -m_kart_properties->getLeanMax() * DEGREE_TO_RAD
                             * f2*f2*f2*f
                             * speed_frac;
        if(max_lean>0)
        {
            m_current_lean += dt* roll_speed;
            if(m_current_lean > max_lean)
                m_current_lean = max_lean;
        }
        else if(max_lean<0)
        {
            m_current_lean -= dt*roll_speed;
            if(m_current_lean < max_lean)
                m_current_lean = max_lean;
        }
    }
    else if(m_current_lean!=0.0f)
    {
        // Disable any potential roll factor that is still applied
        // --------------------------------------------------------
        if(m_current_lean>0)
        {
            m_current_lean -= dt * roll_speed;
            if(m_current_lean < 0.0f)
                m_current_lean = 0.0f;
        }
        else
        {
            m_current_lean += dt * roll_speed;
            if(m_current_lean>0.0f)
                m_current_lean = 0.0f;
        }
    }

    // If the kart is leaning, part of the kart might end up 'in' the track.
    // To avoid this, raise the kart enough to offset the leaning.
    float lean_height = tan(m_current_lean) * getKartWidth()*0.5f;

    Vec3 center_shift(0, 0, 0);

    center_shift.setY(m_skidding->getGraphicalJumpOffset()
                      + fabsf(lean_height)
                      +m_graphical_y_offset);
    center_shift = getTrans().getBasis() * center_shift;

    float heading = m_skidding->getVisualSkidRotation();
    Moveable::updateGraphics(dt, center_shift,
                             btQuaternion(heading, 0, -m_current_lean));

    // m_speed*dt is the distance the kart has moved, which determines
    // how much the wheels need to rotate.
    m_kart_model->update(dt, m_speed*dt, getSteerPercent(), m_speed, lean_height);

    // Determine the shadow position from the terrain Y position. This
    // leaves the shadow on the ground even if the kart is jumping because
    // of skidding (shadows are disabled when wheel are not on the track).
    if (m_shadow)
    {
        const bool emergency = getKartAnimation() != NULL;
        m_shadow->update(isOnGround() && !emergency,
            m_terrain_info->getHoT() - getXYZ().getY()
            - m_skidding->getGraphicalJumpOffset()
            - m_graphical_y_offset
            - m_kart_model->getLowestPoint());
    }
#ifdef XX
    // cheap wheelie effect
    if (m_controls.getNitro())
    {
        m_node->updateAbsolutePosition();
        m_kart_model->getWheelNodes()[0]->updateAbsolutePosition();
        float wheel_y = m_kart_model->getWheelNodes()[0]->getAbsolutePosition().Y;

        core::vector3df rot = m_node->getRotation();

        float ratio = 0.8f;  //float(m_zipper_fire->getCreationRate())
                //   /float(m_zipper_fire->getParticlesInfo()->getMaxRate());

        const float a = (13.4f - ratio*13.0f);
        float dst = -45.0f*sin((a*a)/180.f*M_PI);

        rot.X = dst;
        m_node->setRotation(rot);

        m_node->updateAbsolutePosition();
        m_kart_model->getWheelNodes()[0]->updateAbsolutePosition();
        float wheel_y_after = m_kart_model->getWheelNodes()[0]->getAbsolutePosition().Y;

        m_node->setPosition(m_node->getPosition() + core::vector3df(0,wheel_y_after - wheel_y,0));
    }
#endif

}   // updateGraphics

// ----------------------------------------------------------------------------
btQuaternion Kart::getVisualRotation() const
{
    return getRotation()
         * btQuaternion(m_skidding->getVisualSkidRotation(), 0, 0);
}   // getVisualRotation

// ----------------------------------------------------------------------------
/** Sets a text that is being displayed on top of a kart. This can be 'leader'
 *  for the leader kart in a FTL race, the name of a driver, or even debug
 *  output.
 *  \param text The text to display
 */
void Kart::setOnScreenText(const wchar_t *text)
{
    BoldFace* bold_face = font_manager->getFont<BoldFace>();
    core::dimension2d<u32> textsize = bold_face->getDimension(text);

    if (CVS->isGLSL())
    {
        new STKTextBillboard(text, bold_face,
            GUIEngine::getSkin()->getColor("font::bottom"),
            GUIEngine::getSkin()->getColor("font::top"),
            getNode(), irr_driver->getSceneManager(), -1,
            core::vector3df(0.0f, 1.5f, 0.0f),
            core::vector3df(1.0f, 1.0f, 1.0f));
    }
    else
    {
        scene::ISceneManager* sm = irr_driver->getSceneManager();
        sm->addBillboardTextSceneNode(GUIEngine::getFont() ? GUIEngine::getFont()
                                                           : GUIEngine::getTitleFont(),
            text,
            getNode(),
            core::dimension2df(textsize.Width/55.0f,
            textsize.Height/55.0f),
            core::vector3df(0.0f, 1.5f, 0.0f),
            -1, // id
            GUIEngine::getSkin()->getColor("font::bottom"),
            GUIEngine::getSkin()->getColor("font::top"));
    }

    // No need to store the reference to the billboard scene node:
    // It has one reference to the parent, and will get deleted
    // when the parent is deleted.
}   // setOnScreenText

// ------------------------------------------------------------------------
/** Returns the normal of the terrain the kart is over atm. This is
  * defined even if the kart is flying.
  */
const Vec3& Kart::getNormal() const
{
    return m_terrain_info->getNormal();
}   // getNormal

/* EOF */<|MERGE_RESOLUTION|>--- conflicted
+++ resolved
@@ -1219,18 +1219,13 @@
     // Update the position and other data taken from the physics
     Moveable::update(dt);
 
-<<<<<<< HEAD
+    Vec3 front(0, 0, getKartLength()*0.5f);
+    m_xyz_front = getTrans()(front);
     // Update the locally maintained speed of the kart (m_speed), which 
     // is used furthermore for engine power, camera distance etc
     updateSpeed();
 
     if(!history->replayHistory() && !RewindManager::get()->isRewinding())
-=======
-    Vec3 front(0, 0, getKartLength()*0.5f);
-    m_xyz_front = getTrans()(front);
-
-    if(!history->replayHistory())
->>>>>>> 5e05f117
         m_controller->update(dt);
 
 #undef DEBUG_CAMERA_SHAKE
