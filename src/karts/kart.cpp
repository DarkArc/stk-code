//
//  SuperTuxKart - a fun racing game with go-kart
//  Copyright (C) 2004-2015 Steve Baker <sjbaker1@airmail.net>
//  Copyright (C) 2006-2015 SuperTuxKart-Team, Joerg Henrichs, Steve Baker
//
//  This program is free software; you can redistribute it and/or
//  modify it under the terms of the GNU General Public License
//  as published by the Free Software Foundation; either version 3
//  of the License, or (at your option) any later version.
//
//  This program is distributed in the hope that it will be useful,
//  but WITHOUT ANY WARRANTY; without even the implied warranty of
//  MERCHANTABILITY or FITNESS FOR A PARTICULAR PURPOSE.  See the
//  GNU General Public License for more details.
//
//  You should have received a copy of the GNU General Public License
//  along with this program; if not, write to the Free Software
//  Foundation, Inc., 59 Temple Place - Suite 330, Boston, MA  02111-1307, USA.

#include "karts/kart.hpp"
#include "graphics/central_settings.hpp"
#include "audio/sfx_manager.hpp"
#include "audio/sfx_base.hpp"
#include "challenges/challenge_status.hpp"
#include "challenges/unlock_manager.hpp"
#include "config/player_manager.hpp"
#include "config/user_config.hpp"
#include "graphics/camera.hpp"
#include "graphics/explosion.hpp"
#include "graphics/irr_driver.hpp"
#include "graphics/material_manager.hpp"
#include "graphics/particle_emitter.hpp"
#include "graphics/particle_kind.hpp"
#include "graphics/particle_kind_manager.hpp"
#include "graphics/shadow.hpp"
#include "graphics/skid_marks.hpp"
#include "graphics/slip_stream.hpp"
#include "graphics/stk_text_billboard.hpp"
#include "graphics/stars.hpp"
#include "guiengine/scalable_font.hpp"
#include "karts/abstract_characteristic.hpp"
#include "karts/cached_characteristic.hpp"
#include "karts/explosion_animation.hpp"
#include "karts/kart_gfx.hpp"
#include "karts/rescue_animation.hpp"
#include "modes/overworld.hpp"
#include "modes/world.hpp"
#include "io/file_manager.hpp"
#include "items/attachment.hpp"
#include "items/item_manager.hpp"
#include "items/projectile_manager.hpp"
#include "karts/controller/end_controller.hpp"
#include "karts/abstract_kart_animation.hpp"
#include "karts/kart_model.hpp"
#include "karts/kart_properties_manager.hpp"
#include "karts/max_speed.hpp"
#include "karts/skidding.hpp"
#include "modes/linear_world.hpp"
#include "network/network_config.hpp"
#include "network/network_world.hpp"
#include "physics/btKart.hpp"
#include "physics/btKartRaycast.hpp"
#include "physics/physics.hpp"
#include "race/history.hpp"
#include "tracks/terrain_info.hpp"
#include "tracks/track.hpp"
#include "tracks/track_manager.hpp"
#include "utils/constants.hpp"
#include "utils/log.hpp" //TODO: remove after debugging is done
#include "utils/vs.hpp"
#include "utils/profiler.hpp"

#include <ICameraSceneNode.h>
#include <ISceneManager.h>

#include <algorithm> // for min and max
#include <iostream>
#include <cmath>


#if defined(WIN32) && !defined(__CYGWIN__)  && !defined(__MINGW32__)
   // Disable warning for using 'this' in base member initializer list
#  pragma warning(disable:4355)
#endif

#if defined(WIN32) && !defined(__CYGWIN__)  && !defined(__MINGW32__)
#  define isnan _isnan
#else
#  include <math.h>
#endif

/** The kart constructor.
 *  \param ident  The identifier for the kart model to use.
 *  \param position The position (or rank) for this kart (between 1 and
 *         number of karts). This is used to determine the start position.
 *  \param init_transform  The initial position and rotation for this kart.
 */
Kart::Kart (const std::string& ident, unsigned int world_kart_id,
            int position, const btTransform& init_transform,
            PerPlayerDifficulty difficulty)
     : AbstractKart(ident, world_kart_id, position, init_transform,
             difficulty)

#if defined(WIN32) && !defined(__CYGWIN__) && !defined(__MINGW32__)
#  pragma warning(1:4355)
#endif
{
    m_max_speed            = new MaxSpeed(this);
    m_terrain_info         = new TerrainInfo();
    m_powerup              = new Powerup(this);
    m_vehicle              = NULL;
    m_initial_position     = position;
    m_race_position        = position;
    m_collected_energy     = 0;
    m_finished_race        = false;
    m_race_result          = false;
    m_finish_time          = 0.0f;
    m_bubblegum_time       = 0.0f;
    m_bubblegum_torque     = 0.0f;
    m_invulnerable_time    = 0.0f;
    m_squash_time          = 0.0f;

    m_shadow               = NULL;
    m_wheel_box            = NULL;
    m_collision_particles  = NULL;
    m_slipstream           = NULL;
    m_skidmarks            = NULL;
    m_controller           = NULL;
    m_saved_controller     = NULL;
    m_flying               = false;
    m_sky_particles_emitter= NULL;
    m_stars_effect         = NULL;
    m_is_jumping           = false;
    m_min_nitro_time       = 0.0f;
    m_fire_clicked         = 0;
    m_wrongway_counter     = 0;
    m_type                 = RaceManager::KT_AI;

    m_view_blocked_by_plunger = 0;
    m_has_caught_nolok_bubblegum = false;

    // Initialize custom sound vector (TODO: add back when properly done)
    // m_custom_sounds.resize(SFXManager::NUM_CUSTOMS);

    // Set position and heading:
    m_reset_transform         = init_transform;
    m_speed                   = 0.0f;

    m_kart_model->setKart(this);

    // Create SFXBase for each custom sound (TODO: add back when properly done)
    /*
    for (int n = 0; n < SFXManager::NUM_CUSTOMS; n++)
    {
        int id = m_kart_properties->getCustomSfxId((SFXManager::CustomSFX)n);

        // If id == -1 the custom sound was not defined in the .irrkart config file
        if (id != -1)
        {
            m_custom_sounds[n] = SFXManager::get()->newSFX(id);
        }
    }*/

    m_engine_sound  = SFXManager::get()->createSoundSource(m_kart_properties->getEngineSfxType());
    m_beep_sound    = SFXManager::get()->createSoundSource( "horn"  );
    m_crash_sound   = SFXManager::get()->createSoundSource( "crash" );
    m_boing_sound   = SFXManager::get()->createSoundSource( "boing" );
    m_goo_sound     = SFXManager::get()->createSoundSource( "goo"   );
    m_skid_sound    = SFXManager::get()->createSoundSource( "skid"  );
    m_nitro_sound   = SFXManager::get()->createSoundSource( "nitro" );
    m_terrain_sound          = NULL;
    m_previous_terrain_sound = NULL;

}   // Kart

// -----------------------------------------------------------------------------
/** This is a second initialisation phase, necessary since in the constructor
 *  virtual functions are not called for any superclasses.
 *  \param type Type of the kart.
*/
void Kart::init(RaceManager::KartType type)
{
    m_type = type;

    // In multiplayer mode, sounds are NOT positional
    if (race_manager->getNumLocalPlayers() > 1)
    {
        if (type == RaceManager::KT_PLAYER)
        {
            // players have louder sounds than AIs
            const float factor = std::min(1.0f, race_manager->getNumLocalPlayers()/2.0f);
            m_goo_sound->setVolume( 1.0f / factor );
            m_skid_sound->setVolume( 1.0f / factor );
            m_crash_sound->setVolume( 1.0f / factor );
            m_boing_sound->setVolume( 1.0f / factor );
            m_beep_sound->setVolume( 1.0f / factor );
            m_nitro_sound->setVolume( 1.0f / factor );
        }
        else
        {
            m_goo_sound->setVolume( 1.0f / race_manager->getNumberOfKarts() );
            m_skid_sound->setVolume( 1.0f / race_manager->getNumberOfKarts() );
            m_crash_sound->setVolume( 1.0f / race_manager->getNumberOfKarts() );
            m_beep_sound->setVolume( 1.0f / race_manager->getNumberOfKarts() );
            m_boing_sound->setVolume( 1.0f / race_manager->getNumberOfKarts() );
            m_nitro_sound->setVolume( 1.0f / race_manager->getNumberOfKarts() );
        }
    }

    if(!m_engine_sound)
    {
        Log::error("Kart","Could not allocate a sfx object for the kart. Further errors may ensue!");
    }


    bool animations = true;
    const int anims = UserConfigParams::m_show_steering_animations;
    if (anims == ANIMS_NONE)
    {
        animations = false;
    }
    else if (anims == ANIMS_PLAYERS_ONLY && type != RaceManager::KT_PLAYER)
    {
        animations = false;
    }
    loadData(type, animations);

    m_kart_gfx = new KartGFX(this);
    m_skidding = new Skidding(this);
    // Create the stars effect
    m_stars_effect =
        new Stars(getNode(),
                  core::vector3df(0.0f,
                                  getKartModel()->getModel()
                                        ->getBoundingBox().MaxEdge.Y,
                                  0.0f)                               );

    reset();
}   // init

// ----------------------------------------------------------------------------
/** The destructor frees the memory of this kart, but note that the actual kart
 *  model is still stored in the kart_properties (m_kart_model variable), so
 *  it is not reloaded).
 */
Kart::~Kart()
{
    // Delete all custom sounds (TODO: add back when properly done)
    /*
    for (int n = 0; n < SFXManager::NUM_CUSTOMS; n++)
    {
        if (m_custom_sounds[n] != NULL)
            SFXManager::get()->deleteSFX(m_custom_sounds[n]);
    }*/

    m_engine_sound->deleteSFX();
    m_crash_sound ->deleteSFX();
    m_skid_sound  ->deleteSFX();
    m_goo_sound   ->deleteSFX();
    m_beep_sound  ->deleteSFX();
    m_boing_sound ->deleteSFX();
    m_nitro_sound ->deleteSFX();
    delete m_kart_gfx;
    if(m_terrain_sound)          m_terrain_sound->deleteSFX();
    if(m_previous_terrain_sound) m_previous_terrain_sound->deleteSFX();
    if(m_collision_particles)    delete m_collision_particles;
    if(m_slipstream)             delete m_slipstream;
    if(m_sky_particles_emitter)  delete m_sky_particles_emitter;
    if(m_attachment)             delete m_attachment;
    if(m_stars_effect)          delete m_stars_effect;

    delete m_shadow;
    if (m_wheel_box) m_wheel_box->remove();
    if(m_skidmarks) delete m_skidmarks ;

    // Ghost karts don't have a body
    if(m_body)
    {
        World::getWorld()->getPhysics()->removeKart(this);
        delete m_vehicle;
        delete m_vehicle_raycaster;
    }

    for(int i=0; i<m_kart_chassis.getNumChildShapes(); i++)
    {
        delete m_kart_chassis.getChildShape(i);
    }
    delete m_skidding;
    delete m_max_speed;
    delete m_terrain_info;
    delete m_powerup;

    if(m_controller)
        delete m_controller;
    if(m_saved_controller)
        delete m_saved_controller;
}   // ~Kart

//-----------------------------------------------------------------------------
/** Reset before a new race. It will remove all attachments, and
 *  puts the kart back at its original start position.
 */
void Kart::reset()
{
    if (m_flying)
    {
        m_flying = false;
        stopFlying();
    }

    // Add karts back in case that they have been removed (i.e. in battle
    // mode) - but only if they actually have a body (e.g. ghost karts
    // don't have one).
    if(m_body)
        World::getWorld()->getPhysics()->addKart(this);

    m_min_nitro_time = 0.0f;

    // Reset star effect in case that it is currently being shown.
    m_stars_effect->reset();
    m_max_speed->reset();
    m_powerup->reset();

    // Reset animations and wheels
    m_kart_model->reset();

    // If the controller was replaced (e.g. replaced by end controller),
    // restore the original controller.
    if(m_saved_controller)
    {
        m_controller       = m_saved_controller;
        m_saved_controller = NULL;
    }
    m_kart_model->setAnimation(KartModel::AF_DEFAULT);
    m_attachment->clear();
    m_kart_gfx->reset();
    m_skidding->reset();


    if (m_collision_particles)
        m_collision_particles->setCreationRateAbsolute(0.0f);

    m_race_position        = m_initial_position;
    m_finished_race        = false;
    m_eliminated           = false;
    m_finish_time          = 0.0f;
    m_bubblegum_time       = 0.0f;
    m_bubblegum_torque     = 0.0f;
    m_invulnerable_time    = 0.0f;
    m_squash_time          = 0.0f;
    m_node->setScale(core::vector3df(1.0f, 1.0f, 1.0f));
    m_collected_energy     = 0;
    m_has_started          = false;
    m_bounce_back_time     = 0.0f;
    m_brake_time           = 0.0f;
    m_time_last_crash      = 0.0f;
    m_speed                = 0.0f;
    m_current_lean         = 0.0f;
    m_view_blocked_by_plunger = 0.0f;
    m_bubblegum_time       = 0.0f;
    m_bubblegum_torque     = 0.0f;
    m_has_caught_nolok_bubblegum = false;
    m_is_jumping           = false;

    // In case that the kart was in the air, in which case its
    // linear damping is 0
    if(m_body)
        m_body->setDamping(m_kart_properties->getStabilityChassisLinearDamping(),
                           m_kart_properties->getStabilityChassisAngularDamping());

    if(m_terrain_sound)
    {
        m_terrain_sound->deleteSFX();
        m_terrain_sound = NULL;
    }
    if(m_previous_terrain_sound)
    {
        m_previous_terrain_sound->deleteSFX();
        m_previous_terrain_sound = NULL;
    }

    if(m_engine_sound)
        m_engine_sound->stop();

    m_controls.reset();
    m_slipstream->reset();
    if(m_vehicle)
    {
        m_vehicle->reset();
    }

    setTrans(m_reset_transform);

    applyEngineForce (0.0f);

    AbstractKart::reset();
    if (m_skidmarks)
    {
        m_skidmarks->reset();
        const Track *track =
            track_manager->getTrack( race_manager->getTrackName() );
        m_skidmarks->adjustFog(track->isFogEnabled() );
    }

    Vec3 front(0, 0, getKartLength()*0.5f);
    m_xyz_front = getTrans()(front);

    m_terrain_info->update(getTrans().getBasis());

    // Reset is also called when the kart is created, at which time
    // m_controller is not yet defined, so this has to be tested here.
    if(m_controller)
        m_controller->reset();

    // 3 strikes mode can hide the wheels
    scene::ISceneNode** wheels = getKartModel()->getWheelNodes();
    if(wheels[0]) wheels[0]->setVisible(true);
    if(wheels[1]) wheels[1]->setVisible(true);
    if(wheels[2]) wheels[2]->setVisible(true);
    if(wheels[3]) wheels[3]->setVisible(true);

}   // reset

// -----------------------------------------------------------------------------
void Kart::increaseMaxSpeed(unsigned int category, float add_speed,
                            float engine_force, float duration,
                            float fade_out_time)
{
    m_max_speed->increaseMaxSpeed(category, add_speed, engine_force, duration,
                                  fade_out_time);
}   // increaseMaxSpeed

// -----------------------------------------------------------------------------
void Kart::setSlowdown(unsigned int category, float max_speed_fraction,
                       float fade_in_time)
{
    m_max_speed->setSlowdown(category, max_speed_fraction, fade_in_time);
}   // setSlowdown

// -----------------------------------------------------------------------------
float Kart::getCurrentMaxSpeed() const
{
    return m_max_speed->getCurrentMaxSpeed();
}   // getCurrentMaxSpeed
// -----------------------------------------------------------------------------
float Kart::getSpeedIncreaseTimeLeft(unsigned int category) const
{
    return m_max_speed->getSpeedIncreaseTimeLeft(category);
}   // getSpeedIncreaseTimeLeft

// -----------------------------------------------------------------------------
/** Returns the current material the kart is on. */
const Material *Kart::getMaterial() const
{
    return m_terrain_info->getMaterial();
}   // getMaterial

// -----------------------------------------------------------------------------
/** Returns the previous material the kart was one (which might be
 *  the same as getMaterial() ). */
const Material *Kart::getLastMaterial() const
{
    return m_terrain_info->getLastMaterial();
}   // getLastMaterial
// -----------------------------------------------------------------------------
/** Returns the pitch of the terrain depending on the heading. */
float Kart::getTerrainPitch(float heading) const
{
    return m_terrain_info->getTerrainPitch(heading);
}   // getTerrainPitch

// -----------------------------------------------------------------------------
/** Returns the height of the terrain. we're currently above */
float Kart::getHoT() const
{
    return m_terrain_info->getHoT();
}   // getHoT

// ----------------------------------------------------------------------------
/** Sets the powerup this kart has collected.
 *  \param t Type of the powerup.
 *  \param n Number of powerups collected.
 */
void Kart::setPowerup(PowerupManager::PowerupType t, int n)
{
    m_powerup->set(t, n);
}   // setPowerup

// -----------------------------------------------------------------------------
int Kart::getNumPowerup() const
{
    return m_powerup->getNum();
}   // getNumPowerup

// -----------------------------------------------------------------------------
/** Saves the old controller in m_saved_controller and stores a new
 *  controller. The save controller is needed in case of a reset.
 *  \param controller The new controller to use (atm it's always an
 *         end controller).
 */
void Kart::setController(Controller *controller)
{
    assert(m_saved_controller==NULL);
    m_saved_controller = m_controller;
    m_controller       = controller;
}   // setController

// -----------------------------------------------------------------------------
/** Sets the position in race this kart has .
 *  The position in this race for this kart (1<=p<=n)
 */
void Kart::setPosition(int p)
{
    m_controller->setPosition(p);
    m_race_position = p;
}   // setPosition

// -----------------------------------------------------------------------------
/** Sets that the view is blocked by a plunger. The duration depends on
 *  the difficulty, see KartPorperties getPlungerInFaceTime.
 */
void Kart::blockViewWithPlunger()
{
    // Avoid that a plunger extends the plunger time
    if(m_view_blocked_by_plunger<=0 && !isShielded())
        m_view_blocked_by_plunger = m_kart_properties->getPlungerInFaceTime();
    if(isShielded())
    {
        decreaseShieldTime();
    }
}   // blockViewWithPlunger

// -----------------------------------------------------------------------------
/** Returns a transform that will align an object with the kart: the heading
 *  and the pitch will be set appropriately. A custom pitch value can be
 *  specified in order to overwrite the terrain pitch (which would be used
 *  otherwise).
 *  \param custom_pitch Pitch value to overwrite the terrain pitch. A value of
 *         -1 indicates that the custom_pitch value should not be used, instead
 *         the actual pitch of the terrain is to be used.
 */
btTransform Kart::getAlignedTransform(const float custom_pitch)
{
    btTransform trans = getTrans();

    float pitch = (custom_pitch == -1 ? getTerrainPitch(getHeading())
                                      : custom_pitch);

    btMatrix3x3 m;
    m.setEulerZYX(pitch, getHeading()+m_skidding->getVisualSkidRotation(),
                  0.0f);
    trans.setBasis(m);

    return trans;
}   // getAlignedTransform

// ----------------------------------------------------------------------------
float Kart::getTimeFullSteer(float steer) const
{
    return m_kart_properties->getTurnTimeFullSteer().get(steer);
}   // getTimeFullSteer

// ----------------------------------------------------------------------------
/** Creates the physical representation of this kart. Atm it uses the actual
 *  extention of the kart model to determine the size of the collision body.
 */
void Kart::createPhysics()
{
    // First: Create the chassis of the kart
    // -------------------------------------
    const float kart_length = getKartLength();
    const float kart_width  = getKartWidth();
    float       kart_height = getKartHeight();

    // improve physics for tall karts
    if (kart_height > kart_length*0.6f)
    {
        kart_height = kart_length*0.6f;
    }

    const Vec3 &bevel = m_kart_properties->getBevelFactor();
    Vec3 wheel_pos[4];
    assert(bevel.getX() || bevel.getY() || bevel.getZ());

    Vec3 orig_factor(1, 1, 1 - bevel.getZ());
    Vec3 bevel_factor(1.0f - bevel.getX(), 1.0f - bevel.getY(), 1.0f);
    btConvexHullShape *hull = new btConvexHullShape();
    for (int y = -1; y <= 1; y += 2)
    {
        for (int z = -1; z <= 1; z += 2)
        {
            for (int x = -1; x <= 1; x += 2)
            {
                Vec3 p(x*kart_width  *0.5f,
                       y*kart_height *0.5f,
                       z*kart_length *0.5f);

                hull->addPoint(p*orig_factor);
                hull->addPoint(p*bevel_factor);
                // Store the x/z position for the wheels as a weighted average
                // of the two bevelled points.
                if (y == -1)
                {
                    int index = (x + 1) / 2 + 1 - z;  // get index of wheel
                    float f = m_kart_properties->getPhysicalWheelPosition();
                    // f < 0 indicates to use the old physics position, i.e.
                    // to place the wheels outside of the chassis
                    if(f<0)
                    {
                        // All wheel positions are relative to the center of
                        // the collision shape.
                        wheel_pos[index].setX(x*0.5f*kart_width);
                        // The y position of the wheels (i.e. the points where
                        // the suspension is attached to) is just at the
                        // bottom of the kart. That is half the kart height
                        // down.
                        wheel_pos[index].setY(- 0.5f*kart_height);
                        wheel_pos[index].setZ((0.5f*kart_length-0.25f)* z);

                    }
                    else
                    {
                        wheel_pos[index] = p*(orig_factor*(1.0f - f) + bevel_factor*f);
                        wheel_pos[index].setY(0);
                    }
                }  // if y==-1
            }   // for x
        }   // for z
    }   // for y

    // This especially enables proper drawing of the point cloud
    hull->initializePolyhedralFeatures();

    btTransform shiftCenterOfGravity;
    shiftCenterOfGravity.setIdentity();
    // Shift center of gravity downwards, so that the kart
    // won't topple over too easy.
    shiftCenterOfGravity.setOrigin(m_kart_properties->getGravityCenterShift());
    m_kart_chassis.addChildShape(shiftCenterOfGravity, hull);

    // Set mass and inertia
    // --------------------
    float mass = m_kart_properties->getMass();

    // Position the chassis
    // --------------------
    btTransform trans;
    trans.setIdentity();
    createBody(mass, trans, &m_kart_chassis,
               m_kart_properties->getRestitution());
    m_user_pointer.set(this);
    m_body->setDamping(m_kart_properties->getStabilityChassisLinearDamping(),
                       m_kart_properties->getStabilityChassisAngularDamping() );

    // Reset velocities
    // ----------------
    m_body->setLinearVelocity (btVector3(0.0f,0.0f,0.0f));
    m_body->setAngularVelocity(btVector3(0.0f,0.0f,0.0f));

    // Create the actual vehicle
    // -------------------------
    m_vehicle_raycaster =
        new btKartRaycaster(World::getWorld()->getPhysics()->getPhysicsWorld(),
                            stk_config->m_smooth_normals &&
                            World::getWorld()->getTrack()->smoothNormals());
    m_vehicle = new btKart(m_body, m_vehicle_raycaster, this);

    // never deactivate the vehicle
    m_body->setActivationState(DISABLE_DEACTIVATION);

    // Add wheels
    // ----------
    float suspension_rest = m_kart_properties->getSuspensionRest();

    btVector3 wheel_direction(0.0f, -1.0f, 0.0f);
    btVector3 wheel_axle(-1.0f, 0.0f, 0.0f);

    btKart::btVehicleTuning tuning;
    tuning.m_maxSuspensionTravel =
        m_kart_properties->getSuspensionTravel();
    tuning.m_maxSuspensionForce    =
        m_kart_properties->getSuspensionMaxForce();

    const Vec3 &cs = m_kart_properties->getGravityCenterShift();
    for(unsigned int i=0; i<4; i++)
    {
        bool is_front_wheel = i<2;
        btWheelInfo& wheel = m_vehicle->addWheel(
                            wheel_pos[i]+cs,
                            wheel_direction, wheel_axle, suspension_rest,
                            m_kart_model->getWheelGraphicsRadius(i),
                            tuning, is_front_wheel);
        wheel.m_suspensionStiffness      = m_kart_properties->getSuspensionStiffness();
        wheel.m_wheelsDampingRelaxation  = m_kart_properties->getWheelsDampingRelaxation();
        wheel.m_wheelsDampingCompression = m_kart_properties->getWheelsDampingCompression();
        wheel.m_frictionSlip             = m_kart_properties->getFrictionSlip();
        wheel.m_rollInfluence            = m_kart_properties->getStabilityRollInfluence();
    }
    // Obviously these allocs have to be properly managed/freed
    btTransform t;
    t.setIdentity();
    World::getWorld()->getPhysics()->addKart(this);

}   // createPhysics

// ----------------------------------------------------------------------------

void Kart::flyUp()
{
    m_flying = true;
    Moveable::flyUp();
}   // flyUp

// ----------------------------------------------------------------------------
void Kart::flyDown()
{
    if (isNearGround())
    {
        stopFlying();
        m_flying = false;
    }
    else
    {
        Moveable::flyDown();
    }
}   // flyDown

// ----------------------------------------------------------------------------
/** Starts the engine sound effect. Called once the track intro phase is over.
 */
void Kart::startEngineSFX()
{
    if(!m_engine_sound)
        return;

    // In multiplayer mode, sounds are NOT positional (because we have
    // multiple listeners) so the engine sounds of all AIs is constantly
    // heard. So reduce volume of all sounds.
    if (race_manager->getNumLocalPlayers() > 1)
    {
        const int np = race_manager->getNumLocalPlayers();
        const int nai = race_manager->getNumberOfKarts() - np;

        // player karts twice as loud as AIs toghether
        const float players_volume = (np * 2.0f) / (np*2.0f + np);

        if (m_controller->isLocalPlayerController())
            m_engine_sound->setVolume( players_volume / np );
        else
            m_engine_sound->setVolume( (1.0f - players_volume) / nai );
    }

    m_engine_sound->setSpeed(0.6f);
    m_engine_sound->setLoop(true);
    m_engine_sound->play();
}   // startEngineSFX

//-----------------------------------------------------------------------------
/** Returns true if the kart is 'resting', i.e. (nearly) not moving.
 */
bool Kart::isInRest() const
{
    return fabsf(m_body->getLinearVelocity ().y())<0.2f;
}  // isInRest

//-----------------------------------------------------------------------------
/** Multiplies the velocity of the kart by a factor f (both linear
 *  and angular). This is used by anvils, which suddenly slow down the kart
 *  when they are attached.
 */
void Kart::adjustSpeed(float f)
{
    m_body->setLinearVelocity(m_body->getLinearVelocity()*f);
    m_body->setAngularVelocity(m_body->getAngularVelocity()*f);
}   // adjustSpeed

//-----------------------------------------------------------------------------
/** This method is to be called every time the mass of the kart is updated,
 *  which includes attaching an anvil to the kart (and detaching).
 */
void Kart::updateWeight()
{
    float mass = m_kart_properties->getMass() + m_attachment->weightAdjust();

    btVector3 inertia;
    m_kart_chassis.calculateLocalInertia(mass, inertia);
    m_body->setMassProps(mass, inertia);
}   // updateWeight

// ------------------------------------------------------------------------
/** Returns the (maximum) speed for a given turn radius.
 *  \param radius The radius for which the speed needs to be computed. */
float Kart::getSpeedForTurnRadius(float radius) const
{
    InterpolationArray turn_angle_at_speed = m_kart_properties->getTurnRadius();
    // Convert the turn radius into turn angle
    for(std::size_t i = 0; i < turn_angle_at_speed.size(); i++)
        turn_angle_at_speed.setY(i, sin(m_kart_properties->getWheelBase() /
            turn_angle_at_speed.getY(i)));

    float angle = sin(m_kart_properties->getWheelBase() / radius);
    return turn_angle_at_speed.getReverse(angle);
}   // getSpeedForTurnRadius

// ------------------------------------------------------------------------
/** Returns the maximum steering angle (depending on speed). */
float Kart::getMaxSteerAngle(float speed) const
{
    InterpolationArray turn_angle_at_speed = m_kart_properties->getTurnRadius();
    // Convert the turn radius into turn angle
    for(std::size_t i = 0; i < turn_angle_at_speed.size(); i++)
        turn_angle_at_speed.setY(i, sin(m_kart_properties->getWheelBase() /
            turn_angle_at_speed.getY(i)));

    return turn_angle_at_speed.get(speed);
}   // getMaxSteerAngle

//-----------------------------------------------------------------------------
/** Sets that this kart has finished the race and finishing time. It also
 *  notifies the race_manager about the race completion for this kart.
 *  \param time The finishing time for this kart. It can either be the
 *         actual time when the kart finished (in which case time() =
 *         world->getTime()), or the estimated time in case that all
 *         player kart have finished the race and all AI karts get
 *         an estimated finish time set.
 */
void Kart::finishedRace(float time)
{
    // m_finished_race can be true if e.g. an AI kart was set to finish
    // because the race was over (i.e. estimating the finish time). If
    // this kart then crosses the finish line (with the end controller)
    // it would trigger a race end again.
    if(m_finished_race) return;
    m_finished_race = true;
    m_finish_time   = time;
    m_controller->finishedRace(time);
    m_kart_model->finishedRace();
    race_manager->kartFinishedRace(this, time);

    if ((race_manager->getMinorMode() == RaceManager::MINOR_MODE_NORMAL_RACE ||
         race_manager->getMinorMode() == RaceManager::MINOR_MODE_TIME_TRIAL  ||
         race_manager->getMinorMode() == RaceManager::MINOR_MODE_FOLLOW_LEADER)
         && m_controller->isPlayerController())
    {
        RaceGUIBase* m = World::getWorld()->getRaceGUI();
        if (m)
        {
            if (race_manager->
                getMinorMode() == RaceManager::MINOR_MODE_FOLLOW_LEADER &&
                getPosition() == 2)
                m->addMessage(_("You won the race!"), this, 2.0f);
            else if (race_manager->getMinorMode() == RaceManager::MINOR_MODE_NORMAL_RACE ||
                     race_manager->getMinorMode() == RaceManager::MINOR_MODE_TIME_TRIAL)
            {
                m->addMessage((getPosition() == 1 ?
                _("You won the race!") : _("You finished the race!")) ,
                this, 2.0f);
            }
        }
    }

    if (race_manager->getMinorMode() == RaceManager::MINOR_MODE_NORMAL_RACE   ||
        race_manager->getMinorMode() == RaceManager::MINOR_MODE_TIME_TRIAL    ||
        race_manager->getMinorMode() == RaceManager::MINOR_MODE_FOLLOW_LEADER ||
        race_manager->getMinorMode() == RaceManager::MINOR_MODE_3_STRIKES     ||
        race_manager->getMinorMode() == RaceManager::MINOR_MODE_SOCCER        ||
        race_manager->getMinorMode() == RaceManager::MINOR_MODE_EASTER_EGG)
    {
        // Save for music handling in race result gui
        setRaceResult();
        setController(new EndController(this, m_controller->getPlayer(),
                                        m_controller));
<<<<<<< HEAD
        if (m_controller->isLocalPlayerController()) // if player is on this computer
=======

        // Skip animation if this kart is eliminated
        if (m_eliminated) return;

        m_kart_model->setAnimation(m_race_result ?
            KartModel::AF_WIN_START : KartModel::AF_LOSE_START);
    }
}   // finishedRace

//-----------------------------------------------------------------------------
void Kart::setRaceResult()
{
    if (race_manager->getMinorMode() == RaceManager::MINOR_MODE_NORMAL_RACE ||
        race_manager->getMinorMode() == RaceManager::MINOR_MODE_TIME_TRIAL)
    {
        // TODO NetworkController?
        if (this->getController()->isPlayerController())
>>>>>>> 347c6088
        {
            PlayerProfile *player = PlayerManager::getCurrentPlayer();
            const ChallengeStatus *challenge = player->getCurrentChallengeStatus();
            // In case of a GP challenge don't make the end animation depend
            // on if the challenge is fulfilled
            if (challenge && !challenge->getData()->isGrandPrix())
            {
                if (challenge->getData()->isChallengeFulfilled())
                    m_race_result = true;
                else
                    m_race_result = false;
            }
            else if (this->getPosition() <= 0.5f*race_manager->getNumberOfKarts() ||
                     this->getPosition() == 1)
                m_race_result = true;
            else
                m_race_result = false;
        }
        else
        {
            if (this->getPosition() <= 0.5f*race_manager->getNumberOfKarts() ||
                this->getPosition() == 1)
                m_race_result = true;
            else
                m_race_result = false;
        }
    }
    else if (race_manager->getMinorMode() == RaceManager::MINOR_MODE_FOLLOW_LEADER ||
             race_manager->getMinorMode() == RaceManager::MINOR_MODE_3_STRIKES)
    {
        // the kart wins if it isn't eliminated
        m_race_result = !this->isEliminated();
    }
    else if (race_manager->getMinorMode() == RaceManager::MINOR_MODE_SOCCER)
    {
        // TODO complete together with soccer ai!
        m_race_result = true;
    }
    else if (race_manager->getMinorMode() == RaceManager::MINOR_MODE_EASTER_EGG)
    {
        // Easter egg mode only has one player, so always win
        m_race_result = true;
    }
    else
        Log::warn("Kart", "Unknown game mode given.");

}   // setKartResult

//-----------------------------------------------------------------------------
/** Called when an item is collected. It will either adjust the collected
 *  energy, or update the attachment or powerup for this kart.
 *  \param item The item that was hit.
 *  \param add_info Additional info, used in networking games to force
 *         a specific item to be used (instead of a random item) to keep
 *         all karts in synch.
 */
void Kart::collectedItem(Item *item, int add_info)
{
    float old_energy          = m_collected_energy;
    const Item::ItemType type = item->getType();

    switch (type)
    {
    case Item::ITEM_BANANA:
        m_attachment->hitBanana(item, add_info);
        break;
    case Item::ITEM_NITRO_SMALL:
        m_collected_energy += m_kart_properties->getNitroSmallContainer();
        break;
    case Item::ITEM_NITRO_BIG:
        m_collected_energy += m_kart_properties->getNitroBigContainer();
        break;
    case Item::ITEM_BONUS_BOX  :
        {
            m_powerup->hitBonusBox(*item, add_info);
            break;
        }
    case Item::ITEM_BUBBLEGUM:
        m_has_caught_nolok_bubblegum = (item->getEmitter() != NULL &&
                                    item->getEmitter()->getIdent() == "nolok");

        // slow down
        m_bubblegum_time = m_kart_properties->getBubblegumDuration();
        m_bubblegum_torque = ((rand()%2)
                           ?  m_kart_properties->getBubblegumTorque()
                           : -m_kart_properties->getBubblegumTorque());
        m_max_speed->setSlowdown(MaxSpeed::MS_DECREASE_BUBBLE,
                                 m_kart_properties->getBubblegumSpeedFraction() ,
                                 m_kart_properties->getBubblegumFadeInTime(),
                                 m_bubblegum_time);
        m_goo_sound->setPosition(getXYZ());
        m_goo_sound->play();
        // Play appropriate custom character sound
        playCustomSFX(SFXManager::CUSTOM_GOO);
        break;
    default        : break;
    }   // switch TYPE

    if ( m_collected_energy > m_kart_properties->getNitroMax())
        m_collected_energy = m_kart_properties->getNitroMax();
    m_controller->collectedItem(*item, add_info, old_energy);

}   // collectedItem

//-----------------------------------------------------------------------------
/** Called the first time a kart accelerates after 'ready-set-go'. It searches
 *  through the startup times to find the appropriate slot, and returns the
 *  speed-boost from the corresponding entry.
 *  If the kart started too slow (i.e. slower than the longest time in the
 *  startup times list), it returns 0.
 */
float Kart::getStartupBoost() const
{
    float t = World::getWorld()->getTime();
    std::vector<float> startup_times = m_kart_properties->getStartupTime();
    for (unsigned int i = 0; i < startup_times.size(); i++)
    {
        if (t <= startup_times[i])
            return m_kart_properties->getStartupBoost()[i];
    }
    return 0;
}   // getStartupBoost

//-----------------------------------------------------------------------------
/** Simulates gears by adjusting the force of the engine. It also takes the
 *  effect of the zipper into account.
 */
float Kart::getActualWheelForce()
{
    float add_force = m_max_speed->getCurrentAdditionalEngineForce();
    assert(!isnan(add_force));
    const std::vector<float>& gear_ratio=m_kart_properties->getGearSwitchRatio();
    for(unsigned int i=0; i<gear_ratio.size(); i++)
    {
        if(m_speed <= m_kart_properties->getEngineMaxSpeed() * gear_ratio[i])
        {
            assert(!isnan(m_kart_properties->getEnginePower()));
            assert(!isnan(m_kart_properties->getGearPowerIncrease()[i]));
            return m_kart_properties->getEnginePower()
                 * m_kart_properties->getGearPowerIncrease()[i]
                 + add_force;
        }
    }
    assert(!isnan(m_kart_properties->getEnginePower()));
    return m_kart_properties->getEnginePower() + add_force * 2;

}   // getActualWheelForce

//-----------------------------------------------------------------------------
/** The kart is on ground if all 4 wheels touch the ground, and if no special
 *  animation (rescue, explosion etc.) is happening).
 */
bool Kart::isOnGround() const
{
    return ((int)m_vehicle->getNumWheelsOnGround() == m_vehicle->getNumWheels()
          && !getKartAnimation());
}   // isOnGround

//-----------------------------------------------------------------------------
/** The kart is near the ground, but not necessarily on it (small jumps). This
 *  is used to determine when to stop flying.
*/
bool Kart::isNearGround() const
{
    if(m_terrain_info->getHoT()==Track::NOHIT)
        return false;
    else
        return ((getXYZ().getY() - m_terrain_info->getHoT())
                 < stk_config->m_near_ground);
}   // isNearGround

// ------------------------------------------------------------------------
/**
 * Enables a kart shield protection for a certain amount of time.
 */
void Kart::setShieldTime(float t)
{
    if(isShielded())
    {
        getAttachment()->setTimeLeft(t);
    }
}
// ------------------------------------------------------------------------
/**
 * Returns true if the kart is protected by a shield.
 */
bool Kart::isShielded() const
{
    if(getAttachment() != NULL)
    {
        Attachment::AttachmentType type = getAttachment()->getType();
        return type == Attachment::ATTACH_BUBBLEGUM_SHIELD ||
               type == Attachment::ATTACH_NOLOK_BUBBLEGUM_SHIELD;
    }
    else
    {
        return false;
    }
}   // isShielded

// ------------------------------------------------------------------------
/**
 *Returns the remaining time the kart is protected by a shield.
 */
float Kart::getShieldTime() const
{
    if(isShielded())
        return getAttachment()->getTimeLeft();
    else
        return 0.0f;
}   // getShieldTime

// ------------------------------------------------------------------------
/**
 * Decreases the kart's shield time.
 * \param t The time substracted from the shield timer. If t == 0.0f, the default amout of time is substracted.
 */
void Kart::decreaseShieldTime()
{
    if (isShielded())
    {
        getAttachment()->setTimeLeft(0.0f);
    }
}   // decreaseShieldTime

//-----------------------------------------------------------------------------
/** Shows the star effect for a certain time.
 *  \param t Time to show the star effect for.
 */
void Kart::showStarEffect(float t)
{
    m_stars_effect->showFor(t);
}   // showStarEffect

//-----------------------------------------------------------------------------
void Kart::eliminate()
{
    if (!getKartAnimation())
    {
        World::getWorld()->getPhysics()->removeKart(this);
    }
    if (m_stars_effect)
    {
        m_stars_effect->reset();
        m_stars_effect->update(1);
    }

    m_kart_gfx->setCreationRateAbsolute(KartGFX::KGFX_TERRAIN, 0);
    m_eliminated = true;

    m_node->setVisible(false);
}   // eliminate

//-----------------------------------------------------------------------------
/** Updates the kart in each time step. It updates the physics setting,
 *  particle effects, camera position, etc.
 *  \param dt Time step size.
 */
void Kart::update(float dt)
{
#ifdef DEBUG_TO_COMPARE_KART_PHYSICS
    // This information is useful when comparing kart physics, e.g. to
    // see top speed, acceleration (i.e. time to top speed) etc.
    Log::verbose("physics", "%s t %f xyz %f %f %f %f v %f %f %f %f maxv %f",
        getIdent().c_str(),
        World::getWorld()->getTime(),
        getXYZ().getX(), getXYZ().getY(), getXYZ().getZ(),
        getXYZ().length(),
        getVelocity().getX(), getVelocity().getY(), getVelocity().getZ(),
        getVelocity().length(),
        m_max_speed->getCurrentMaxSpeed());
#endif

    // update star effect (call will do nothing if stars are not activated)
    m_stars_effect->update(dt);

    if(m_squash_time>=0)
    {
        m_squash_time-=dt;
        // If squasing time ends, reset the model
        if(m_squash_time<=0)
        {
            m_node->setScale(core::vector3df(1.0f, 1.0f, 1.0f));
            if (m_vehicle->getNumWheels() > 0)
            {
                scene::ISceneNode **wheels = m_kart_model->getWheelNodes();
                for (int i = 0; i < 4 && i < m_vehicle->getNumWheels(); ++i)
                {
                    if (wheels[i])
                        wheels[i]->setParent(m_node);
                }
            }
        }
    }   // if squashed

    if (m_bubblegum_time > 0.0f)
    {
        m_bubblegum_time -= dt;
        if (m_bubblegum_time <= 0.0f)
        {
            m_bubblegum_torque = 0.0f;
        }
    }

    // Update the position and other data taken from the physics
    Moveable::update(dt);

    if(!history->replayHistory())
        m_controller->update(dt);

    // if its view is blocked by plunger, decrease remaining time
    if(m_view_blocked_by_plunger > 0) m_view_blocked_by_plunger -= dt;
    //unblock the view if kart just became shielded
    if(isShielded())
        m_view_blocked_by_plunger = 0.0f;
    // Decrease remaining invulnerability time
    if(m_invulnerable_time>0)
    {
        m_invulnerable_time-=dt;
    }

    m_slipstream->update(dt);

    // TODO: hiker said this probably will be moved to btKart or so when updating bullet engine.
    // Neutralize any yaw change if the kart leaves the ground, so the kart falls more or less
    // straight after jumping, but still allowing some "boat shake" (roll and pitch).
    // Otherwise many non perfect jumps end in a total roll over or a serious change of
    // direction, sometimes 90 or even full U turn (real but less fun for a karting game).
    // As side effect steering becames a bit less responsive (any wheel on air), but not too bad.
    if(!isOnGround()) {
        btVector3 speed = m_body->getAngularVelocity();
        speed.setX(speed.getX() * 0.95f);
        speed.setY(speed.getY() * 0.25f); // or 0.0f for sharp neutralization of yaw
        speed.setZ(speed.getZ() * 0.95f);
        m_body->setAngularVelocity(speed);
        // This one keeps the kart pointing "100% as launched" instead,
        // like in ski jump sports, too boring but also works.
        //m_body->setAngularVelocity(btVector3(0,0,0));
        // When the kart is jumping, linear damping reduces the falling speed
        // of a kart so much that it can appear to be in slow motion. So
        // disable linear damping if a kart is in the air
        m_body->setDamping(0, m_kart_properties->getStabilityChassisAngularDamping());
    }
    else
    {
        m_body->setDamping(m_kart_properties->getStabilityChassisLinearDamping(),
                           m_kart_properties->getStabilityChassisAngularDamping());
    }

    if(m_kart_animation)
        m_kart_animation->update(dt);

    m_attachment->update(dt);

    m_kart_gfx->update(dt);
    if (m_collision_particles) m_collision_particles->update(dt);

    PROFILER_PUSH_CPU_MARKER("Kart::updatePhysics", 0x60, 0x34, 0x7F);
    updatePhysics(dt);
    PROFILER_POP_CPU_MARKER();

    if(!m_controls.m_fire) m_fire_clicked = 0;

    if(m_controls.m_fire && !m_fire_clicked && !m_kart_animation)
    {
        // use() needs to be called even if there currently is no collecteable
        // since use() can test if something needs to be switched on/off.
        m_powerup->use() ;
        World::getWorld()->onFirePressed(getController());
        m_fire_clicked = 1;
    }

    /* (TODO: add back when properly done)
    for (int n = 0; n < SFXManager::NUM_CUSTOMS; n++)
    {
        if (m_custom_sounds[n] != NULL) m_custom_sounds[n]->position   ( getXYZ() );
    }
     */

    m_beep_sound->setPosition   ( getXYZ() );
    m_crash_sound->setPosition  ( getXYZ() );
    m_skid_sound->setPosition   ( getXYZ() );
    m_boing_sound->setPosition  ( getXYZ() );
    m_nitro_sound->setPosition  ( getXYZ() );

    // Check if a kart is (nearly) upside down and not moving much -->
    // automatic rescue
    // But only do this if auto-rescue is enabled (i.e. it will be disabled in
    // battle mode), and the material the kart is driving on does not have
    // gravity (which atm affects the roll angle).
    if(World::getWorld()->getTrack()->isAutoRescueEnabled()     &&
        (!m_terrain_info->getMaterial() ||
         !m_terrain_info->getMaterial()->hasGravity())          &&
        !getKartAnimation() && fabs(getRoll())>60*DEGREE_TO_RAD &&
                              fabs(getSpeed())<3.0f                )
    {
        new RescueAnimation(this, /*is_auto_rescue*/true);
    }

    // Make sure that the ray doesn't hit the kart. This is done by
    // resetting the collision filter group, so that this collision
    // object is ignored during raycasting.
    short int old_group = 0;
    if(m_body->getBroadphaseHandle())
    {
        old_group = m_body->getBroadphaseHandle()->m_collisionFilterGroup;
        m_body->getBroadphaseHandle()->m_collisionFilterGroup = 0;
    }

    Vec3 front(0, 0, getKartLength()*0.5f);
    m_xyz_front = getTrans()(front);

    // After the physics step was done, the position of the wheels (as stored
    // in wheelInfo) is actually outdated, since the chassis was moved
    // according to the force acting from the wheels. So the cnter of the
    // chassis is not at the center of the wheels anymore, it is somewhat
    // moved forward (depending on speed and fps). In very extreme cases
    // (see bug 2246) the center of the chassis can actually be ahead of the
    // front wheels. So if we do a raycast to detect the terrain from the
    // current chassis, that raycast might be ahead of the wheels - which
    // results in incorrect rescues (the wheels are still on the ground,
    // but the raycast happens ahead of the front wheels and are over
    // a rescue texture).
    // To avoid this problem, we do the raycast for terrain detection from
    // the center of the 4 wheel positions (in world coordinates).

    Vec3 from(0, 0, 0);
    for (unsigned int i = 0; i < 4; i++)
        from += m_vehicle->getWheelInfo(i).m_raycastInfo.m_hardPointWS;

    // Add a certain epsilon (0.3) to the height of the kart. This avoids
    // problems of the ray being cast from under the track (which happened
    // e.g. on tux tollway when jumping down from the ramp, when the chassis
    // partly tunnels through the track). While tunneling should not be
    // happening (since Z velocity is clamped), the epsilon is left in place
    // just to be on the safe side (it will not hit the chassis itself).
    from = from/4 + Vec3(0,0.3f,0);

    m_terrain_info->update(getTrans().getBasis(), from);

    if(m_body->getBroadphaseHandle())
    {
        m_body->getBroadphaseHandle()->m_collisionFilterGroup = old_group;
    }

    PROFILER_PUSH_CPU_MARKER("Kart::Update (material)", 0x60, 0x34, 0x7F);
    handleMaterialGFX();
    const Material* material=m_terrain_info->getMaterial();
    if (!material)   // kart falling off the track
    {
        if (!m_flying)
        {
            float g = World::getWorld()->getTrack()->getGravity();
            Vec3 gravity(0, -g, 0);
            btRigidBody *body = getVehicle()->getRigidBody();
            body->setGravity(gravity);
        }
        // let kart fall a bit before rescuing
        const Vec3 *min, *max;
        World::getWorld()->getTrack()->getAABB(&min, &max);
        if(min->getY() - getXYZ().getY() > 17 && !m_flying &&
           !getKartAnimation())
            new RescueAnimation(this);
    }
    else
    {
        if (!m_flying)
        {
            float g = World::getWorld()->getTrack()->getGravity();
            Vec3 gravity(0.0f, -g, 0.0f);
            btRigidBody *body = getVehicle()->getRigidBody();
            // If the material should overwrite the gravity,
            if (material->hasGravity())
            {
                Vec3 normal = m_terrain_info->getNormal();
                gravity = normal * -g;
            }
            body->setGravity(gravity);
        }   // if !flying
        handleMaterialSFX(material);
        if     (material->isDriveReset() && isOnGround())
            new RescueAnimation(this);
        else if(material->isZipper()     && isOnGround())
        {
            handleZipper(material);
            showZipperFire();
        }
        else
        {
            m_max_speed->setSlowdown(MaxSpeed::MS_DECREASE_TERRAIN,
                                     material->getMaxSpeedFraction(),
                                     material->getSlowDownTime()     );
#ifdef DEBUG
            if(UserConfigParams::m_material_debug)
            {
                Log::info("Kart","%s\tfraction %f\ttime %f.",
                       material->getTexFname().c_str(),
                       material->getMaxSpeedFraction(),
                       material->getSlowDownTime()       );
            }
#endif
        }
    }   // if there is material
    PROFILER_POP_CPU_MARKER();

    // Check if any item was hit.
    // check it if we're not in a network world, or if we're on the server
    // (when network mode is on)
    if (!NetworkWorld::getInstance()->isRunning() ||
        NetworkConfig::get()->isServer())
        ItemManager::get()->checkItemHit(this);

    static video::SColor pink(255, 255, 133, 253);
    static video::SColor green(255, 61, 87, 23);

    // draw skidmarks if relevant (we force pink skidmarks on when hitting a bubblegum)
    if(m_kart_properties->getSkidEnabled())
    {
        m_skidmarks->update(dt,
                            m_bubblegum_time > 0,
                            (m_bubblegum_time > 0 ? (m_has_caught_nolok_bubblegum ? &green : &pink) : NULL) );
    }

    const bool emergency = getKartAnimation()!=NULL;

    if (emergency)
    {
        m_view_blocked_by_plunger = 0.0f;
        if (m_flying)
        {
            stopFlying();
            m_flying = false;
        }
    }

    // Remove the shadow if the kart is not on the ground (if a kart
    // is rescued isOnGround might still be true, since the kart rigid
    // body was removed from the physics, but still retain the old
    // values for the raycasts).
    if (!isOnGround() && !getKartAnimation())
    {
        const Material *m      = getMaterial();
        const Material *last_m = getLastMaterial();

        // A jump starts only the kart isn't already jumping, is on a new
        // (or no) texture.
        if (!m_is_jumping && last_m && last_m != m &&
            m_kart_model->getAnimation() == KartModel::AF_DEFAULT)
        {
            float v = getVelocity().getY();
            float force = World::getWorld()->getTrack()->getGravity();
            // Velocity / force is the time it takes to reach the peak
            // of the jump (i.e. when vertical speed becomes 0). Assuming
            // that jump start height and end height are the same, it will
            // take the same time again to reach the bottom
            float t = 2.0f * v/force;

            // Jump if either the jump is estimated to be long enough, or
            // the texture has the jump property set.
            if (t > m_kart_properties->getJumpAnimationTime() ||
                last_m->isJumpTexture())
            {
                m_kart_model->setAnimation(KartModel::AF_JUMP_START);
            }

            m_is_jumping = true;
        }
    }
    else if (m_is_jumping)
    {
        // Kart touched ground again
        m_is_jumping = false;
        m_kart_model->setAnimation(KartModel::AF_DEFAULT);

        if (!getKartAnimation())
        {
            HitEffect *effect =  new Explosion(getXYZ(), "jump",
                                              "jump_explosion.xml");
            projectile_manager->addHitEffect(effect);
        }
    }

}   // update

//-----------------------------------------------------------------------------
/** Show fire to go with a zipper.
 */
void Kart::showZipperFire()
{
    m_kart_gfx->setCreationRateAbsolute(KartGFX::KGFX_ZIPPER, 800.0f);
}

//-----------------------------------------------------------------------------
/** Squashes this kart: it will scale the kart in up direction, and causes
 *  a slowdown while this kart is squashed.
 *  \param time How long the kart will be squashed. A value of 0 will reset
 *         the kart to be unsquashed.
 *  \param slowdown Reduction of max speed.
 */
void Kart::setSquash(float time, float slowdown)
{
    if (isInvulnerable()) return;

    if (isShielded())
    {
        decreaseShieldTime();
        return;
    }

    if(m_attachment->getType()==Attachment::ATTACH_BOMB && time>0)
    {
        ExplosionAnimation::create(this);
        return;
    }
    m_node->setScale(core::vector3df(1.0f, 0.5f, 1.0f));
    m_max_speed->setSlowdown(MaxSpeed::MS_DECREASE_SQUASH, slowdown,
                             0.1f, time);
    if (m_vehicle->getNumWheels() > 0)
    {
        if (!m_wheel_box)
            m_wheel_box = irr_driver->getSceneManager()->addDummyTransformationSceneNode(m_node);
        scene::ISceneNode **wheels = m_kart_model->getWheelNodes();
        for (int i = 0; i < 4 && i < m_vehicle->getNumWheels(); ++i)
        {
            if (wheels[i])
                wheels[i]->setParent(m_wheel_box);
        }
        m_wheel_box->getRelativeTransformationMatrix().setScale(core::vector3df(1.0f, 2.0f, 1.0f));
    }
    m_squash_time  = time;
}   // setSquash

//-----------------------------------------------------------------------------
/** Plays any terrain specific sound effect.
 */
void Kart::handleMaterialSFX(const Material *material)
{
    // If a terrain specific sfx is already being played, when a new
    // terrain is entered, an old sfx should be finished (once, not
    // looped anymore of course). The m_terrain_sound is then copied
    // to a m_previous_terrain_sound, for which looping is disabled.
    // In case that three sfx needed to be played (i.e. a previous is
    // playing, a current is playing, and a new terrain with sfx is
    // entered), the oldest (previous) sfx is stopped and deleted.

    // FIXME: if there are already two sfx playing, don't add another
    // one. This should reduce the performance impact when driving 
    // on the bridge in Cocoa.
    if(getLastMaterial()!=material && !m_previous_terrain_sound)
    {
        // First stop any previously playing terrain sound
        // and remove it, so that m_previous_terrain_sound
        // can be used again.
        if(m_previous_terrain_sound)
        {
            m_previous_terrain_sound->deleteSFX();
        }
        m_previous_terrain_sound = m_terrain_sound;
        if(m_previous_terrain_sound)
            m_previous_terrain_sound->setLoop(false);

        const std::string &s = material->getSFXName();

        // In multiplayer mode sounds are NOT positional, because we have
        // multiple listeners. This would make the sounds of all AIs be
        // audible at all times. So silence AI karts.
        if (s.size()!=0 && (race_manager->getNumPlayers()==1 ||
                            m_controller->isLocalPlayerController()  ) )
        {
            m_terrain_sound = SFXManager::get()->createSoundSource(s);
            m_terrain_sound->play();
            m_terrain_sound->setLoop(true);
        }
        else
        {
            m_terrain_sound = NULL;
        }
    }

    if(m_previous_terrain_sound &&
        m_previous_terrain_sound->getStatus()==SFXBase::SFX_STOPPED)
    {
        // We don't modify the position of m_previous_terrain_sound
        // anymore, so that it keeps on playing at the place where the
        // kart left the material.
        m_previous_terrain_sound->deleteSFX();
        m_previous_terrain_sound = NULL;
    }

    bool m_schedule_pause = m_flying ||
                        dynamic_cast<RescueAnimation*>(getKartAnimation()) ||
                        dynamic_cast<ExplosionAnimation*>(getKartAnimation());

    // terrain sound is not necessarily a looping sound so check its status before
    // setting its speed, to avoid 'ressuscitating' sounds that had already stopped
    if(m_terrain_sound &&
      (m_terrain_sound->getStatus()==SFXBase::SFX_PLAYING ||
       m_terrain_sound->getStatus()==SFXBase::SFX_PAUSED))
    {
        m_terrain_sound->setPosition(getXYZ());
        material->setSFXSpeed(m_terrain_sound, m_speed, m_schedule_pause);
    }

}   // handleMaterialSFX

//-----------------------------------------------------------------------------
/** Handles material specific GFX, mostly particle effects. Particle
 *  effects can be triggered by two different situations: either
 *  because a kart drives on top of a terrain with a special effect,
 *  or because the kart is driving or falling under a surface (e.g.
 *  water), and the terrain effect is coming from that surface. Those
 *  effects are exclusive - you either get the effect from the terrain
 *  you are driving on, or the effect from a surface the kart is
 *  (partially) under. The surface effect is triggered, if either the
 *  kart is falling, or if the surface the kart is driving on has
 *  the 'isBelowSurface' property set.
 */
void Kart::handleMaterialGFX()
{
    const Material *material = getMaterial();

    // First test: give the terrain effect, if the kart is
    // on top of a surface (i.e. not falling), actually touching
    // something with the wheels, and the material has not the
    // below surface property set.
    if (material && isOnGround() && !material->isBelowSurface() &&
        !getKartAnimation()      && UserConfigParams::m_graphical_effects)
    {

        // Get the appropriate particle data depending on
        // wether the kart is skidding or driving.
        const ParticleKind* pk =
            material->getParticlesWhen(m_skidding->isSkidding()
                                                    ? Material::EMIT_ON_SKID
                                                    : Material::EMIT_ON_DRIVE);
        if(!pk)
        {
            // Disable potentially running particle effects
            m_kart_gfx->setCreationRateAbsolute(KartGFX::KGFX_TERRAIN, 0);
            return;  // no particle effect, return
        }
        m_kart_gfx->updateTerrain(pk);
        return;
    }

    // Now the kart is either falling, or driving on a terrain which
    // has the 'below surface' flag set. Detect if there is a surface
    // on top of the kart.
    // --------------------------------------------------------------
    if (m_controller->isLocalPlayerController() && !hasFinishedRace())
    {
        for(unsigned int i=0; i<Camera::getNumCameras(); i++)
        {
            Camera *camera = Camera::getCamera(i);
            if(camera->getKart()!=this) continue;

            if (material && material->hasFallingEffect() && !m_flying)
            {
                camera->setMode(Camera::CM_FALLING);
            }
            else if (camera->getMode() != Camera::CM_NORMAL &&
                     camera->getMode() != Camera::CM_REVERSE)
            {
                camera->setMode(Camera::CM_NORMAL);
            }
        }   // for i in all cameras for this kart
    }   // camera != final camera

    if (!UserConfigParams::m_graphical_effects)
        return;

    // Use the middle of the contact points of the two rear wheels
    // as the point from which to cast the ray upwards
    const btWheelInfo::RaycastInfo &ri2 =
        getVehicle()->getWheelInfo(2).m_raycastInfo;
    const btWheelInfo::RaycastInfo &ri3 =
        getVehicle()->getWheelInfo(3).m_raycastInfo;
    Vec3 from = (ri2.m_contactPointWS + ri3.m_contactPointWS)*0.5f;
    Vec3 xyz;
    const Material *surface_material;
    if(!m_terrain_info->getSurfaceInfo(from, &xyz, &surface_material))
    {
        m_kart_gfx->setCreationRateAbsolute(KartGFX::KGFX_TERRAIN, 0);
        return;
    }
    const ParticleKind *pk =
        surface_material->getParticlesWhen(Material::EMIT_ON_DRIVE);

    if(!pk || m_flying || dynamic_cast<RescueAnimation*>(getKartAnimation()))
        return;

    // Now the kart is under a surface, and there is a surface effect
    // --------------------------------------------------------------
    m_kart_gfx->setParticleKind(KartGFX::KGFX_TERRAIN, pk);
    m_kart_gfx->setXYZ(KartGFX::KGFX_TERRAIN, xyz);

    const float distance = xyz.distance2(from);
    float ratio;
    if      (distance < 2.0f) ratio = 1.0f;
    else if (distance < 4.0f) ratio = (4.0f-distance)*0.5f;
    else                      ratio = -1.0f;  // No more particles
    m_kart_gfx->setCreationRateRelative(KartGFX::KGFX_TERRAIN, ratio);

    // Play special sound effects for this terrain
    // -------------------------------------------
    const std::string &s = surface_material->getSFXName();
    if (s != "" && !dynamic_cast<RescueAnimation*>(getKartAnimation())&&
        (m_terrain_sound == NULL ||
         m_terrain_sound->getStatus() == SFXBase::SFX_STOPPED))
    {
        if (m_previous_terrain_sound) m_previous_terrain_sound->deleteSFX();
        m_previous_terrain_sound = m_terrain_sound;
        if(m_previous_terrain_sound)
            m_previous_terrain_sound->setLoop(false);

        m_terrain_sound = SFXManager::get()->createSoundSource(s);
        m_terrain_sound->play();
        m_terrain_sound->setLoop(false);
    }

}   // handleMaterialGFX

//-----------------------------------------------------------------------------
/** Sets zipper time, and apply one time additional speed boost. It can be
 *  used with a specific material, in which case the zipper parmaters are
 *  taken from this material (parameters that are <0 will be using the
 *  kart-specific values from kart-properties.
 *  \param material If not NULL, will be used to determine the zipper
 *                  parameters, otherwise the defaults from kart properties
 *                  will be used.
 * \param play_sound If true this will cause a sfx to be played even if the
 *                  terrain hasn't changed. It is used by the zipper powerup.
 */
void Kart::handleZipper(const Material *material, bool play_sound)
{
    /** The additional speed allowed on top of the kart-specific maximum kart
     *  speed. */
    float max_speed_increase;

    /**Time the zipper stays activated. */
    float duration;
    /** A one time additional speed gain - the kart will instantly add this
     *  amount of speed to its current speed. */
    float speed_gain;
    /** Time it takes for the zipper advantage to fade out. */
    float fade_out_time;
    /** Additional engine force. */
    float engine_force;

    if(material)
    {
        material->getZipperParameter(&max_speed_increase, &duration,
                                     &speed_gain, &fade_out_time, &engine_force);
        if(max_speed_increase<0)
            max_speed_increase = m_kart_properties->getZipperMaxSpeedIncrease();
        if(duration<0)
            duration           = m_kart_properties->getZipperDuration();
        if(speed_gain<0)
            speed_gain         = m_kart_properties->getZipperSpeedGain();
        if(fade_out_time<0)
            fade_out_time      = m_kart_properties->getZipperFadeOutTime();
        if(engine_force<0)
            engine_force       = m_kart_properties->getZipperForce();
    }
    else
    {
        max_speed_increase = m_kart_properties->getZipperMaxSpeedIncrease();
        duration           = m_kart_properties->getZipperDuration();
        speed_gain         = m_kart_properties->getZipperSpeedGain();
        fade_out_time      = m_kart_properties->getZipperFadeOutTime();
        engine_force       = m_kart_properties->getZipperForce();
    }
    // Ignore a zipper that's activated while braking
    if(m_controls.m_brake || m_speed<0) return;

    m_max_speed->instantSpeedIncrease(MaxSpeed::MS_INCREASE_ZIPPER,
                                     max_speed_increase, speed_gain,
                                     engine_force, duration, fade_out_time);
    // Play custom character sound (weee!)
    playCustomSFX(SFXManager::CUSTOM_ZIPPER);
    m_controller->handleZipper(play_sound);
}   // handleZipper

// -----------------------------------------------------------------------------
/** Updates the current nitro status.
 *  \param dt Time step size.
 */
void Kart::updateNitro(float dt)
{
    if (m_controls.m_nitro && m_min_nitro_time <= 0.0f)
    {
        m_min_nitro_time = m_kart_properties->getNitroMinConsumptionTime();
    }
    if (m_min_nitro_time > 0.0f)
    {
        m_min_nitro_time -= dt;

        // when pressing the key, don't allow the min time to go under zero.
        // If it went under zero, it would be reset
        if (m_controls.m_nitro && m_min_nitro_time <= 0.0f)
            m_min_nitro_time = 0.1f;
    }

    bool increase_speed = (m_controls.m_nitro && isOnGround());
    if (!increase_speed && m_min_nitro_time <= 0.0f)
    {
        if(m_nitro_sound->getStatus() == SFXBase::SFX_PLAYING)
            m_nitro_sound->stop();
        return;
    }

    m_collected_energy -= dt * m_kart_properties->getNitroConsumption();
    if (m_collected_energy < 0)
    {
        if(m_nitro_sound->getStatus() == SFXBase::SFX_PLAYING)
            m_nitro_sound->stop();
        m_collected_energy = 0;
        return;
    }

    if (increase_speed)
    {
        if(m_nitro_sound->getStatus() != SFXBase::SFX_PLAYING)
            m_nitro_sound->play();
        m_max_speed->increaseMaxSpeed(MaxSpeed::MS_INCREASE_NITRO,
                                     m_kart_properties->getNitroMaxSpeedIncrease(),
                                     m_kart_properties->getNitroEngineForce(),
                                     m_kart_properties->getNitroDuration(),
                                     m_kart_properties->getNitroFadeOutTime());
    }
    else
    {
        if(m_nitro_sound->getStatus() == SFXBase::SFX_PLAYING)
            m_nitro_sound->stop();
    }
}   // updateNitro

// -----------------------------------------------------------------------------
/** Activates a slipstream effect */
void Kart::setSlipstreamEffect(float f)
{
    m_kart_gfx->setCreationRateAbsolute(KartGFX::KGFX_ZIPPER, f);
}   // setSlipstreamEffect

// -----------------------------------------------------------------------------
/** Called when the kart crashes against another kart.
 *  \param k The kart that was hit.
 *  \param update_attachments If true the attachment of this kart and the
 *          other kart hit will be updated (e.g. bombs will be moved)
 */
void Kart::crashed(AbstractKart *k, bool update_attachments)
{
    if(update_attachments)
    {
        assert(k);
        getAttachment()->handleCollisionWithKart(k);
    }
    m_controller->crashed(k);
    playCrashSFX(NULL, k);
}   // crashed(Kart, update_attachments

// -----------------------------------------------------------------------------
/** Kart hits the track with a given material.
 *  \param m Material hit, can be NULL if no specific material exists.
 *  \param normal The normal of the hit (used to push a kart back, which avoids
 *         that karts sometimes can get stuck).
 */
void Kart::crashed(const Material *m, const Vec3 &normal)
{
    playCrashSFX(m, NULL);
#ifdef DEBUG
    // Simple debug output for people playing without sound.
    // This makes it easier to see if a kart hit the track (esp.
    // after a jump).
    // FIXME: This should be removed once the physics are fixed.
    if(UserConfigParams::m_physics_debug)
    {
        // Add a counter to make it easier to see if a new line of
        // output was added.
        static int counter=0;
        Log::info("Kart","Kart %s hit track: %d material %s.",
               getIdent().c_str(), counter++,
               m ? m->getTexFname().c_str() : "None");
    }
#endif

    const LinearWorld *lw = dynamic_cast<LinearWorld*>(World::getWorld());
    if(m_kart_properties->getTerrainImpulseType()
                             ==KartProperties::IMPULSE_NORMAL &&
        m_vehicle->getCentralImpulseTime()<=0                     )
    {
        // Restrict impule to plane defined by gravity (i.e. X/Z plane).
        // This avoids the problem that karts can be pushed up, e.g. above
        // a fence.
        btVector3 gravity = m_body->getGravity();
        gravity.normalize();
        Vec3 impulse =  normal - gravity* btDot(normal, gravity);
        if(impulse.getX() || impulse.getZ())
            impulse.normalize();
        else
            impulse = Vec3(0, 0, -1); // Arbitrary
        // Impulse depends of kart speed - and speed can be negative
        // If the speed is too low, karts can still get stuck into a wall
        // so make sure there is always enough impulse to avoid this
        float abs_speed = fabsf(getSpeed());
        impulse *= ( abs_speed<10 ? 10.0f : sqrt(abs_speed) )
                 * m_kart_properties->getCollisionTerrainImpulse();
        m_bounce_back_time = 0.2f;
        m_vehicle->setTimedCentralImpulse(0.1f, impulse);
    }
    // If there is a quad graph, push the kart towards the previous
    // graph node center (we have to use the previous point since the
    // kart might have only now reached the new quad, meaning the kart
    // would be pushed forward).
    else if(m_kart_properties->getTerrainImpulseType()
                                 ==KartProperties::IMPULSE_TO_DRIVELINE &&
            lw && m_vehicle->getCentralImpulseTime()<=0 &&
            World::getWorld()->getTrack()->isPushBackEnabled())
    {
        int sector = lw->getSectorForKart(this);
        if(sector!=QuadGraph::UNKNOWN_SECTOR)
        {
            // Use the first predecessor node, which is the most
            // natural one (i.e. the one on the main driveline).
            const GraphNode &gn = QuadGraph::get()->getNode(
                QuadGraph::get()->getNode(sector).getPredecessor(0));
            Vec3 impulse = gn.getCenter() - getXYZ();
            impulse.setY(0);
            if(impulse.getX() || impulse.getZ())
                impulse.normalize();
            else
                impulse = Vec3(0, 0, -1); // Arbitrary
            impulse *= m_kart_properties->getCollisionTerrainImpulse();
            m_bounce_back_time = 0.2f;
            m_vehicle->setTimedCentralImpulse(0.1f, impulse);
        }

    }
    /** If a kart is crashing against the track, the collision is often
     *  reported more than once, resulting in a machine gun effect, and too
     *  long disabling of the engine. Therefore, this reaction is disabled
     *  for 0.5 seconds after a crash.
     */
    if(m && m->getCollisionReaction() != Material::NORMAL &&
        !getKartAnimation())
    {
        std::string particles = m->getCrashResetParticles();
        if (particles.size() > 0)
        {
            ParticleKind* kind =
                ParticleKindManager::get()->getParticles(particles);
            if (kind != NULL)
            {
                if (m_collision_particles == NULL)
                {
                    Vec3 position(-getKartWidth()*0.35f, 0.06f,
                                  getKartLength()*0.5f);
                    m_collision_particles  =
                        new ParticleEmitter(kind, position, getNode());
                }
                else
                {
                    m_collision_particles->setParticleType(kind);
                }
            }
            else
            {
                Log::error("Kart","Unknown particles kind <%s> in material "
                                "crash-reset properties\n", particles.c_str());
            }
        }

        if (m->getCollisionReaction() == Material::RESCUE)
        {
            new RescueAnimation(this);
        }
        else if (m->getCollisionReaction() == Material::PUSH_BACK)
        {
            // This variable is set to 0.2 in case of a kart-terrain collision
            if (m_bounce_back_time <= 0.2f)
            {
                btVector3 push = m_body->getLinearVelocity().normalized();
                push[1] = 0.1f;
                m_body->applyCentralImpulse( -4000.0f*push );
                m_bounce_back_time = 2.0f;
            }   // if m_bounce_back_time <= 0.2f
        }   // if (m->getCollisionReaction() == Material::PUSH_BACK)
    }   // if(m && m->getCollisionReaction() != Material::NORMAL &&
        //   !getKartAnimation())
    m_controller->crashed(m);
}   // crashed(Material)

// -----------------------------------------------------------------------------
/** Common code used when a kart or a material was hit.
 * @param m The material collided into, or NULL if none
 * @param k The kart collided into, or NULL if none
 */
void Kart::playCrashSFX(const Material* m, AbstractKart *k)
{
    if(World::getWorld()->getTime()-m_time_last_crash < 0.5f) return;

    m_time_last_crash = World::getWorld()->getTime();
    // After a collision disable the engine for a short time so that karts
    // can 'bounce back' a bit (without this the engine force will prevent
    // karts from bouncing back, they will instead stuck towards the obstable).
    if(m_bounce_back_time<=0.0f)
    {
        if (m_body->getLinearVelocity().length()> 0.555f)
        {
            // In case that the sfx is longer than 0.5 seconds, only play it if
            // it's not already playing.
            if (isShielded() || (k != NULL && k->isShielded()))
            {
                if (m_boing_sound->getStatus() != SFXBase::SFX_PLAYING)
                    m_boing_sound->play(getXYZ());
            }
            else
            {
                if (m_crash_sound->getStatus() != SFXBase::SFX_PLAYING)
                {
                    m_crash_sound->play(getXYZ());
                }
            }
        }    // if lin_vel > 0.555
    }   // if m_bounce_back_time <= 0
}   // playCrashSFX

// -----------------------------------------------------------------------------
/** Plays a beep sfx.
 */
void Kart::beep()
{
    // If the custom horn can't play (isn't defined) then play the default one
    if (!playCustomSFX(SFXManager::CUSTOM_HORN))
    {
        m_beep_sound->play(getXYZ());
    }

} // beep

// -----------------------------------------------------------------------------
/*
    playCustomSFX()

    This function will play a particular character voice for this kart.  It
    returns whether or not a character voice sample exists for the particular
    event.  If there is no voice sample, a default can be played instead.

    Use entries from the CustomSFX enumeration as a parameter (see
    SFXManager::get().hpp).  eg. playCustomSFX(SFXManager::CUSTOM_CRASH)

    Obviously we don't want a certain character voicing multiple phrases
    simultaneously.  It just sounds bad.  There are two ways of avoiding this:

    1.  If there is already a voice sample playing for the character
        don't play another until it is finished.

    2.  If there is already a voice sample playing for the character
        stop the sample, and play the new one.

    Currently we're doing #2.

    rforder

*/

bool Kart::playCustomSFX(unsigned int type)
{
    // (TODO: add back when properly done)
    return false;

    /*
    bool ret = false;

    // Stop all other character voices for this kart before playing a new one
    // we don't want overlapping phrases coming from the same kart
    for (unsigned int n = 0; n < SFXManager::NUM_CUSTOMS; n++)
    {
        if (m_custom_sounds[n] != NULL)
        {
            // If the sound we're trying to play is already playing
            // don't stop it, we'll just let it finish.
            if (type != n) m_custom_sounds[n]->stop();
        }
    }

    if (type < SFXManager::NUM_CUSTOMS)
    {
        if (m_custom_sounds[type] != NULL)
        {
            ret = true;
            //printf("Kart SFX: playing %s for %s.\n",
            //    SFXManager::get()->getCustomTagName(type),
            //    m_kart_properties->getIdent().c_str());
            // If it's already playing, let it finish
            if (m_custom_sounds[type]->getStatus() != SFXManager::SFX_PLAYING)
            {
                m_custom_sounds[type]->play();
            }
        }
    }
    return ret;
     */
}
// ----------------------------------------------------------------------------
/** Updates the physics for this kart: computing the driving force, set
 *  steering, handles skidding, terrain impact on kart, ...
 *  \param dt Time step size.
 */
void Kart::updatePhysics(float dt)
{
    // Check if accel is pressed for the first time. The actual timing
    // is done in getStartupBoost - it returns 0 if the start was actually
    // too slow to qualify for a boost.
    if(!m_has_started && m_controls.m_accel)
    {
        m_has_started = true;
        float f       = getStartupBoost();
        m_max_speed->instantSpeedIncrease(MaxSpeed::MS_INCREASE_ZIPPER,
                                          0.9f*f, f,
                                          /*engine_force*/200.0f,
                                          /*duration*/5.0f,
                                          /*fade_out_time*/5.0f);
    }

    m_bounce_back_time-=dt;

    updateEnginePowerAndBrakes(dt);

    // apply flying physics if relevant
    if (m_flying)
        updateFlying();

    m_skidding->update(dt, isOnGround(), m_controls.m_steer,
                       m_controls.m_skid);
    m_vehicle->setVisualRotation(m_skidding->getVisualSkidRotation());
    if(( m_skidding->getSkidState() == Skidding::SKID_ACCUMULATE_LEFT ||
         m_skidding->getSkidState() == Skidding::SKID_ACCUMULATE_RIGHT  ) &&
        m_skidding->getGraphicalJumpOffset()==0)
    {
        if(m_skid_sound->getStatus()!=SFXBase::SFX_PLAYING && !isWheeless())
            m_skid_sound->play(getXYZ());
    }
    else if(m_skid_sound->getStatus()==SFXBase::SFX_PLAYING)
    {
        m_skid_sound->stop();
    }

    float steering = getMaxSteerAngle() * m_skidding->getSteeringFraction();
    m_vehicle->setSteeringValue(steering, 0);
    m_vehicle->setSteeringValue(steering, 1);

    updateSliding();

    // Compute the speed of the kart.
    m_speed = getVehicle()->getRigidBody()->getLinearVelocity().length();

    // calculate direction of m_speed
    const btTransform& chassisTrans = getVehicle()->getChassisWorldTransform();
    btVector3 forwardW (
               chassisTrans.getBasis()[0][2],
               chassisTrans.getBasis()[1][2],
               chassisTrans.getBasis()[2][2]);

    if (forwardW.dot(getVehicle()->getRigidBody()->getLinearVelocity()) < btScalar(0.))
        m_speed *= -1.f;

    // Cap speed if necessary
    const Material *m = getMaterial();

    float min_speed =  m && m->isZipper() ? m->getZipperMinSpeed() : -1.0f;
    m_max_speed->setMinSpeed(min_speed);
    m_max_speed->update(dt);

    // To avoid tunneling (which can happen on long falls), clamp the
    // velocity in Y direction. Tunneling can happen if the Y velocity
    // is larger than the maximum suspension travel (per frame), since then
    // the wheel suspension can not stop/slow down the fall (though I am
    // not sure if this is enough in all cases!). So the speed is limited
    // to suspensionTravel / dt with dt = 1/60 (since this is the dt
    // bullet is using).

    // Only apply if near ground instead of purely based on speed avoiding
    // the "parachute on top" look.
    const Vec3 &v = m_body->getLinearVelocity();
    if(/*isNearGround() &&*/ v.getY() < - m_kart_properties->getSuspensionTravel() * 60)
    {
        Vec3 v_clamped = v;
        // clamp the speed to 99% of the maxium falling speed.
        v_clamped.setY(-m_kart_properties->getSuspensionTravel() * 60 * 0.99f);
        //m_body->setLinearVelocity(v_clamped);
    }

    //at low velocity, forces on kart push it back and forth so we ignore this
    if(fabsf(m_speed) < 0.2f) // quick'n'dirty workaround for bug 1776883
         m_speed = 0;

    if (dynamic_cast<RescueAnimation*>(getKartAnimation()) ||
        dynamic_cast<ExplosionAnimation*>(getKartAnimation()))
    {
        m_speed = 0;
    }

    updateEngineSFX();
#ifdef XX
    Log::info("Kart","forward %f %f %f %f  side %f %f %f %f angVel %f %f %f heading %f"
       ,m_vehicle->m_forwardImpulse[0]
       ,m_vehicle->m_forwardImpulse[1]
       ,m_vehicle->m_forwardImpulse[2]
       ,m_vehicle->m_forwardImpulse[3]
       ,m_vehicle->m_sideImpulse[0]
       ,m_vehicle->m_sideImpulse[1]
       ,m_vehicle->m_sideImpulse[2]
       ,m_vehicle->m_sideImpulse[3]
       ,m_body->getAngularVelocity().getX()
       ,m_body->getAngularVelocity().getY()
       ,m_body->getAngularVelocity().getZ()
       ,getHeading()
       );
#endif

}   // updatePhysics

//-----------------------------------------------------------------------------
/** Adjust the engine sound effect depending on the speed of the kart.
 */
void Kart::updateEngineSFX()
{
    // when going faster, use higher pitch for engine
    if(!m_engine_sound || !SFXManager::get()->sfxAllowed())
        return;

    if(isOnGround())
    {
        float max_speed = m_max_speed->getCurrentMaxSpeed();

        // Engine noise is based half in total speed, half in fake gears:
        // With a sawtooth graph like /|/|/| we get 3 even spaced gears,
        // ignoring the gear settings from stk_config, but providing a
        // good enough brrrBRRRbrrrBRRR sound effect. Speed factor makes
        // it a "staired sawtooth", so more acoustically rich.
        float f = max_speed > 0 ? m_speed/max_speed : 1.0f;
        // Speed at this stage is not yet capped, so it can be > 1, which
        // results in odd engine sfx.
        if (f>1.0f) f=1.0f;

        float gears = 3.0f * fmod(f, 0.333334f);
        assert(!isnan(f));
        m_engine_sound->setSpeedPosition(0.6f + (f + gears) * 0.35f, getXYZ());
    }
    else
    {
        // When flying, fixed value but not too high pitch
        // This gives some variation (vs previous "on wheels" one)
        m_engine_sound->setSpeedPosition(0.9f, getXYZ());
    }
}   // updateEngineSFX

//-----------------------------------------------------------------------------
/** Sets the engine power. It considers the engine specs, items that influence
 *  the available power, and braking/steering.
 */
void Kart::updateEnginePowerAndBrakes(float dt)
{
    updateNitro(dt);
    float engine_power = getActualWheelForce();

    // apply parachute physics if relevant
    if(m_attachment->getType()==Attachment::ATTACH_PARACHUTE)
        engine_power*=0.2f;

    // apply bubblegum physics if relevant
    if (m_bubblegum_time > 0.0f)
    {
        engine_power = 0.0f;
        m_body->applyTorque(btVector3(0.0, m_bubblegum_torque, 0.0));
    }

    if(m_controls.m_accel)   // accelerating
    {
        // For a short time after a collision disable the engine,
        // so that the karts can bounce back a bit from the obstacle.
        if(m_bounce_back_time>0.0f)
            engine_power = 0.0f;
        // let a player going backwards accelerate quickly (e.g. if a player
        // hits a wall, he needs to be able to start again quickly after
        // going backwards)
        else if(m_speed < 0.0f)
            engine_power *= 5.0f;

        // Lose some traction when skidding, to balance the advantage
        if (m_controls.m_skid &&
            m_kart_properties->getSkidVisualTime() == 0)
            engine_power *= 0.5f;

        applyEngineForce(engine_power*m_controls.m_accel);

        // Either all or no brake is set, so test only one to avoid
        // resetting all brakes most of the time.
        if(m_vehicle->getWheelInfo(0).m_brake &&
            !World::getWorld()->isStartPhase())
            m_vehicle->setAllBrakes(0);
        m_brake_time = 0;
    }
    else
    {   // not accelerating
        if(m_controls.m_brake)
        {   // check if the player is currently only slowing down
            // or moving backwards
            if(m_speed > 0.0f)
            {   // Still going forward while braking
                applyEngineForce(0.f);
                m_brake_time += dt;
                // Apply the brakes - include the time dependent brake increase
                float f = 1 + m_brake_time
                            * m_kart_properties->getEngineBrakeTimeIncrease();
                m_vehicle->setAllBrakes(m_kart_properties->getEngineBrakeFactor() * f);
            }
            else   // m_speed < 0
            {
                m_vehicle->setAllBrakes(0);
                // going backward, apply reverse gear ratio (unless he goes
                // too fast backwards)
                if ( -m_speed <  m_max_speed->getCurrentMaxSpeed()
                                 *m_kart_properties->getEngineMaxSpeedReverseRatio())
                {
                    // The backwards acceleration is artificially increased to
                    // allow players to get "unstuck" quicker if they hit e.g.
                    // a wall.
                    applyEngineForce(-engine_power*2.5f);
                }
                else  // -m_speed >= max speed on this terrain
                {
                    applyEngineForce(0.0f);
                }

            }   // m_speed <00
        }
        else   // !m_brake
        {
            m_brake_time = 0;
            // lift the foot from throttle, brakes with 10% engine_power
            assert(!isnan(m_controls.m_accel));
            assert(!isnan(engine_power));
            applyEngineForce(-m_controls.m_accel*engine_power*0.1f);

            // If not giving power (forward or reverse gear), and speed is low
            // we are "parking" the kart, so in battle mode we can ambush people
            if(std::abs(m_speed) < 5.0f)
                m_vehicle->setAllBrakes(20.0f);
        }   // !m_brake
    }   // not accelerating
}   // updateEnginePowerAndBrakes

// ----------------------------------------------------------------------------
/** Handles sliding, i.e. the kart sliding off terrain that is too steep.
 */
void Kart::updateSliding()
{
    // dynamically determine friction so that the kart looses its traction
    // when trying to drive on too steep surfaces. Below angles of 0.25 rad,
    // you have full traction; above 0.5 rad angles you have absolutely none;
    // inbetween  there is a linear change in friction
    float friction = 1.0f;
    bool enable_sliding = false;

    // This way the current handling of sliding can be disabled
    // for certain material (e.g. the curve in skyline on which otherwise
    // karts could not drive).
    // We also had a crash reported here, which was caused by not
    // having a material here - no idea how this could have happened,
    // but this problem is now avoided by testing if there is a material
    if (isOnGround() &&
         (!getMaterial() || !getMaterial()->highTireAdhesion()))
    {
        const btMatrix3x3 &m = m_vehicle->getChassisWorldTransform().getBasis();
        // To get the angle between up=(0,1,0), we have to do:
        // m*(0,1,0) to get the up vector of the kart, then the
        // scalar product between this and (0,1,0) - which is m[1][1]:
        float distanceFromUp = m[1][1];

        if (distanceFromUp < 0.85f)
        {
            friction = 0.0f;
            enable_sliding = true;
        }
        else if (distanceFromUp > 0.9f)
        {
            friction = 1.0f;
        }
        else
        {
            friction = (distanceFromUp - 0.85f) / 0.5f;
            enable_sliding = true;
        }
    }

    for (unsigned int i=0; i<4; i++)
    {
        btWheelInfo& wheel = m_vehicle->getWheelInfo(i);
        wheel.m_frictionSlip = friction*m_kart_properties->getFrictionSlip();
    }

    m_vehicle->setSliding(enable_sliding);
}   // updateSliding

// ----------------------------------------------------------------------------
/** Adjusts kart translation if the kart is flying (in debug mode).
 */
void Kart::updateFlying()
{
    m_body->setLinearVelocity(m_body->getLinearVelocity() * 0.99f);

    if (m_controls.m_accel)
    {
        btVector3 velocity = m_body->getLinearVelocity();
        if (velocity.length() < 25)
        {
            float orientation = getHeading();
            m_body->applyCentralImpulse(btVector3(100.0f*sin(orientation), 0.0,
                100.0f*cos(orientation)));
        }
    }
    else if (m_controls.m_brake)
    {
        btVector3 velocity = m_body->getLinearVelocity();
        if (velocity.length() > -15)
        {
            float orientation = getHeading();
            m_body->applyCentralImpulse(btVector3(-100.0f*sin(orientation), 0.0,
                -100.0f*cos(orientation)));
        }
    }

    if (m_controls.m_steer != 0.0f)
    {
        m_body->applyTorque(btVector3(0.0, m_controls.m_steer * 3500.0f, 0.0));
    }

    // dampen any roll while flying, makes the kart hard to control
    btVector3 velocity = m_body->getAngularVelocity();
    velocity.setX(0);
    velocity.setZ(0);
    m_body->setAngularVelocity(velocity);

}   // updateFlying

// ----------------------------------------------------------------------------
/** Attaches the right model, creates the physics and loads all special
 *  effects (particle systems etc.)
 *  \param type Type of the kart.
 *  \param is_animated_model True if the model is animated.
 */
void Kart::loadData(RaceManager::KartType type, bool is_animated_model)
{
    bool always_animated = (type == RaceManager::KT_PLAYER && race_manager->getNumPlayers() == 1);
    m_node = m_kart_model->attachModel(is_animated_model, always_animated);

#ifdef DEBUG
    m_node->setName( (getIdent()+"(lod-node)").c_str() );
#endif

    // Attachment must be created after attachModel, since only then the
    // scene node will exist (to which the attachment is added). But the
    // attachment is needed in createPhysics (which gets the mass, which
    // is dependent on the attachment).
    m_attachment = new Attachment(this);
    createPhysics();

    // Attach Particle System

    Track *track = World::getWorld()->getTrack();
    if (type == RaceManager::KT_PLAYER      &&
        UserConfigParams::m_weather_effects &&
        track->getSkyParticles() != NULL)
    {
        track->getSkyParticles()->setBoxSizeXZ(150.0f, 150.0f);

        m_sky_particles_emitter =
            new ParticleEmitter(track->getSkyParticles(),
                                core::vector3df(0.0f, 30.0f, 100.0f),
                                getNode(),
                                true);

        // FIXME: in multiplayer mode, this will result in several instances
        //        of the heightmap being calculated and kept in memory
        m_sky_particles_emitter->addHeightMapAffector(track);
    }

    Vec3 position(0, getKartHeight()*0.35f, -getKartLength()*0.35f);

    m_slipstream = new SlipStream(this);

    if (m_kart_properties->getSkidEnabled())
    {
        m_skidmarks = new SkidMarks(*this);
        m_skidmarks->adjustFog(
            track_manager->getTrack(race_manager->getTrackName())
                         ->isFogEnabled() );
    }

    if (!CVS->supportsShadows())
    {
        m_shadow = new Shadow(m_kart_properties.get(), m_node,
                              -m_kart_model->getLowestPoint());
    }
    World::getWorld()->kartAdded(this, m_node);
}   // loadData

// ----------------------------------------------------------------------------
/** Applies engine power to all the wheels that are traction capable,
 *  so other parts of code do not have to be adjusted to simulate different
 *  kinds of vehicles in the general case, only if they are trying to
 *  simulate traction control, diferentials or multiple independent electric
 *  engines, they will have to tweak the power in a per wheel basis.
 */
void Kart::applyEngineForce(float force)
{
    assert(!isnan(force));
    // Split power to simulate a 4WD 40-60, other values possible
    // FWD or RWD is a matter of putting a 0 and 1 in the right place
    float frontForce = force*0.4f;
    float rearForce = force*0.6f;
    // Front wheels
    for(unsigned int i=0; i<2; i++)
    {
        m_vehicle->applyEngineForce (frontForce, i);
    }
    // Rear wheels
    for(unsigned int i=2; i<4; i++)
    {
        m_vehicle->applyEngineForce (rearForce, i);
    }
}   // applyEngineForce

//-----------------------------------------------------------------------------
/** Computes the transform of the graphical kart chasses with regards to the
 *  physical chassis. This function is called once the kart comes to rest
 *  before the race starts (see World::resetAllKarts). Based on the current
 *  physical kart position it computes an (at this stage Y-only) offset by
 *  which the graphical chassis is moved so that it appears the way it is
 *  designed in blender. This means that the distance of the wheels from the
 *  chassis (i.e. suspension) appears as in blender when karts are in rest.
 *  See updateGraphics for more details.
 */
void Kart::kartIsInRestNow()
{
    AbstractKart::kartIsInRestNow();
    float f = 0;
    for(int i=0; i<m_vehicle->getNumWheels(); i++)
    {
        const btWheelInfo &wi = m_vehicle->getWheelInfo(i);
        f += wi.m_raycastInfo.m_suspensionLength;
    }

    // The offset 'lowest point' is added to avoid that the
    // visual chassis appears in the ground (it could be any
    // constant, there is no real reason to use the lowest point
    // but that value has worked good in the past). See documentation
    // for updateGraphics() for full details.
    m_graphical_y_offset = -f / m_vehicle->getNumWheels()
                         + m_kart_model->getLowestPoint();

    m_kart_model->setDefaultSuspension();
}   // kartIsInRestNow

//-----------------------------------------------------------------------------
/** Updates the graphics model. It is responsible for positioning the graphical
 *  chasses at an 'appropriate' position: typically, the physical model has
 *  much longer suspension, so if the graphical chassis would be at the same
 *  location as the physical chassis, the wheels would be too far away.
 *  Instead the default suspension length is saved once the kart have been
 *  settled at start up (see World::resetAllKarts, which just runs several
 *  physics-only simulation steps so that karts come to a rest). Then at
 *  race time, only the difference between the current suspension length and
 *  this default suspension length is used. The graphical kart chassis will be
 *  offset so that when the kart is in rest, i.e. suspension length ==
 *  default suspension length, the kart will look the way it was modelled in
 *  blender. To explain the various offsets used, here a view from the side
 *  focusing on the Y axis only (X/Z position of the graphical chassis is
 *  identical to the physical chassis):
 *
 * Y|     | visual kart                |       physical kart
 *  |     |                            |
 *  |     |                            |
 *  |     |                            |
 *  |     |                            +-------------COG---------------
 *  |     |                            :
 *  |     +---------low------          :
 *  |     O                            :
 *  +--------------------------------------------------------------------------
 *                                                                            X
 *  'O'   : visual wheel                ':'  : raycast from physics
 *  'low' : lowest Y coordinate of      COG  : Center of gravity (at bottom of
 *          model                              chassis)
 *
 *  The visual kart is stored so that if it is shown at (0,0,0) it would be
 *  the same as in blender. This on the other hand means, if the kart is shown
 *  at the position of the physical chassis (which is at COG in the picture
 *  above), the kart and its wheels would be floating in the air (exactly by
 *  as much as the suspension length), and the wheels would be exactly at the
 *  bottom of the physical chassis (i.e. just on the plane going through COG
 *  and parallel to the ground).
 *  If we want to align the visual chassis to be the same as the physical
 *  chassis, we would need to subtract 'low' from the physical position.
 *  If the kart is then displayed at COG.y-low, the bottom of the kart (which
 *  is at 'low' above ground) would be at COG.y-low + low = COG.y --> visual
 *  and physical chassis are identical.
 *
 *  Unfortunately, the suspension length used in the physics is much too high,
 *  the karts would be way above their wheels, basically disconneccted
 *  (typical physical suspension length is around 0.28, while the distance
 *  between wheel and chassis in blender is in the order of 0.10 --> so there
 *  would be an additional distance of around 0.18 between wheel chassis as
 *  designed in blender and in stk - even more if the kart is driving downhill
 *  when the suspension extends further to keep contact with the ground).
 *  To make the visuals look closer to what they are in blender, an additional
 *  offset is added: before the start of a race the physics simulation is run
 *  to find a stable position for each kart (see World::resetAllKarts). Once
 *  a kart is stable, we save this suspension length in m_graphical_y_offset.
 *  This offset is subtracted from the COG of the kart. So if the kart is in
 *  rest (i.e. suspenion == default_suspension == m_graphical_y_offset),
 *  The kart is showen exactly at the same height above ground as it is in
 *  blender. If the suspension is shorter by DY (because the kart is
 *  accelerating, the ground goes up, ...), the visual chassis is lowered by
 *  DY as well.
 *
 *  While the above algorithm indeed results in the right position of the
 *  visual chassis, in reality the visual chassis is too low. For example,
 *  nolok's chassis has its lowest point at the rear at around 0.10 above the
 *  ground (and the lowest point overall is 0.05, though this is at the front
 *  and so not easily visible), so if the suspension is compressed by more than
 *  that, the chassiswill appear to be in the ground. Testing on the sand track
 *  shows that the suspension is compressed by 0.12 (and up to 0.16 in some
 *  extreme points), which means that the chassis will appear to be in the
 *  ground quite easily. Therefore the chassis is actually moved up a bit to
 *  avoid this problem. Historically (due to never sorting out that formula
 *  properly) the chassis was moved twice as high as its lowest point, e.g.
 *  nolok's lowest point is at 0.05, so the whole chassis was raised by 0.05
 *  (this was not done by design, but because of a bug ;)  ). Since this visual
 *  offset has worked well in the past, the visual chassis is moved by the
 *  same amount higher.
 *
 *  Of course this means that the Y position of the wheels (relative to the
 *  visual kart chassis) needs to be adjusted: if the kart is in rest, the
 *  wheels are exactly on the ground. If the suspension is shorter, that wheel
 *  would appear to be partly in the ground, and if the suspension is longer,
 *  the wheel would not touch the ground.
 *
 *  The wheels must be offset by how much the current suspension length is
 *  longer or shorter than the default (i.e. at rest) suspension length.
 *  This is done in KartModel (pos is the position of the wheel relative
 *  to the visual kart chassis):
 *          pos.Y += m_default_physics_suspension[i]
 *                  - wi.m_raycastInfo.m_suspensionLength
 *  But since the chassis is raised an additional 'getLowestPoint' (see
 *  desctiption two paragraphs above), the wheels need to be lowered by that
 *  amount so that they still touch the ground (the wheel nodes are child of
 *  the chassis scene node, so if the chassis is raised by X, the wheels need
 *  to be lowered by X).
 *  This function also takes additional graphical effects into account, e.g.
 *  a (visual only) jump when skidding, and leaning of the kart.
 *  \param offset_xyz Offset to be added to the position.
 *  \param rotation Additional rotation.
 */
void Kart::updateGraphics(float dt, const Vec3& offset_xyz,
                          const btQuaternion& rotation)
{
    // Upate particle effects (creation rate, and emitter size
    // depending on speed)
    // --------------------------------------------------------
    float nitro_frac = 0;
    if ( (m_controls.m_nitro || m_min_nitro_time > 0.0f) &&
         isOnGround() &&  m_collected_energy > 0            )
    {
        // fabs(speed) is important, otherwise the negative number will
        // become a huge unsigned number in the particle scene node!
        nitro_frac = fabsf(getSpeed()) / (m_kart_properties->getEngineMaxSpeed());
        // The speed of the kart can be higher (due to powerups) than
        // the normal maximum speed of the kart.
        if(nitro_frac>1.0f) nitro_frac = 1.0f;
    }
    m_kart_gfx->updateNitroGraphics(nitro_frac);
    
    // Handle leaning of karts
    // -----------------------
    // Note that we compare with maximum speed of the kart, not
    // maximum speed including terrain effects. This avoids that
    // leaning might get less if a kart gets a special that increases
    // its maximum speed, but not the current speed (by much). On the
    // other hand, that ratio can often be greater than 1.
    float speed_frac = m_speed / m_kart_properties->getEngineMaxSpeed();
    if(speed_frac>1.0f)
        speed_frac = 1.0f;
    else if (speed_frac < 0.0f)  // no leaning when backwards driving
        speed_frac = 0.0f;

    const float steer_frac = m_skidding->getSteeringFraction();

    const float roll_speed = m_kart_properties->getLeanSpeed() * DEGREE_TO_RAD;
    if(speed_frac > 0.8f && fabsf(steer_frac)>0.5f)
    {
        // Use steering ^ 7, which means less effect at lower
        // steering
        const float f = m_skidding->getSteeringFraction();
        const float f2 = f*f;
        const float max_lean = -m_kart_properties->getLeanMax() * DEGREE_TO_RAD
                             * f2*f2*f2*f
                             * speed_frac;
        if(max_lean>0)
        {
            m_current_lean += dt* roll_speed;
            if(m_current_lean > max_lean)
                m_current_lean = max_lean;
        }
        else if(max_lean<0)
        {
            m_current_lean -= dt*roll_speed;
            if(m_current_lean < max_lean)
                m_current_lean = max_lean;
        }
    }
    else if(m_current_lean!=0.0f)
    {
        // Disable any potential roll factor that is still applied
        // --------------------------------------------------------
        if(m_current_lean>0)
        {
            m_current_lean -= dt * roll_speed;
            if(m_current_lean < 0.0f)
                m_current_lean = 0.0f;
        }
        else
        {
            m_current_lean += dt * roll_speed;
            if(m_current_lean>0.0f)
                m_current_lean = 0.0f;
        }
    }

    // If the kart is leaning, part of the kart might end up 'in' the track.
    // To avoid this, raise the kart enough to offset the leaning.
    float lean_height = tan(fabsf(m_current_lean)) * getKartWidth()*0.5f;

    Vec3 center_shift(0, 0, 0);

    center_shift.setY(m_skidding->getGraphicalJumpOffset()
                      + lean_height
                      +m_graphical_y_offset);
    center_shift = getTrans().getBasis() * center_shift;

    float heading = m_skidding->getVisualSkidRotation();
    Moveable::updateGraphics(dt, center_shift,
                             btQuaternion(heading, 0, m_current_lean));

    // m_speed*dt is the distance the kart has moved, which determines
    // how much the wheels need to rotate.
    m_kart_model->update(dt, m_speed*dt, getSteerPercent(), m_speed);

    // Determine the shadow position from the terrain Y position. This
    // leaves the shadow on the ground even if the kart is jumping because
    // of skidding (shadows are disabled when wheel are not on the track).
    if (m_shadow)
    {
        const bool emergency = getKartAnimation() != NULL;
        m_shadow->update(isOnGround() && !emergency,
            m_terrain_info->getHoT() - getXYZ().getY()
            - m_skidding->getGraphicalJumpOffset()
            - m_graphical_y_offset
            - m_kart_model->getLowestPoint());
    }
#ifdef XX
    // cheap wheelie effect
    if (m_controls.m_nitro)
    {
        m_node->updateAbsolutePosition();
        m_kart_model->getWheelNodes()[0]->updateAbsolutePosition();
        float wheel_y = m_kart_model->getWheelNodes()[0]->getAbsolutePosition().Y;

        core::vector3df rot = m_node->getRotation();

        float ratio = 0.8f;  //float(m_zipper_fire->getCreationRate())
                //   /float(m_zipper_fire->getParticlesInfo()->getMaxRate());

        const float a = (13.4f - ratio*13.0f);
        float dst = -45.0f*sin((a*a)/180.f*M_PI);

        rot.X = dst;
        m_node->setRotation(rot);

        m_node->updateAbsolutePosition();
        m_kart_model->getWheelNodes()[0]->updateAbsolutePosition();
        float wheel_y_after = m_kart_model->getWheelNodes()[0]->getAbsolutePosition().Y;

        m_node->setPosition(m_node->getPosition() + core::vector3df(0,wheel_y_after - wheel_y,0));
    }
#endif

}   // updateGraphics

// ----------------------------------------------------------------------------
btQuaternion Kart::getVisualRotation() const
{
    return getRotation()
         * btQuaternion(m_skidding->getVisualSkidRotation(), 0, 0);
}   // getVisualRotation

// ----------------------------------------------------------------------------
/** Sets a text that is being displayed on top of a kart. This can be 'leader'
 *  for the leader kart in a FTL race, the name of a driver, or even debug
 *  output.
 *  \param text The text to display
 */
void Kart::setOnScreenText(const wchar_t *text)
{
    core::dimension2d<u32> textsize = GUIEngine::getFont()->getDimension(text);

    // FIXME: Titlefont is the only font guaranteed to be loaded if STK
    // is started without splash screen (since "Loading" is shown even in this
    // case). A smaller font would be better

    if (CVS->isGLSL())
    {
        gui::ScalableFont* font = GUIEngine::getFont() ? GUIEngine::getFont()
                                                       : GUIEngine::getTitleFont();
        new STKTextBillboard(text, font,
            GUIEngine::getSkin()->getColor("font::bottom"),
            GUIEngine::getSkin()->getColor("font::top"),
            getNode(), irr_driver->getSceneManager(), -1,
            core::vector3df(0.0f, 1.5f, 0.0f),
            core::vector3df(1.0f, 1.0f, 1.0f));
    }
    else
    {
        scene::ISceneManager* sm = irr_driver->getSceneManager();
        sm->addBillboardTextSceneNode(GUIEngine::getFont() ? GUIEngine::getFont()
                                                           : GUIEngine::getTitleFont(),
            text,
            getNode(),
            core::dimension2df(textsize.Width/55.0f,
            textsize.Height/55.0f),
            core::vector3df(0.0f, 1.5f, 0.0f),
            -1, // id
            GUIEngine::getSkin()->getColor("font::bottom"),
            GUIEngine::getSkin()->getColor("font::top"));
    }

    // No need to store the reference to the billboard scene node:
    // It has one reference to the parent, and will get deleted
    // when the parent is deleted.
}   // setOnScreenText

/* EOF */<|MERGE_RESOLUTION|>--- conflicted
+++ resolved
@@ -870,10 +870,6 @@
         setRaceResult();
         setController(new EndController(this, m_controller->getPlayer(),
                                         m_controller));
-<<<<<<< HEAD
-        if (m_controller->isLocalPlayerController()) // if player is on this computer
-=======
-
         // Skip animation if this kart is eliminated
         if (m_eliminated) return;
 
@@ -889,8 +885,7 @@
         race_manager->getMinorMode() == RaceManager::MINOR_MODE_TIME_TRIAL)
     {
         // TODO NetworkController?
-        if (this->getController()->isPlayerController())
->>>>>>> 347c6088
+        if (m_controller->isLocalPlayerController()) // if player is on this computer
         {
             PlayerProfile *player = PlayerManager::getCurrentPlayer();
             const ChallengeStatus *challenge = player->getCurrentChallengeStatus();
