--- conflicted
+++ resolved
@@ -143,10 +143,7 @@
     m_is_jumping           = false;
     m_min_nitro_ticks      = 0;
     m_fire_clicked         = 0;
-<<<<<<< HEAD
-=======
     m_boosted_ai           = false;
->>>>>>> c2b5e566
     m_type                 = RaceManager::KT_AI;
 
     m_xyz_history_size     = stk_config->time2Ticks(XYZ_HISTORY_TIME);
