--- conflicted
+++ resolved
@@ -40,15 +40,6 @@
 #include "graphics/stk_text_billboard.hpp"
 #include "graphics/stars.hpp"
 #include "guiengine/scalable_font.hpp"
-<<<<<<< HEAD
-=======
-#include "karts/explosion_animation.hpp"
-#include "karts/kart_gfx.hpp"
-#include "karts/rescue_animation.hpp"
-#include "modes/overworld.hpp"
-#include "modes/soccer_world.hpp"
-#include "modes/world.hpp"
->>>>>>> 611e70ac
 #include "io/file_manager.hpp"
 #include "items/attachment.hpp"
 #include "items/item_manager.hpp"
@@ -65,6 +56,9 @@
 #include "karts/max_speed.hpp"
 #include "karts/rescue_animation.hpp"
 #include "karts/skidding.hpp"
+#include "modes/overworld.hpp"
+#include "modes/soccer_world.hpp"
+#include "modes/world.hpp"
 #include "modes/linear_world.hpp"
 #include "modes/overworld.hpp"
 #include "modes/soccer_world.hpp"
@@ -2137,23 +2131,15 @@
     {
         m_has_started = true;
         float f       = getStartupBoost();
-<<<<<<< HEAD
-        // Only give the additional engine_force if a boost was reached
-        // (otherwise even with f==0, the 200 engine force would apply)
-        if (f > 0)
+        if(f >= 0.0f)
+        {
+            m_kart_gfx->setCreationRateAbsolute(KartGFX::KGFX_ZIPPER, 100*f);
             m_max_speed->instantSpeedIncrease(MaxSpeed::MS_INCREASE_ZIPPER,
                                               0.9f*f, f,
                                               /*engine_force*/200.0f,
                                               /*duration*/5.0f,
                                               /*fade_out_time*/5.0f);
-=======
-        if(f >= 0.0f)   m_kart_gfx->setCreationRateAbsolute(KartGFX::KGFX_ZIPPER, 100*f);
-        m_max_speed->instantSpeedIncrease(MaxSpeed::MS_INCREASE_ZIPPER,
-                                          0.9f*f, f,
-                                          /*engine_force*/200.0f,
-                                          /*duration*/5.0f,
-                                          /*fade_out_time*/5.0f);
->>>>>>> 611e70ac
+        }
     }
 
     m_bounce_back_time-=dt;
