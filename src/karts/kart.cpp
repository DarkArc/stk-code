//
//  SuperTuxKart - a fun racing game with go-kart
//  Copyright (C) 2004-2005 Steve Baker <sjbaker1@airmail.net>
//  Copyright (C) 2006 SuperTuxKart-Team, Joerg Henrichs, Steve Baker
//
//  This program is free software; you can redistribute it and/or
//  modify it under the terms of the GNU General Public License
//  as published by the Free Software Foundation; either version 3
//  of the License, or (at your option) any later version.
//
//  This program is distributed in the hope that it will be useful,
//  but WITHOUT ANY WARRANTY; without even the implied warranty of
//  MERCHANTABILITY or FITNESS FOR A PARTICULAR PURPOSE.  See the
//  GNU General Public License for more details.
//
//  You should have received a copy of the GNU General Public License
//  along with this program; if not, write to the Free Software
//  Foundation, Inc., 59 Temple Place - Suite 330, Boston, MA  02111-1307, USA.

#include "karts/kart.hpp"

#include <math.h>
#include <iostream>
#include <algorithm> // for min and max

#include <ICameraSceneNode.h>
#include <ISceneManager.h>

#include "audio/music_manager.hpp"
#include "audio/sfx_manager.hpp"
#include "audio/sfx_base.hpp"
#include "challenges/unlock_manager.hpp"
#include "config/user_config.hpp"
#include "graphics/camera.hpp"
#include "graphics/explosion.hpp"
#include "graphics/irr_driver.hpp"
#include "graphics/material_manager.hpp"
#include "graphics/particle_emitter.hpp"
#include "graphics/particle_kind.hpp"
#include "graphics/particle_kind_manager.hpp"
#include "graphics/shadow.hpp"
#include "graphics/skid_marks.hpp"
#include "graphics/slip_stream.hpp"
#include "graphics/stars.hpp"
#include "guiengine/scalable_font.hpp"
#include "karts/explosion_animation.hpp"
#include "karts/kart_gfx.hpp"
#include "karts/rescue_animation.hpp"
#include "modes/overworld.hpp"
#include "modes/world.hpp"
#include "io/file_manager.hpp"
#include "items/attachment.hpp"
#include "items/item_manager.hpp"
#include "items/projectile_manager.hpp"
#include "karts/controller/end_controller.hpp"
#include "karts/abstract_kart_animation.hpp"
#include "karts/kart_model.hpp"
#include "karts/kart_properties_manager.hpp"
#include "karts/max_speed.hpp"
#include "karts/skidding.hpp"
#include "modes/linear_world.hpp"
#include "network/network_world.hpp"
#include "network/network_manager.hpp"
#include "physics/btKart.hpp"
#include "physics/btKartRaycast.hpp"
#include "physics/btUprightConstraint.hpp"
#include "physics/physics.hpp"
#include "race/history.hpp"
#include "tracks/track.hpp"
#include "tracks/track_manager.hpp"
#include "utils/constants.hpp"
#include "utils/log.hpp" //TODO: remove after debugging is done



#if defined(WIN32) && !defined(__CYGWIN__)  && !defined(__MINGW32__)
   // Disable warning for using 'this' in base member initializer list
#  pragma warning(disable:4355)
#endif

#if defined(WIN32) && !defined(__CYGWIN__)  && !defined(__MINGW32__)
#  define isnan _isnan
#else
#  include <math.h>
#endif

/** The kart constructor.
 *  \param ident  The identifier for the kart model to use.
 *  \param position The position (or rank) for this kart (between 1 and
 *         number of karts). This is used to determine the start position.
 *  \param init_transform  The initial position and rotation for this kart.
 */
Kart::Kart (const std::string& ident, unsigned int world_kart_id,
            int position, const btTransform& init_transform)
     : AbstractKart(ident, world_kart_id, position, init_transform)

#if defined(WIN32) && !defined(__CYGWIN__) && !defined(__MINGW32__)
#  pragma warning(1:4355)
#endif
{
    m_max_speed            = new MaxSpeed(this);
    m_terrain_info         = new TerrainInfo();
    m_powerup              = new Powerup(this);
    m_vehicle              = NULL;
    m_initial_position     = position;
    m_race_position        = position;
    m_collected_energy     = 0;
    m_finished_race        = false;
    m_finish_time          = 0.0f;
    m_bubblegum_time       = 0.0f;
    m_bubblegum_torque     = 0.0f;
    m_invulnerable_time    = 0.0f;
    m_squash_time          = 0.0f;
    m_shadow_enabled       = false;

    m_shadow               = NULL;
    m_collision_particles  = NULL;
    m_slipstream           = NULL;
    m_skidmarks            = NULL;
    m_controller           = NULL;
    m_saved_controller     = NULL;
    m_flying               = false;
    m_sky_particles_emitter= NULL;
    m_stars_effect         = NULL;
    m_jump_time            = 0;
    m_is_jumping           = false;
    m_min_nitro_time       = 0.0f;
<<<<<<< HEAD

=======
    m_fire_clicked         = 0;
    
>>>>>>> ecc27f9d
    m_view_blocked_by_plunger = 0;
    m_has_caught_nolok_bubblegum = false;

    // Initialize custom sound vector (TODO: add back when properly done)
    // m_custom_sounds.resize(SFXManager::NUM_CUSTOMS);

    // Set position and heading:
    m_reset_transform         = init_transform;
    m_speed                   = 0.0f;
    m_wheel_rotation          = 0;
    m_wheel_rotation_dt       = 0;

    m_kart_model->setKart(this);

    // Create SFXBase for each custom sound (TODO: add back when properly done)
    /*
    for (int n = 0; n < SFXManager::NUM_CUSTOMS; n++)
    {
        int id = m_kart_properties->getCustomSfxId((SFXManager::CustomSFX)n);

        // If id == -1 the custom sound was not defined in the .irrkart config file
        if (id != -1)
        {
            m_custom_sounds[n] = sfx_manager->newSFX(id);
        }
    }*/

    m_engine_sound  = sfx_manager->createSoundSource(m_kart_properties->getEngineSfxType());
    m_beep_sound    = sfx_manager->createSoundSource( "horn"  );
    m_crash_sound   = sfx_manager->createSoundSource( "crash" );
    m_goo_sound     = sfx_manager->createSoundSource( "goo"   );
    m_skid_sound    = sfx_manager->createSoundSource( "skid"  );
    m_terrain_sound          = NULL;
    m_previous_terrain_sound = NULL;

}   // Kart

// -----------------------------------------------------------------------------
/** This is a second initialisation phase, necessary since in the constructor
 *  virtual functions are not called for any superclasses.
 *  \param type Type of the kart.
*/
void Kart::init(RaceManager::KartType type)
{
    // In multiplayer mode, sounds are NOT positional
    if (race_manager->getNumLocalPlayers() > 1)
    {
        if (type == RaceManager::KT_PLAYER)
        {
            // players have louder sounds than AIs
            const float factor = std::min(1.0f, race_manager->getNumLocalPlayers()/2.0f);
            m_goo_sound->volume( 1.0f / factor );
            m_skid_sound->volume( 1.0f / factor );
            m_crash_sound->volume( 1.0f / factor );
            m_beep_sound->volume( 1.0f / factor );
        }
        else
        {
            m_goo_sound->volume( 1.0f / race_manager->getNumberOfKarts() );
            m_skid_sound->volume( 1.0f / race_manager->getNumberOfKarts() );
            m_crash_sound->volume( 1.0f / race_manager->getNumberOfKarts() );
            m_beep_sound->volume( 1.0f / race_manager->getNumberOfKarts() );
        }
    }

    if(!m_engine_sound)
    {
        Log::error("Kart","Could not allocate a sfx object for the kart. Further errors may ensue!\n");
    }


    bool animations = true;
    const int anims = UserConfigParams::m_show_steering_animations;
    if (anims == ANIMS_NONE)
    {
        animations = false;
    }
    else if (anims == ANIMS_PLAYERS_ONLY && type != RaceManager::KT_PLAYER)
    {
        animations = false;
    }
    loadData(type, animations);

    m_kart_gfx = new KartGFX(this);
    m_skidding = new Skidding(this,
                              m_kart_properties->getSkiddingProperties());
    // Create the stars effect
    m_stars_effect =
        new Stars(getNode(),
                  core::vector3df(0.0f,
                                  getKartModel()->getModel()
                                        ->getBoundingBox().MaxEdge.Y,
                                  0.0f)                               );

    reset();
}   // init

// ----------------------------------------------------------------------------
/** The destructor frees the memory of this kart, but note that the actual kart
 *  model is still stored in the kart_properties (m_kart_model variable), so
 *  it is not reloaded).
 */
Kart::~Kart()
{
    // Delete all custom sounds (TODO: add back when properly done)
    /*
    for (int n = 0; n < SFXManager::NUM_CUSTOMS; n++)
    {
        if (m_custom_sounds[n] != NULL)
            sfx_manager->deleteSFX(m_custom_sounds[n]);
    }*/

    sfx_manager->deleteSFX(m_engine_sound );
    sfx_manager->deleteSFX(m_crash_sound  );
    sfx_manager->deleteSFX(m_skid_sound   );
    sfx_manager->deleteSFX(m_goo_sound    );
    sfx_manager->deleteSFX(m_beep_sound   );
    delete m_kart_gfx;
    if(m_terrain_sound)          sfx_manager->deleteSFX(m_terrain_sound);
    if(m_previous_terrain_sound) sfx_manager->deleteSFX(m_previous_terrain_sound);
    if(m_collision_particles)    delete m_collision_particles;
    if(m_slipstream)             delete m_slipstream;
    if(m_sky_particles_emitter)  delete m_sky_particles_emitter;
    if(m_attachment)             delete m_attachment;
    if (m_stars_effect)          delete m_stars_effect;

    delete m_shadow;

    if(m_skidmarks) delete m_skidmarks ;

    // Ghost karts don't have a body
    if(m_body)
    {
        World::getWorld()->getPhysics()->removeKart(this);
        delete m_vehicle;
        delete m_vehicle_raycaster;
        delete m_uprightConstraint;
    }

    for(int i=0; i<m_kart_chassis.getNumChildShapes(); i++)
    {
        delete m_kart_chassis.getChildShape(i);
    }
    delete m_skidding;
    delete m_max_speed;
    delete m_terrain_info;
    delete m_powerup;

    if(m_controller)
        delete m_controller;
    if(m_saved_controller)
        delete m_saved_controller;
}   // ~Kart

//-----------------------------------------------------------------------------
/** Reset before a new race. It will remove all attachments, and
 *  puts the kart back at its original start position.
 */
void Kart::reset()
{
    if (m_flying)
    {
        m_flying = false;
        stopFlying();
    }

    // Add karts back in case that they have been removed (i.e. in battle
    // mode) - but only if they actually have a body (e.g. ghost karts
    // don't have one).
    if(m_body)
        World::getWorld()->getPhysics()->addKart(this);

    m_min_nitro_time = 0.0f;

    // Reset star effect in case that it is currently being shown.
    m_stars_effect->reset();
    m_max_speed->reset();
    m_powerup->reset();

    // Reset animations and wheels
    m_kart_model->reset();

    // If the controller was replaced (e.g. replaced by end controller),
    // restore the original controller.
    if(m_saved_controller)
    {
        m_controller       = m_saved_controller;
        m_saved_controller = NULL;
    }
    m_kart_model->setAnimation(KartModel::AF_DEFAULT);
    m_attachment->clear();
    m_kart_gfx->reset();
    m_skidding->reset();


    if (m_collision_particles)
        m_collision_particles->setCreationRateAbsolute(0.0f);

    m_race_position        = m_initial_position;
    m_finished_race        = false;
    m_eliminated           = false;
    m_finish_time          = 0.0f;
    m_bubblegum_time       = 0.0f;
    m_bubblegum_torque     = 0.0f;
    m_invulnerable_time    = 0.0f;
    m_squash_time          = 0.0f;
    m_node->setScale(core::vector3df(1.0f, 1.0f, 1.0f));
    m_collected_energy     = 0;
    m_has_started          = false;
    m_wheel_rotation       = 0;
    m_bounce_back_time     = 0.0f;
    m_time_last_crash      = 0.0f;
    m_speed                = 0.0f;
    m_current_lean         = 0.0f;
    m_view_blocked_by_plunger = 0.0f;
    m_bubblegum_time       = 0.0f;
    m_bubblegum_torque     = 0.0f;
    m_has_caught_nolok_bubblegum = false;
    m_is_jumping           = false;

    // In case that the kart was in the air, in which case its
    // linear damping is 0
    m_body->setDamping(m_kart_properties->getChassisLinearDamping(),
                       m_kart_properties->getChassisAngularDamping() );

    if(m_terrain_sound)
    {
        sfx_manager->deleteSFX(m_terrain_sound);
    }
    if(m_previous_terrain_sound)
    {
        sfx_manager->deleteSFX(m_previous_terrain_sound);
    }

    m_terrain_sound = NULL;
    m_previous_terrain_sound = NULL;

    if(m_engine_sound)
        m_engine_sound->stop();

    m_controls.reset();
    m_slipstream->reset();
    if(m_vehicle)
    {
        m_vehicle->reset();
    }
    // Randomize wheel rotation if needed
    if (m_kart_properties->hasRandomWheels() && m_vehicle && m_kart_model)
    {
        scene::ISceneNode** graphic_wheels = m_kart_model->getWheelNodes();
        // FIXME Hardcoded i < 4 comes from the arrays in KartModel
        for (int i = 0; i < m_vehicle->getNumWheels() && i < 4; i++)
        {
            // Physics
            btWheelInfo& wheel = m_vehicle->getWheelInfo(i);
            wheel.m_rotation = btScalar(rand() % 360);
            // And graphics
            core::vector3df wheel_rotation(wheel.m_rotation, 0, 0);
            if (graphic_wheels[i])
                graphic_wheels[i]->setRotation(wheel_rotation);
        } // for wheels
    } // if random wheel rotation

    setTrans(m_reset_transform);

    applyEngineForce (0.0f);

    AbstractKart::reset();
    if (m_skidmarks)
    {
        m_skidmarks->reset();
        const Track *track =
            track_manager->getTrack( race_manager->getTrackName() );
        m_skidmarks->adjustFog(track->isFogEnabled() );
    }


    m_terrain_info->update(getXYZ());

    // Reset is also called when the kart is created, at which time
    // m_controller is not yet defined, so this has to be tested here.
    if(m_controller)
        m_controller->reset();

    // 3 strikes mode can hide the wheels
    scene::ISceneNode** wheels = getKartModel()->getWheelNodes();
    if(wheels[0]) wheels[0]->setVisible(true);
    if(wheels[1]) wheels[1]->setVisible(true);
    if(wheels[2]) wheels[2]->setVisible(true);
    if(wheels[3]) wheels[3]->setVisible(true);

}   // reset

// -----------------------------------------------------------------------------
void Kart::increaseMaxSpeed(unsigned int category, float add_speed,
                            float engine_force, float duration,
                            float fade_out_time)
{
    m_max_speed->increaseMaxSpeed(category, add_speed, engine_force, duration,
                                  fade_out_time);
}   // increaseMaxSpeed

// -----------------------------------------------------------------------------
void Kart::setSlowdown(unsigned int category, float max_speed_fraction,
                       float fade_in_time)
{
    m_max_speed->setSlowdown(category, max_speed_fraction, fade_in_time);
}   // setSlowdown

// -----------------------------------------------------------------------------
float Kart::getCurrentMaxSpeed() const
{
    return m_max_speed->getCurrentMaxSpeed();
}   // getCurrentMaxSpeed
// -----------------------------------------------------------------------------
float Kart::getSpeedIncreaseTimeLeft(unsigned int category) const
{
    return m_max_speed->getSpeedIncreaseTimeLeft(category);
}   // getSpeedIncreaseTimeLeft

// -----------------------------------------------------------------------------
/** Returns the current material the kart is on. */
const Material *Kart::getMaterial() const
{
    return m_terrain_info->getMaterial();
}   // getMaterial

// -----------------------------------------------------------------------------
/** Returns the previous material the kart was one (which might be
 *  the same as getMaterial() ). */
const Material *Kart::getLastMaterial() const
{
    return m_terrain_info->getLastMaterial();
}   // getLastMaterial
// -----------------------------------------------------------------------------
/** Returns the pitch of the terrain depending on the heading. */
float Kart::getTerrainPitch(float heading) const
{
    return m_terrain_info->getTerrainPitch(heading);
}   // getTerrainPitch

// -----------------------------------------------------------------------------
/** Returns the height of the terrain. we're currently above */
float Kart::getHoT() const
{
    return m_terrain_info->getHoT();
}   // getHoT

// ----------------------------------------------------------------------------
/** Sets the powerup this kart has collected.
 *  \param t Type of the powerup.
 *  \param n Number of powerups collected.
 */
void Kart::setPowerup(PowerupManager::PowerupType t, int n)
{
    m_powerup->set(t, n);
}   // setPowerup

// -----------------------------------------------------------------------------
int Kart::getNumPowerup() const
{
    return m_powerup->getNum();
}   // getNumPowerup

// -----------------------------------------------------------------------------
/** Saves the old controller in m_saved_controller and stores a new
 *  controller. The save controller is needed in case of a reset.
 *  \param controller The new controller to use (atm it's always an
 *         end controller).
 */
void Kart::setController(Controller *controller)
{
    assert(m_saved_controller==NULL);
    m_saved_controller = m_controller;
    m_controller       = controller;
}   // setController

// -----------------------------------------------------------------------------
/** Sets the position in race this kart has .
 *  The position in this race for this kart (1<=p<=n)
 */
void Kart::setPosition(int p)
{
    m_controller->setPosition(p);
    m_race_position = p;
}   // setPosition

// -----------------------------------------------------------------------------
/** Sets that the view is blocked by a plunger. The duration depends on
 *  the difficulty, see KartPorperties getPlungerInFaceTime.
 */
void Kart::blockViewWithPlunger()
{
    // Avoid that a plunger extends the plunger time
    if(m_view_blocked_by_plunger<=0 && !isShielded())
        m_view_blocked_by_plunger =
                               m_kart_properties->getPlungerInFaceTime();
    if(isShielded())
    {
        decreaseShieldTime(0.0f); //decrease the default amount of time
        Log::verbose("Kart", "Decreasing shield, because of removing the plunger. \n");
    }
}   // blockViewWithPlunger

// -----------------------------------------------------------------------------
/** Returns a transform that will align an object with the kart: the heading
 *  and the pitch will be set appropriately. A custom pitch value can be
 *  specified in order to overwrite the terrain pitch (which would be used
 *  otherwise).
 *  \param custom_pitch Pitch value to overwrite the terrain pitch. A value of
 *         -1 indicates that the custom_pitch value should not be used, instead
 *         the actual pitch of the terrain is to be used.
 */
btTransform Kart::getAlignedTransform(const float custom_pitch)
{
    btTransform trans = getTrans();

    float pitch = (custom_pitch == -1 ? getTerrainPitch(getHeading())
                                      : custom_pitch);

    btMatrix3x3 m;
    m.setEulerZYX(pitch, getHeading()+m_skidding->getVisualSkidRotation(),
                  0.0f);
    trans.setBasis(m);

    return trans;
}   // getAlignedTransform

// ----------------------------------------------------------------------------
/** Creates the physical representation of this kart. Atm it uses the actual
 *  extention of the kart model to determine the size of the collision body.
 */
void Kart::createPhysics()
{
    // First: Create the chassis of the kart
    // -------------------------------------
    float kart_width  = getKartWidth();
    float kart_length = getKartLength();
    float kart_height = getKartHeight();

    // improve physics for tall karts
    if (kart_height > kart_length*0.6f)
    {
        kart_height = kart_length*0.6f;
    }

    btCollisionShape *shape;
    const Vec3 &bevel = m_kart_properties->getBevelFactor();
    if(bevel.getX() || bevel.getY() || bevel.getZ())
    {
        Vec3 orig_factor(1, 1, 1-bevel.getZ());
        Vec3 bevel_factor(1.0f-bevel.getX(),
                          1.0f-bevel.getY(),
                          1.0f               );
        btConvexHullShape *hull = new btConvexHullShape();
        for(int x=-1; x<=1; x+=2)
        {
            for(int y=-1; y<=1; y+=2)
            {
                for(int z=-1; z<=1; z+=2)
                {
                    Vec3 p(x*getKartModel()->getWidth()*0.5f,
                          y*getKartModel()->getHeight()*0.5f,
                          z*getKartModel()->getLength()*0.5f);

                    hull->addPoint(p*orig_factor);
                    hull->addPoint(p*bevel_factor);
                }   // for z
            }   // for y
        }   // for x

        // This especially enables proper drawing of the point cloud
        hull->initializePolyhedralFeatures();
        shape = hull;
    }   // bevel.getX()!=0
    else
    {
        shape = new btBoxShape(btVector3(0.5f*kart_width,
                                         0.5f*kart_height,
                                         0.5f*kart_length));
    }

    btTransform shiftCenterOfGravity;
    shiftCenterOfGravity.setIdentity();
    // Shift center of gravity downwards, so that the kart
    // won't topple over too easy.
    shiftCenterOfGravity.setOrigin(m_kart_properties->getGravityCenterShift());
    m_kart_chassis.addChildShape(shiftCenterOfGravity, shape);

    // Set mass and inertia
    // --------------------
    float mass = m_kart_properties->getMass();

    // Position the chassis
    // --------------------
    btTransform trans;
    trans.setIdentity();
    createBody(mass, trans, &m_kart_chassis,
               m_kart_properties->getRestitution());
    m_user_pointer.set(this);
    m_body->setDamping(m_kart_properties->getChassisLinearDamping(),
                       m_kart_properties->getChassisAngularDamping() );

    // Reset velocities
    // ----------------
    m_body->setLinearVelocity (btVector3(0.0f,0.0f,0.0f));
    m_body->setAngularVelocity(btVector3(0.0f,0.0f,0.0f));

    // Create the actual vehicle
    // -------------------------
    m_vehicle_raycaster =
        new btKartRaycaster(World::getWorld()->getPhysics()->getPhysicsWorld(),
                            stk_config->m_smooth_normals &&
                            World::getWorld()->getTrack()->smoothNormals());
    m_vehicle = new btKart(m_body, m_vehicle_raycaster, this);

    // never deactivate the vehicle
    m_body->setActivationState(DISABLE_DEACTIVATION);

    // Add wheels
    // ----------
    float wheel_radius    = m_kart_properties->getWheelRadius();
    float suspension_rest = m_kart_properties->getSuspensionRest();

    btVector3 wheel_direction(0.0f, -1.0f, 0.0f);
    btVector3 wheel_axle(-1.0f, 0.0f, 0.0f);

    btKart::btVehicleTuning tuning;
    tuning.m_maxSuspensionTravelCm =
        m_kart_properties->getSuspensionTravelCM();
    tuning.m_maxSuspensionForce    =
        m_kart_properties->getMaxSuspensionForce();

    for(unsigned int i=0; i<4; i++)
    {
        bool is_front_wheel = i<2;
        btWheelInfo& wheel = m_vehicle->addWheel(
                            m_kart_model->getWheelPhysicsPosition(i),
                            wheel_direction, wheel_axle, suspension_rest,
                            wheel_radius, tuning, is_front_wheel);
        wheel.m_suspensionStiffness      = m_kart_properties->getSuspensionStiffness();
        wheel.m_wheelsDampingRelaxation  = m_kart_properties->getWheelDampingRelaxation();
        wheel.m_wheelsDampingCompression = m_kart_properties->getWheelDampingCompression();
        wheel.m_frictionSlip             = m_kart_properties->getFrictionSlip();
        wheel.m_rollInfluence            = m_kart_properties->getRollInfluence();
    }
    // Obviously these allocs have to be properly managed/freed
    btTransform t;
    t.setIdentity();
    m_uprightConstraint=new btUprightConstraint(this, t);
    m_uprightConstraint->setLimit(m_kart_properties->getUprightTolerance());
    m_uprightConstraint->setBounce(0.0f);
    m_uprightConstraint->setMaxLimitForce(m_kart_properties->getUprightMaxForce());
    m_uprightConstraint->setErp(1.0f);
    m_uprightConstraint->setLimitSoftness(1.0f);
    m_uprightConstraint->setDamping(0.0f);
    World::getWorld()->getPhysics()->addKart(this);

}   // createPhysics

// ----------------------------------------------------------------------------

void Kart::flyUp()
{
    m_flying = true;
    Moveable::flyUp();
}

void Kart::flyDown()
{
    if (isNearGround())
    {
        stopFlying();
        m_flying = false;
    }
    else
    {
        Moveable::flyDown();
    }
}   // flyUp

// ----------------------------------------------------------------------------
/** Starts the engine sound effect. Called once the track intro phase is over.
 */
void Kart::startEngineSFX()
{
    if(!m_engine_sound)
        return;

    // In multiplayer mode, sounds are NOT positional (because we have
    // multiple listeners) so the engine sounds of all AIs is constantly
    // heard. So reduce volume of all sounds.
    if (race_manager->getNumLocalPlayers() > 1)
    {
        const int np = race_manager->getNumLocalPlayers();
        const int nai = race_manager->getNumberOfKarts() - np;

        // player karts twice as loud as AIs toghether
        const float players_volume = (np * 2.0f) / (np*2.0f + np);

        if (m_controller->isPlayerController())
            m_engine_sound->volume( players_volume / np );
        else
            m_engine_sound->volume( (1.0f - players_volume) / nai );
    }

    m_engine_sound->speed(0.6f);
    m_engine_sound->setLoop(true);
    m_engine_sound->play();
}   // startEngineSFX

//-----------------------------------------------------------------------------
/** Returns true if the kart is 'resting', i.e. (nearly) not moving.
 */
bool Kart::isInRest() const
{
    return fabs(m_body->getLinearVelocity ().y())<0.2;
}  // isInRest

//-----------------------------------------------------------------------------
/** Multiplies the velocity of the kart by a factor f (both linear
 *  and angular). This is used by anvils, which suddenly slow down the kart
 *  when they are attached.
 */
void Kart::adjustSpeed(float f)
{
    m_body->setLinearVelocity(m_body->getLinearVelocity()*f);
    m_body->setAngularVelocity(m_body->getAngularVelocity()*f);
}   // adjustSpeed

//-----------------------------------------------------------------------------
/** This method is to be called every time the mass of the kart is updated,
 *  which includes attaching an anvil to the kart (and detaching).
 */
void Kart::updateWeight()
{
    float mass = m_kart_properties->getMass() + m_attachment->weightAdjust();

    btVector3 inertia;
    m_kart_chassis.calculateLocalInertia(mass, inertia);
    m_body->setMassProps(mass, inertia);
}   // updateWeight

//-----------------------------------------------------------------------------
/** Sets that this kart has finished the race and finishing time. It also
 *  notifies the race_manager about the race completion for this kart.
 *  \param time The finishing time for this kart. It can either be the
 *         actual time when the kart finished (in which case time() =
 *         world->getTime()), or the estimated time in case that all
 *         player kart have finished the race and all AI karts get
 *         an estimated finish time set.
 */
void Kart::finishedRace(float time)
{
    // m_finished_race can be true if e.g. an AI kart was set to finish
    // because the race was over (i.e. estimating the finish time). If
    // this kart then crosses the finish line (with the end controller)
    // it would trigger a race end again.
    if(m_finished_race) return;
    m_finished_race = true;
    m_finish_time   = time;
    m_controller->finishedRace(time);
    m_kart_model->finishedRace();
    race_manager->kartFinishedRace(this, time);

    if (race_manager->getMinorMode() == RaceManager::MINOR_MODE_NORMAL_RACE ||
        race_manager->getMinorMode() == RaceManager::MINOR_MODE_TIME_TRIAL)
    {
        // in modes that support it, start end animation
        setController(new EndController(this, m_controller->getPlayer(),
                                        m_controller));
        if (m_controller->isPlayerController()) // if player is on this computer
        {
            GameSlot *slot = unlock_manager->getCurrentSlot();
            const Challenge *challenge = slot->getCurrentChallenge();
            // In case of a GP challenge don't make the end animation depend
            // on if the challenge is fulfilled
            if(challenge && !challenge->getData()->isGrandPrix())
            {
                if(challenge->getData()->isChallengeFulfilled())
                    m_kart_model->setAnimation(KartModel::AF_WIN_START);
                else
                    m_kart_model->setAnimation(KartModel::AF_LOSE_START);

            }
            else if(m_race_position<=0.5f*race_manager->getNumberOfKarts() ||
                    m_race_position==1)
                    m_kart_model->setAnimation(KartModel::AF_WIN_START);
            else
                m_kart_model->setAnimation(KartModel::AF_LOSE_START);

            RaceGUIBase* m = World::getWorld()->getRaceGUI();
            if(m)
            {
                m->addMessage((getPosition() == 1 ? _("You won the race!") : _("You finished the race!")) ,
                              this, 2.0f);
            }
        }
    }
    else if (race_manager->getMinorMode() == RaceManager::MINOR_MODE_FOLLOW_LEADER)
    {
        // start end animation
        setController(new EndController(this, m_controller->getPlayer(),
                                        m_controller));
        if(m_race_position<=2)
            m_kart_model->setAnimation(KartModel::AF_WIN_START);
        else if(m_race_position>=0.7f*race_manager->getNumberOfKarts())
            m_kart_model->setAnimation(KartModel::AF_LOSE_START);

        RaceGUIBase* m = World::getWorld()->getRaceGUI();
        if(m)
        {
            m->addMessage((getPosition() == 2 ? _("You won the race!") : _("You finished the race!")) ,
                          this, 2.0f);
        }
    }
    else if (race_manager->getMinorMode() == RaceManager::MINOR_MODE_3_STRIKES)
    {
        setController(new EndController(this, m_controller->getPlayer(),
                                        m_controller));
    }

}   // finishedRace

//-----------------------------------------------------------------------------
/** Called when an item is collected. It will either adjust the collected
 *  energy, or update the attachment or powerup for this kart.
 *  \param item The item that was hit.
 *  \param add_info Additional info, used in networking games to force
 *         a specific item to be used (instead of a random item) to keep
 *         all karts in synch.
 */
void Kart::collectedItem(Item *item, int add_info)
{
    float old_energy          = m_collected_energy;
    const Item::ItemType type = item->getType();

    switch (type)
    {
    case Item::ITEM_BANANA:
        m_attachment->hitBanana(item, add_info);
        break;
    case Item::ITEM_NITRO_SMALL:
        m_collected_energy += m_kart_properties->getNitroSmallContainer();
        break;
    case Item::ITEM_NITRO_BIG:
        m_collected_energy += m_kart_properties->getNitroBigContainer();
        break;
    case Item::ITEM_BONUS_BOX  :
        {
            m_powerup->hitBonusBox(*item, add_info); // selects the powerup
            break;
        }
    case Item::ITEM_BUBBLEGUM:
        m_has_caught_nolok_bubblegum = (item->getEmitter() != NULL &&
                                    item->getEmitter()->getIdent() == "nolok");

        // slow down
        m_bubblegum_time = m_kart_properties->getBubblegumTime();
        m_bubblegum_torque = (rand()%2)
                           ?  m_kart_properties->getBubblegumTorque()
                           : -m_kart_properties->getBubblegumTorque();
        m_max_speed->setSlowdown(MaxSpeed::MS_DECREASE_BUBBLE,
                                 m_kart_properties->getBubblegumSpeedFraction(),
                                 m_kart_properties->getBubblegumFadeInTime(),
                                 m_bubblegum_time);
        m_goo_sound->position(getXYZ());
        m_goo_sound->play();
        // Play appropriate custom character sound
        playCustomSFX(SFXManager::CUSTOM_GOO);
        break;
    default        : break;
    }   // switch TYPE

    if ( m_collected_energy > m_kart_properties->getNitroMax())
        m_collected_energy = m_kart_properties->getNitroMax();
    m_controller->collectedItem(*item, add_info, old_energy);

}   // collectedItem

//-----------------------------------------------------------------------------
/** Simulates gears by adjusting the force of the engine. It also takes the
 *  effect of the zipper into account.
 */
float Kart::getActualWheelForce()
{
    float add_force = m_max_speed->getCurrentAdditionalEngineForce();
    assert(!isnan(add_force));
    const std::vector<float>& gear_ratio=m_kart_properties->getGearSwitchRatio();
    for(unsigned int i=0; i<gear_ratio.size(); i++)
    {
        if(m_speed <= m_kart_properties->getMaxSpeed()*gear_ratio[i])
        {
            assert(!isnan(m_kart_properties->getMaxPower()));
            assert(!isnan(m_kart_properties->getGearPowerIncrease()[i]));
            return m_kart_properties->getMaxPower()
                  *m_kart_properties->getGearPowerIncrease()[i]
                  +add_force;
        }
    }
    assert(!isnan(m_kart_properties->getMaxPower()));
    return m_kart_properties->getMaxPower()+add_force;

}   // getActualWheelForce

//-----------------------------------------------------------------------------
/** The kart is on ground if all 4 wheels touch the ground, and if no special
 *  animation (rescue, explosion etc.) is happening).
 */
bool Kart::isOnGround() const
{
    return ((int)m_vehicle->getNumWheelsOnGround() == m_vehicle->getNumWheels()
          && !getKartAnimation());
}   // isOnGround

//-----------------------------------------------------------------------------
/** The kart is near the ground, but not necessarily on it (small jumps). This
 *  is used to determine when to switch off the upright constraint, so that
 *  explosions can be more violent, while still
*/
bool Kart::isNearGround() const
{
    if(m_terrain_info->getHoT()==Track::NOHIT)
        return false;
    else
        return ((getXYZ().getY() - m_terrain_info->getHoT())
                 < stk_config->m_near_ground);
}   // isNearGround

// ------------------------------------------------------------------------
/**
 * Enables a kart shield protection for a certain amount of time.
 */
void Kart::setShieldTime(float t)
{
    if(isShielded())
    {
        getAttachment()->setTimeLeft(t);
    }
}
// ------------------------------------------------------------------------
/**
 * Returns true if the kart is protected by a shield.
 */
bool Kart::isShielded() const
{
    if(getAttachment() != NULL)
        return getAttachment()->getType() == Attachment::ATTACH_BUBBLEGUM_SHIELD;
    else
        return false;
}   // isShielded

// ------------------------------------------------------------------------
/**
 *Returns the remaining time the kart is protected by a shield.
 */
float Kart::getShieldTime() const
{
    if(isShielded())
        return getAttachment()->getTimeLeft();
    else
        return 0.0f;
}   // getShieldTime

// ------------------------------------------------------------------------
/**
 * Decreases the kart's shield time.
 * \param t The time substracted from the shield timer. If t == 0.0f, the default amout of time is substracted.
 */
void Kart::decreaseShieldTime(float t)
{
    if(isShielded())
    {
        getAttachment()->setTimeLeft( getAttachment()->getTimeLeft() - t );
        if(t == 0.0f)
        {
            getAttachment()->setTimeLeft( getAttachment()->getTimeLeft()
                                          - stk_config->m_bubblegum_shield_time);
        }

    }
    //Let the kart drop a bubble gum, if the shield was not damaged.
    //This is the default, whenever a powerup is used by a kart.
    //It is turned off, if the shield was reduced below zero by a hit. (Or by intently damaging the shield.)
    if(!isShielded())
        m_bubble_drop = false;

}   // decreaseShieldTime

//-----------------------------------------------------------------------------
/** Shows the star effect for a certain time.
 *  \param t Time to show the star effect for.
 */
void Kart::showStarEffect(float t)
{
    m_stars_effect->showFor(t);
}   // showStarEffect

//-----------------------------------------------------------------------------
void Kart::eliminate()
{
    if (!getKartAnimation())
    {
        World::getWorld()->getPhysics()->removeKart(this);
    }
    if (m_stars_effect)
    {
        m_stars_effect->reset();
        m_stars_effect->update(1);
    }

    m_eliminated = true;

    m_node->setVisible(false);
}   // eliminate

//-----------------------------------------------------------------------------
/** Updates the kart in each time step. It updates the physics setting,
 *  particle effects, camera position, etc.
 *  \param dt Time step size.
 */
void Kart::update(float dt)
{
    if ( UserConfigParams::m_graphical_effects )
    {
        // update star effect (call will do nothing if stars are not activated)
        m_stars_effect->update(dt);
    }

    if(m_squash_time>=0)
    {
        m_squash_time-=dt;
        // If squasing time ends, reset the model
        if(m_squash_time<=0)
        {
            m_node->setScale(core::vector3df(1.0f, 1.0f, 1.0f));
        }
    }   // if squashed

    if (m_bubblegum_time > 0.0f)
    {
        m_bubblegum_time -= dt;
        if (m_bubblegum_time <= 0.0f)
        {
            m_bubblegum_torque = 0.0f;
        }
    }

    // Update the position and other data taken from the physics
    Moveable::update(dt);

    if(!history->replayHistory())
        m_controller->update(dt);

    // if its view is blocked by plunger, decrease remaining time
    if(m_view_blocked_by_plunger > 0) m_view_blocked_by_plunger -= dt;
    //unblock the view if kart just became shielded
    if(isShielded())
        m_view_blocked_by_plunger = 0.0f;
    // Decrease remaining invulnerability time
    if(m_invulnerable_time>0)
    {
        m_invulnerable_time-=dt;
    }

    m_slipstream->update(dt);

    if (!m_flying)
    {
        // When really on air, free fly, when near ground, try to glide / adjust for landing
        // If zipped, be stable, so ramp+zipper can allow nice jumps without scripting the fly
        if(!isNearGround() &&
            m_max_speed->getSpeedIncreaseTimeLeft(MaxSpeed::MS_INCREASE_ZIPPER)<=0.0f )
            m_uprightConstraint->setLimit(M_PI);
        else
            m_uprightConstraint->setLimit(m_kart_properties->getUprightTolerance());
    }


    // TODO: hiker said this probably will be moved to btKart or so when updating bullet engine.
    // Neutralize any yaw change if the kart leaves the ground, so the kart falls more or less
    // straight after jumping, but still allowing some "boat shake" (roll and pitch).
    // Otherwise many non perfect jumps end in a total roll over or a serious change of
    // direction, sometimes 90 or even full U turn (real but less fun for a karting game).
    // As side effect steering becames a bit less responsive (any wheel on air), but not too bad.
    if(!isOnGround()) {
        btVector3 speed = m_body->getAngularVelocity();
        speed.setX(speed.getX() * 0.95f);
        speed.setY(speed.getY() * 0.25f); // or 0.0f for sharp neutralization of yaw
        speed.setZ(speed.getZ() * 0.95f);
        m_body->setAngularVelocity(speed);
        // This one keeps the kart pointing "100% as launched" instead,
        // like in ski jump sports, too boring but also works.
        //m_body->setAngularVelocity(btVector3(0,0,0));
        // When the kart is jumping, linear damping reduces the falling speed
        // of a kart so much that it can appear to be in slow motion. So
        // disable linear damping if a kart is in the air
        m_body->setDamping(0, m_kart_properties->getChassisAngularDamping());
    }
    else
    {
        m_body->setDamping(m_kart_properties->getChassisLinearDamping(),
                           m_kart_properties->getChassisAngularDamping());
    }

    //m_wheel_rotation gives the rotation around the X-axis
    m_wheel_rotation_dt = m_speed*dt / m_kart_properties->getWheelRadius();
    m_wheel_rotation   += m_wheel_rotation_dt;
    m_wheel_rotation    = fmodf(m_wheel_rotation, 2*M_PI);

    if(m_kart_animation)
        m_kart_animation->update(dt);

    m_attachment->update(dt);

    m_kart_gfx->update(dt);
    if (m_collision_particles) m_collision_particles->update(dt);

    updatePhysics(dt);
    
    if(!m_controls.m_fire) m_fire_clicked = 0;

    if(m_controls.m_fire && !m_fire_clicked && !m_kart_animation)
    {
        // use() needs to be called even if there currently is no collecteable
        // since use() can test if something needs to be switched on/off.
        m_powerup->use() ;
        World::getWorld()->onFirePressed(getController());
        m_bubble_drop = true;
        m_fire_clicked = 1;
    }

    /* (TODO: add back when properly done)
    for (int n = 0; n < SFXManager::NUM_CUSTOMS; n++)
    {
        if (m_custom_sounds[n] != NULL) m_custom_sounds[n]->position   ( getXYZ() );
    }
     */

    m_beep_sound->position   ( getXYZ() );
    m_engine_sound->position ( getXYZ() );
    m_crash_sound->position  ( getXYZ() );
    m_skid_sound->position   ( getXYZ() );

    // Check if a kart is (nearly) upside down and not moving much --> automatic rescue
    if(World::getWorld()->getTrack()->isAutoRescueEnabled() &&
        !getKartAnimation() && fabs(getRoll())>60*DEGREE_TO_RAD &&
                              fabs(getSpeed())<3.0f                )
    {
        new RescueAnimation(this, /*is_auto_rescue*/true);
    }

    btTransform trans=getTrans();
    // Add a certain epsilon (0.3) to the height of the kart. This avoids
    // problems of the ray being cast from under the track (which happened
    // e.g. on tux tollway when jumping down from the ramp, when the chassis
    // partly tunnels through the track). While tunneling should not be
    // happening (since Z velocity is clamped), the epsilon is left in place
    // just to be on the safe side (it will not hit the chassis itself).
    Vec3 pos_plus_epsilon = trans.getOrigin()+btVector3(0,0.3f,0);

    // Make sure that the ray doesn't hit the kart. This is done by
    // resetting the collision filter group, so that this collision
    // object is ignored during raycasting.
    short int old_group = 0;
    if(m_body->getBroadphaseHandle())
    {
        old_group = m_body->getBroadphaseHandle()->m_collisionFilterGroup;
        m_body->getBroadphaseHandle()->m_collisionFilterGroup = 0;
    }
    m_terrain_info->update(pos_plus_epsilon);
    if(m_body->getBroadphaseHandle())
    {
        m_body->getBroadphaseHandle()->m_collisionFilterGroup = old_group;
    }
    handleMaterialGFX();
    const Material* material=m_terrain_info->getMaterial();
    if (!material)   // kart falling off the track
    {
        // let kart fall a bit before rescuing
        const Vec3 *min, *max;
        World::getWorld()->getTrack()->getAABB(&min, &max);
        if(min->getY() - getXYZ().getY() > 17 && !m_flying &&
           !getKartAnimation())
            new RescueAnimation(this);
    }
    else
    {
        handleMaterialSFX(material);
        if     (material->isDriveReset() && isOnGround())
            new RescueAnimation(this);
        else if(material->isZipper()     && isOnGround())
        {
            handleZipper(material);
            showZipperFire();
        }
        else
        {
            m_max_speed->setSlowdown(MaxSpeed::MS_DECREASE_TERRAIN,
                                     material->getMaxSpeedFraction(),
                                     material->getSlowDownTime()     );
#ifdef DEBUG
            if(UserConfigParams::m_material_debug)
            {
                Log::info("Kart","%s\tfraction %f\ttime %f.\n",
                       material->getTexFname().c_str(),
                       material->getMaxSpeedFraction(),
                       material->getSlowDownTime()       );
            }
#endif
        }
    }   // if there is material

    // Check if any item was hit.
    // check it if we're not in a network world, or if we're on the server (when network mode is on)
    if (!NetworkWorld::getInstance()->isRunning() || NetworkManager::getInstance()->isServer())
        ItemManager::get()->checkItemHit(this);

    static video::SColor pink(255, 255, 133, 253);
    static video::SColor green(255, 61, 87, 23);

    // draw skidmarks if relevant (we force pink skidmarks on when hitting a bubblegum)
    if(m_kart_properties->getSkiddingProperties()->hasSkidmarks())
    {
        m_skidmarks->update(dt,
                            m_bubblegum_time > 0,
                            (m_bubblegum_time > 0 ? (m_has_caught_nolok_bubblegum ? &green : &pink) : NULL) );
    }

    const bool emergency = getKartAnimation()!=NULL;

    if (emergency)
    {
        m_view_blocked_by_plunger = 0.0f;
        if (m_flying)
        {
            stopFlying();
            m_flying = false;
        }
    }

    // Remove the shadow if the kart is not on the ground (if a kart
    // is rescued isOnGround might still be true, since the kart rigid
    // body was removed from the physics, but still retain the old
    // values for the raycasts).
    if (!isOnGround())
    {
        const Material *m      = getMaterial();
        const Material *last_m = getLastMaterial();

        // A jump starts only the kart isn't already jumping, is on a new
        // (or no) texture.
        if(!m_is_jumping && last_m && last_m!=m )
        {
            float v = getVelocity().getY();
            float force = World::getWorld()->getTrack()->getGravity();;
            // Velocity / force is the time it takes to reach the peak
            // of the jump (i.e. when vertical speed becomes 0). Assuming
            // that jump start height and end height are the same, it will
            // take the same time again to reach the bottom
            float t = 2.0f * v/force;

            // Jump if either the jump is estimated to be long enough, or
            // the texture has the jump property set.
            if(t>getKartProperties()->getJumpAnimationTime()  ||
                last_m->isJumpTexture()                         )
                m_kart_model->setAnimation(KartModel::AF_JUMP_START);
            m_is_jumping = true;
        }
        m_jump_time+=dt;
    }
    else if (m_is_jumping)
    {
        // Kart touched ground again
        m_is_jumping = false;
        HitEffect *effect =  new Explosion(getXYZ(), "jump",
                                          "jump_explosion.xml");
        projectile_manager->addHitEffect(effect);
        m_kart_model->setAnimation(KartModel::AF_DEFAULT);
        m_jump_time = 0;
    }

    if( (!isOnGround() || emergency) && m_shadow_enabled)
    {
        m_shadow_enabled = false;
        m_shadow->disableShadow();
    }
    if(!m_shadow_enabled && isOnGround() && !emergency)
    {
        m_shadow->enableShadow();
        m_shadow_enabled = true;
    }
}   // update

//-----------------------------------------------------------------------------
/** Show fire to go with a zipper.
 */
void Kart::showZipperFire()
{
    m_kart_gfx->setCreationRateAbsolute(KartGFX::KGFX_ZIPPER, 800.0f);
}

//-----------------------------------------------------------------------------
/** Squashes this kart: it will scale the kart in up direction, and causes
 *  a slowdown while this kart is squashed.
 *  \param time How long the kart will be squashed. A value of 0 will reset
 *         the kart to be unsquashed.
 *  \param slowdown Reduction of max speed.
 */
void Kart::setSquash(float time, float slowdown)
{
    if (isInvulnerable()) return;

    if (isShielded())
    {
        decreaseShieldTime(stk_config->m_bubblegum_shield_time/2.0f);
        Log::verbose("Kart", "Decreasing shield \n");
        return;
    }

    if(m_attachment->getType()==Attachment::ATTACH_BOMB && time>0)
    {
        ExplosionAnimation::create(this);
        return;
    }
    m_node->setScale(core::vector3df(1.0f, 0.5f, 1.0f));
    m_max_speed->setSlowdown(MaxSpeed::MS_DECREASE_SQUASH, slowdown,
                             0.1f, time);
    m_squash_time  = time;
}   // setSquash

//-----------------------------------------------------------------------------
/** Plays any terrain specific sound effect.
 */
void Kart::handleMaterialSFX(const Material *material)
{
    // If a terrain specific sfx is already being played, when a new
    // terrain is entered, an old sfx should be finished (once, not
    // looped anymore of course). The m_terrain_sound is then copied
    // to a m_previous_terrain_sound, for which looping is disabled.
    // In case that three sfx needed to be played (i.e. a previous is
    // playing, a current is playing, and a new terrain with sfx is
    // entered), the oldest (previous) sfx is stopped and deleted.
    if(getLastMaterial()!=material)
    {
        // First stop any previously playing terrain sound
        // and remove it, so that m_previous_terrain_sound
        // can be used again.
        if(m_previous_terrain_sound)
        {
            sfx_manager->deleteSFX(m_previous_terrain_sound);
        }
        m_previous_terrain_sound = m_terrain_sound;
        if(m_previous_terrain_sound)
            m_previous_terrain_sound->setLoop(false);

        const std::string &s = material->getSFXName();
        if (s != "")
        {
            m_terrain_sound = sfx_manager->createSoundSource(s);

            // In multiplayer mode sounds are NOT positional, because we have
            // multiple listeners. This would make the sounds of all AIs be
            // audible at all times. So silence AI karts.
            if (race_manager->getNumLocalPlayers() > 1)
            {
                if (!m_controller->isPlayerController())
                {
                    m_terrain_sound->volume( 0.0f );
                }
            }

            m_terrain_sound->play();
            m_terrain_sound->setLoop(true);
        }
        else
        {
            m_terrain_sound = NULL;
        }
    }
    if(m_previous_terrain_sound &&
        m_previous_terrain_sound->getStatus()==SFXManager::SFX_STOPPED)
    {
        // We don't modify the position of m_previous_terrain_sound
        // anymore, so that it keeps on playing at the place where the
        // kart left the material.
        sfx_manager->deleteSFX(m_previous_terrain_sound);
        m_previous_terrain_sound = NULL;
    }

    // terrain sound is not necessarily a looping sound so check its status before
    // setting its speed, to avoid 'ressuscitating' sounds that had already stopped
    if(m_terrain_sound
        && (m_terrain_sound->getStatus() == SFXManager::SFX_PLAYING
         || m_terrain_sound->getStatus() == SFXManager::SFX_PAUSED))
    {
        m_terrain_sound->position(getXYZ());
        material->setSFXSpeed(m_terrain_sound, m_speed);
    }

}   // handleMaterialSFX

//-----------------------------------------------------------------------------
/** Handles material specific GFX, mostly particle effects. Particle
 *  effects can be triggered by two different situations: either
 *  because a kart drives on top of a terrain with a special effect,
 *  or because the kart is driving or falling under a surface (e.g.
 *  water), and the terrain effect is coming from that surface. Those
 *  effects are exclusive - you either get the effect from the terrain
 *  you are driving on, or the effect from a surface the kart is
 *  (partially) under. The surface effect is triggered, if either the
 *  kart is falling, or if the surface the kart is driving on has
 *  the 'isBelowSurface' property set.
 */
void Kart::handleMaterialGFX()
{
    const Material *material = getMaterial();

    // First test: give the terrain effect, if the kart is
    // on top of a surface (i.e. not falling), actually touching
    // something with the wheels, and the material has not the
    // below surface property set.
    if (material && isOnGround() && !material->isBelowSurface() &&
        !getKartAnimation()      && UserConfigParams::m_graphical_effects)
    {

        // Get the appropriate particle data depending on
        // wether the kart is skidding or driving.
        const ParticleKind* pk =
            material->getParticlesWhen(m_skidding->isSkidding()
                                                    ? Material::EMIT_ON_SKID
                                                    : Material::EMIT_ON_DRIVE);
        if(!pk)
        {
            // Disable potentially running particle effects
            m_kart_gfx->setCreationRateAbsolute(KartGFX::KGFX_TERRAIN, 0);
            return;  // no particle effect, return
        }
        m_kart_gfx->updateTerrain(pk);
        return;
    }

    // Now the kart is either falling, or driving on a terrain which
    // has the 'below surface' flag set. Detect if there is a surface
    // on top of the kart.
    // --------------------------------------------------------------
    if (m_controller->isPlayerController() && !hasFinishedRace())
    {
        for(unsigned int i=0; i<Camera::getNumCameras(); i++)
        {
            Camera *camera = Camera::getCamera(i);
            if(camera->getKart()!=this) continue;

            if (material && material->hasFallingEffect() && !m_flying)
            {
                camera->setMode(Camera::CM_FALLING);
            }
            else if (camera->getMode() != Camera::CM_NORMAL &&
                     camera->getMode() != Camera::CM_REVERSE)
            {
                camera->setMode(Camera::CM_NORMAL);
            }
        }   // for i in all cameras for this kart
    }   // camera != final camera

    if (!UserConfigParams::m_graphical_effects)
        return;

    // Use the middle of the contact points of the two rear wheels
    // as the point from which to cast the ray upwards
    const btWheelInfo::RaycastInfo &ri2 =
        getVehicle()->getWheelInfo(2).m_raycastInfo;
    const btWheelInfo::RaycastInfo &ri3 =
        getVehicle()->getWheelInfo(3).m_raycastInfo;
    Vec3 from = (ri2.m_contactPointWS + ri3.m_contactPointWS)*0.5f;
    Vec3 xyz;
    const Material *surface_material;
    if(!m_terrain_info->getSurfaceInfo(from, &xyz, &surface_material))
    {
        m_kart_gfx->setCreationRateAbsolute(KartGFX::KGFX_TERRAIN, 0);
        return;
    }
    const ParticleKind *pk =
        surface_material->getParticlesWhen(Material::EMIT_ON_DRIVE);

    if(!pk || m_flying || dynamic_cast<RescueAnimation*>(getKartAnimation()))
        return;

    // Now the kart is under a surface, and there is a surface effect
    // --------------------------------------------------------------
    m_kart_gfx->setParticleKind(KartGFX::KGFX_TERRAIN, pk);
    m_kart_gfx->setXYZ(KartGFX::KGFX_TERRAIN, xyz);

    const float distance = xyz.distance2(from);
    float ratio;
    if      (distance < 2.0f) ratio = 1.0f;
    else if (distance < 4.0f) ratio = (4.0f-distance)*0.5f;
    else                      ratio = -1.0f;  // No more particles
    m_kart_gfx->setCreationRateRelative(KartGFX::KGFX_TERRAIN, ratio);

    // Play special sound effects for this terrain
    // -------------------------------------------
    const std::string &s = surface_material->getSFXName();
    if (s != "" && !dynamic_cast<RescueAnimation*>(getKartAnimation())&&
        (m_terrain_sound == NULL ||
         m_terrain_sound->getStatus() == SFXManager::SFX_STOPPED))
    {
        if (m_previous_terrain_sound) sfx_manager->deleteSFX(m_previous_terrain_sound);
        m_previous_terrain_sound = m_terrain_sound;
        if(m_previous_terrain_sound)
            m_previous_terrain_sound->setLoop(false);

        m_terrain_sound = sfx_manager->createSoundSource(s);
        m_terrain_sound->play();
        m_terrain_sound->setLoop(false);
    }

}   // handleMaterialGFX

//-----------------------------------------------------------------------------
/** Sets zipper time, and apply one time additional speed boost. It can be
 *  used with a specific material, in which case the zipper parmaters are
 *  taken from this material (parameters that are <0 will be using the
 *  kart-specific values from kart-properties.
 *  \param material If not NULL, will be used to determine the zipper
 *                  parameters, otherwise the defaults from kart properties
 *                  will be used.
 * \param play_sound If true this will cause a sfx to be played even if the
 *                  terrain hasn't changed. It is used by the zipper powerup.
 */
void Kart::handleZipper(const Material *material, bool play_sound)
{
    /** The additional speed allowed on top of the kart-specific maximum kart
     *  speed. */
    float max_speed_increase;

    /**Time the zipper stays activated. */
    float duration;
    /** A one time additional speed gain - the kart will instantly add this
     *  amount of speed to its current speed. */
    float speed_gain;
    /** Time it takes for the zipper advantage to fade out. */
    float fade_out_time;
    /** Additional engine force. */
    float engine_force;

    if(material)
    {
        material->getZipperParameter(&max_speed_increase, &duration,
                                     &speed_gain, &fade_out_time, &engine_force);
        if(max_speed_increase<0)
            max_speed_increase = m_kart_properties->getZipperMaxSpeedIncrease();
        if(duration<0)
            duration           = m_kart_properties->getZipperTime();
        if(speed_gain<0)
            speed_gain         = m_kart_properties->getZipperSpeedGain();
        if(fade_out_time<0)
            fade_out_time      = m_kart_properties->getZipperFadeOutTime();
        if(engine_force<0)
            engine_force       = m_kart_properties->getZipperForce();
    }
    else
    {
        max_speed_increase = m_kart_properties->getZipperMaxSpeedIncrease();
        duration           = m_kart_properties->getZipperTime();
        speed_gain         = m_kart_properties->getZipperSpeedGain();
        fade_out_time      = m_kart_properties->getZipperFadeOutTime();
        engine_force       = m_kart_properties->getZipperForce();
    }
    // Ignore a zipper that's activated while braking
    if(m_controls.m_brake || m_speed<0) return;

    m_max_speed->instantSpeedIncrease(MaxSpeed::MS_INCREASE_ZIPPER,
                                     max_speed_increase, speed_gain,
                                     engine_force, duration, fade_out_time);
    // Play custom character sound (weee!)
    playCustomSFX(SFXManager::CUSTOM_ZIPPER);
    m_controller->handleZipper(play_sound);
}   // handleZipper

// -----------------------------------------------------------------------------
/** Updates the current nitro status.
 *  \param dt Time step size.
 */
void Kart::updateNitro(float dt)
{
    if (m_controls.m_nitro && m_min_nitro_time <= 0.0f)
    {
        m_min_nitro_time = m_kart_properties->getNitroMinConsumptionTime();
    }
    if (m_min_nitro_time > 0.0f)
    {
        m_min_nitro_time -= dt;

        // when pressing the key, don't allow the min time to go under zero.
        // If it went under zero, it would be reset
        if (m_controls.m_nitro && m_min_nitro_time <= 0.0f)
            m_min_nitro_time = 0.1f;
    }

    bool increase_speed = (m_controls.m_nitro && isOnGround());
    if (!increase_speed && m_min_nitro_time <= 0.0f)
    {
        return;
    }
    m_collected_energy -= dt * m_kart_properties->getNitroConsumption();
    if (m_collected_energy < 0)
    {
        m_collected_energy = 0;
        return;
    }

    if (increase_speed)
    {
        m_max_speed->increaseMaxSpeed(MaxSpeed::MS_INCREASE_NITRO,
                                     m_kart_properties->getNitroMaxSpeedIncrease(),
                                     m_kart_properties->getNitroEngineForce(),
                                     m_kart_properties->getNitroDuration(),
                                     m_kart_properties->getNitroFadeOutTime()    );
    }
}   // updateNitro

// -----------------------------------------------------------------------------
/** Activates a slipstream effect */
void Kart::setSlipstreamEffect(float f)
{
    m_kart_gfx->setCreationRateAbsolute(KartGFX::KGFX_ZIPPER, f);
}   // setSlipstreamEffect

// -----------------------------------------------------------------------------
/** Called when the kart crashes against another kart.
 *  \param k The kart that was hit.
 *  \param update_attachments If true the attachment of this kart and the
 *          other kart hit will be updated (e.g. bombs will be moved)
 */
void Kart::crashed(AbstractKart *k, bool update_attachments)
{
    if(update_attachments)
    {
        assert(k);
        getAttachment()->handleCollisionWithKart(k);
    }
    m_controller->crashed(k);
    crashed();
}   // crashed(Kart, update_attachments

// -----------------------------------------------------------------------------
/** Kart hits the track with a given material.
 *  \param m Material hit, can be NULL if no specific material exists.
 */
void Kart::crashed(const Material *m, const Vec3 &normal)
{
#ifdef DEBUG
    // Simple debug output for people playing without sound.
    // This makes it easier to see if a kart hit the track (esp.
    // after a jump).
    // FIXME: This should be removed once the physics are fixed.
    if(UserConfigParams::m_physics_debug)
    {
        // Add a counter to make it easier to see if a new line of
        // output was added.
        static int counter=0;
        Log::info("Kart","Kart %s hit track: %d material %s.\n",
               getIdent().c_str(), counter++,
               m ? m->getTexFname().c_str() : "None");
    }
#endif

    const LinearWorld *lw = dynamic_cast<LinearWorld*>(World::getWorld());
    if(getKartProperties()->getTerrainImpulseType()
                             ==KartProperties::IMPULSE_NORMAL &&
        m_vehicle->getCentralImpulseTime()<=0                     )
    {
        // Restrict impule to plane defined by gravity (i.e. X/Z plane).
        // This avoids the problem that karts can be pushed up, e.g. above
        // a fence.
        btVector3 gravity = m_body->getGravity();
        gravity.normalize();
        // Cast necessary since otherwise to operator- (vec3/btvector) exists
        Vec3 impulse =  (btVector3)normal - gravity* btDot(normal, gravity);
        if(impulse.getX() || impulse.getZ())
            impulse.normalize();
        else
            impulse = Vec3(0, 0, -1); // Arbitrary
        impulse *= m_kart_properties->getCollisionTerrainImpulse();
        m_bounce_back_time = 0.2f;
        m_vehicle->setTimedCentralImpulse(0.1f, impulse);
    }
    // If there is a quad graph, push the kart towards the previous
    // graph node center (we have to use the previous point since the
    // kart might have only now reached the new quad, meaning the kart
    // would be pushed forward).
    else if(getKartProperties()->getTerrainImpulseType()
                                 ==KartProperties::IMPULSE_TO_DRIVELINE &&
            lw && m_vehicle->getCentralImpulseTime()<=0 &&
            World::getWorld()->getTrack()->isPushBackEnabled())
    {
        int sector = lw->getSectorForKart(this);
        if(sector!=QuadGraph::UNKNOWN_SECTOR)
        {
            // Use the first predecessor node, which is the most
            // natural one (i.e. the one on the main driveline).
            const GraphNode &gn = QuadGraph::get()->getNode(
                QuadGraph::get()->getNode(sector).getPredecessor(0));
            Vec3 impulse = gn.getCenter() - getXYZ();
            impulse.setY(0);
            if(impulse.getX() || impulse.getZ())
                impulse.normalize();
            else
                impulse = Vec3(0, 0, -1); // Arbitrary
            impulse *= m_kart_properties->getCollisionTerrainImpulse();
            m_bounce_back_time = 0.2f;
            m_vehicle->setTimedCentralImpulse(0.1f, impulse);
        }

    }
    /** If a kart is crashing against the track, the collision is often
     *  reported more than once, resulting in a machine gun effect, and too
     *  long disabling of the engine. Therefore, this reaction is disabled
     *  for 0.5 seconds after a crash.
     */
    if(m && m->getCollisionReaction() != Material::NORMAL &&
        !getKartAnimation())
    {
        std::string particles = m->getCrashResetParticles();
        if (particles.size() > 0)
        {
            ParticleKind* kind =
                ParticleKindManager::get()->getParticles(particles);
            if (kind != NULL)
            {
                if (m_collision_particles == NULL)
                {
                    Vec3 position(-getKartWidth()*0.35f, 0.06f,
                                  getKartLength()*0.5f);
                    m_collision_particles  =
                        new ParticleEmitter(kind, position, getNode());
                }
                else
                {
                    m_collision_particles->setParticleType(kind);
                }
            }
            else
            {
                Log::error("Kart","Unknown particles kind <%s> in material "
                                "crash-reset properties\n", particles.c_str());
            }
        }

        if (m->getCollisionReaction() == Material::RESCUE)
        {
            new RescueAnimation(this);
        }
        else if (m->getCollisionReaction() == Material::PUSH_BACK)
        {
            if (m_bounce_back_time <= 0.2f) // this variable is sometimes set to 0.1 somewhere else
            {
                btVector3 push = m_body->getLinearVelocity().normalized();
                push[1] = 0.1f;
                m_body->applyCentralImpulse( -4000.0f*push );
                m_bounce_back_time = 2.0f;

                core::stringw msg = _("You need more points\nto enter this challenge!");
                std::vector<core::stringw> parts = StringUtils::split(msg, '\n', false);

                // For now, until we have scripting, special-case the overworld... (TODO)
                if (dynamic_cast<OverWorld*>(World::getWorld()) != NULL)
                {
                    sfx_manager->quickSound("forcefield");

                    for (unsigned int n = 0; n < parts.size(); n++)
                    {
                        World::getWorld()->getRaceGUI()->addMessage(parts[n], NULL, 4.0f,
                                                                    video::SColor(255, 255,255,255),
                                                                    true, true);
                    }   // for n<parts.size()
                }   // if world exist
            }   // if m_bounce_back_time <= 0.2f
        }   // if (m->getCollisionReaction() == Material::PUSH_BACK)
    }   // if(m && m->getCollisionReaction() != Material::NORMAL &&
        //   !getKartAnimation())
    m_controller->crashed(m);
    crashed();
}   // crashed(Material)

// -----------------------------------------------------------------------------
/** Common code used when a kart or a material was hit.
 */
void Kart::crashed()
{
    if(World::getWorld()->getTime()-m_time_last_crash < 0.5f) return;

    m_time_last_crash = World::getWorld()->getTime();
    // After a collision disable the engine for a short time so that karts
    // can 'bounce back' a bit (without this the engine force will prevent
    // karts from bouncing back, they will instead stuck towards the obstable).
    if(m_bounce_back_time<=0.0f)
    {
        if (m_body->getLinearVelocity().length()> 0.555f)
        {
            // In case that the sfx is longer than 0.5 seconds, only play it if
            // it's not already playing.
            if(m_crash_sound->getStatus() != SFXManager::SFX_PLAYING)
                m_crash_sound->play();
        }

        m_bounce_back_time = 0.1f;
    }
}   // crashed

// -----------------------------------------------------------------------------
/** Plays a beep sfx.
 */
void Kart::beep()
{
    // If the custom horn can't play (isn't defined) then play the default one
    if (!playCustomSFX(SFXManager::CUSTOM_HORN))
        m_beep_sound->play();

} // beep

// -----------------------------------------------------------------------------
/*
    playCustomSFX()

    This function will play a particular character voice for this kart.  It
    returns whether or not a character voice sample exists for the particular
    event.  If there is no voice sample, a default can be played instead.

    Use entries from the CustomSFX enumeration as a parameter (see
    sfx_manager.hpp).  eg. playCustomSFX(SFXManager::CUSTOM_CRASH)

    Obviously we don't want a certain character voicing multiple phrases
    simultaneously.  It just sounds bad.  There are two ways of avoiding this:

    1.  If there is already a voice sample playing for the character
        don't play another until it is finished.

    2.  If there is already a voice sample playing for the character
        stop the sample, and play the new one.

    Currently we're doing #2.

    rforder

*/

bool Kart::playCustomSFX(unsigned int type)
{
    // (TODO: add back when properly done)
    return false;

    /*
    bool ret = false;

    // Stop all other character voices for this kart before playing a new one
    // we don't want overlapping phrases coming from the same kart
    for (unsigned int n = 0; n < SFXManager::NUM_CUSTOMS; n++)
    {
        if (m_custom_sounds[n] != NULL)
        {
            // If the sound we're trying to play is already playing
            // don't stop it, we'll just let it finish.
            if (type != n) m_custom_sounds[n]->stop();
        }
    }

    if (type < SFXManager::NUM_CUSTOMS)
    {
        if (m_custom_sounds[type] != NULL)
        {
            ret = true;
            //printf("Kart SFX: playing %s for %s.\n",
            //    sfx_manager->getCustomTagName(type),
            //    m_kart_properties->getIdent().c_str());
            // If it's already playing, let it finish
            if (m_custom_sounds[type]->getStatus() != SFXManager::SFX_PLAYING)
            {
                m_custom_sounds[type]->play();
            }
        }
    }
    return ret;
     */
}
// ----------------------------------------------------------------------------
/** Updates the physics for this kart: computing the driving force, set
 *  steering, handles skidding, terrain impact on kart, ...
 *  \param dt Time step size.
 */
void Kart::updatePhysics(float dt)
{
    // Check if accel is pressed for the first time. The actual timing
    // is done in getStartupBoost - it returns 0 if the start was actually
    // too slow to qualify for a boost.
    if(!m_has_started && m_controls.m_accel)
    {
        m_has_started = true;
        float f       = m_kart_properties->getStartupBoost();
        m_max_speed->instantSpeedIncrease(MaxSpeed::MS_INCREASE_ZIPPER,
                                          0.9f*f, f,
                                          /*engine_force*/200.0f,
                                          /*duration*/5.0f,
                                          /*fade_out_time*/5.0f);
    }

    m_bounce_back_time-=dt;

    updateEnginePowerAndBrakes(dt);

    // apply flying physics if relevant
    if (m_flying)
        updateFlying();

    m_skidding->update(dt, isOnGround(), m_controls.m_steer,
                       m_controls.m_skid);

    if(( m_skidding->getSkidState() == Skidding::SKID_ACCUMULATE_LEFT ||
         m_skidding->getSkidState() == Skidding::SKID_ACCUMULATE_RIGHT  ) &&
        m_skidding->getGraphicalJumpOffset()==0)
    {
        if(m_skid_sound->getStatus() != SFXManager::SFX_PLAYING &&!isWheeless())
            m_skid_sound->play();
    }
    else if(m_skid_sound->getStatus() == SFXManager::SFX_PLAYING)
    {
        m_skid_sound->stop();
    }

    float steering = getMaxSteerAngle() * m_skidding->getSteeringFraction();
    m_vehicle->setSteeringValue(steering, 0);
    m_vehicle->setSteeringValue(steering, 1);

    updateSliding();

    // Compute the speed of the kart.
    m_speed = getVehicle()->getRigidBody()->getLinearVelocity().length();

    // calculate direction of m_speed
    const btTransform& chassisTrans = getVehicle()->getChassisWorldTransform();
    btVector3 forwardW (
               chassisTrans.getBasis()[0][2],
               chassisTrans.getBasis()[1][2],
               chassisTrans.getBasis()[2][2]);

    if (forwardW.dot(getVehicle()->getRigidBody()->getLinearVelocity()) < btScalar(0.))
        m_speed *= -1.f;

    // Cap speed if necessary
    m_max_speed->update(dt);

    // To avoid tunneling (which can happen on long falls), clamp the
    // velocity in Y direction. Tunneling can happen if the Y velocity
    // is larger than the maximum suspension travel (per frame), since then
    // the wheel suspension can not stop/slow down the fall (though I am
    // not sure if this is enough in all cases!). So the speed is limited
    // to suspensionTravel / dt with dt = 1/60 (since this is the dt
    // bullet is using).
    // Only apply if near ground instead of purely based on speed avoiding
    // the "parachute on top" look.
    const Vec3 &v = m_body->getLinearVelocity();
    if(/*isNearGround() &&*/ v.getY() < - m_kart_properties->getSuspensionTravelCM()*0.01f*60)
    {
        Vec3 v_clamped = v;
        // clamp the speed to 99% of the maxium falling speed.
        v_clamped.setY(-m_kart_properties->getSuspensionTravelCM()*0.01f*60 * 0.99f);
        m_body->setLinearVelocity(v_clamped);
    }

    //at low velocity, forces on kart push it back and forth so we ignore this
    if(fabsf(m_speed) < 0.2f) // quick'n'dirty workaround for bug 1776883
         m_speed = 0;
    updateEngineSFX();
#ifdef XX
    Log::info("Kart","forward %f %f %f %f  side %f %f %f %f angVel %f %f %f heading %f\n"
       ,m_vehicle->m_forwardImpulse[0]
       ,m_vehicle->m_forwardImpulse[1]
       ,m_vehicle->m_forwardImpulse[2]
       ,m_vehicle->m_forwardImpulse[3]
       ,m_vehicle->m_sideImpulse[0]
       ,m_vehicle->m_sideImpulse[1]
       ,m_vehicle->m_sideImpulse[2]
       ,m_vehicle->m_sideImpulse[3]
       ,m_body->getAngularVelocity().getX()
       ,m_body->getAngularVelocity().getY()
       ,m_body->getAngularVelocity().getZ()
       ,getHeading()
       );
#endif

}   // updatePhysics

//-----------------------------------------------------------------------------
/** Adjust the engine sound effect depending on the speed of the kart.
 */
void Kart::updateEngineSFX()
{
    // when going faster, use higher pitch for engine
    if(!m_engine_sound || !sfx_manager->sfxAllowed())
        return;

    if(isOnGround())
    {
        float max_speed = m_max_speed->getCurrentMaxSpeed();
        // Engine noise is based half in total speed, half in fake gears:
        // With a sawtooth graph like /|/|/| we get 3 even spaced gears,
        // ignoring the gear settings from stk_config, but providing a
        // good enough brrrBRRRbrrrBRRR sound effect. Speed factor makes
        // it a "staired sawtooth", so more acoustically rich.
        float f = m_speed/max_speed;
        // Speed at this stage is not yet capped, so it can be > 1, which
        // results in odd engine sfx.
        if (f>1.0f) f=1.0f;

        float gears = 3.0f * fmod(f, 0.333334f);
        m_engine_sound->speed(0.6f + (f +gears)* 0.35f);
    }
    else
    {
        // When flying, fixed value but not too high pitch
        // This gives some variation (vs previous "on wheels" one)
        m_engine_sound->speed(0.9f);
    }
    m_engine_sound->position(getXYZ());
}   // updateEngineSFX

//-----------------------------------------------------------------------------
/** Sets the engine power. It considers the engine specs, items that influence
 *  the available power, and braking/steering.
 */
void Kart::updateEnginePowerAndBrakes(float dt)
{
    updateNitro(dt);
    float engine_power = getActualWheelForce();

    // apply parachute physics if relevant
    if(m_attachment->getType()==Attachment::ATTACH_PARACHUTE)
        engine_power*=0.2f;

    // apply bubblegum physics if relevant
    if (m_bubblegum_time > 0.0f)
    {
        engine_power = 0.0f;
        m_body->applyTorque(btVector3(0.0, m_bubblegum_torque, 0.0));
    }

    if(m_controls.m_accel)   // accelerating
    {
        // For a short time after a collision disable the engine,
        // so that the karts can bounce back a bit from the obstacle.
        if(m_bounce_back_time>0.0f)
            engine_power = 0.0f;
        // let a player going backwards accelerate quickly (e.g. if a player
        // hits a wall, he needs to be able to start again quickly after
        // going backwards)
        else if(m_speed < 0.0f)
            engine_power *= 5.0f;

        // Lose some traction when skidding, to balance the advantage
        if(m_controls.m_skid &&
           m_kart_properties->getSkiddingProperties()->getSkidVisualTime()==0)
            engine_power *= 0.5f;

        applyEngineForce(engine_power*m_controls.m_accel);

        // Either all or no brake is set, so test only one to avoid
        // resetting all brakes most of the time.
        if(m_vehicle->getWheelInfo(0).m_brake &&
            !World::getWorld()->isStartPhase())
            m_vehicle->setAllBrakes(0);
    }
    else
    {   // not accelerating
        if(m_controls.m_brake)
        {   // check if the player is currently only slowing down
            // or moving backwards
            if(m_speed > 0.0f)
            {   // Still going forward while braking
                applyEngineForce(0.f);

                //apply the brakes
                m_vehicle->setAllBrakes(m_kart_properties->getBrakeFactor());
            }
            else   // m_speed < 0
            {
                m_vehicle->setAllBrakes(0);
                // going backward, apply reverse gear ratio (unless he goes
                // too fast backwards)
                if ( -m_speed <  m_max_speed->getCurrentMaxSpeed()
                                 *m_kart_properties->getMaxSpeedReverseRatio())
                {
                    // The backwards acceleration is artificially increased to
                    // allow players to get "unstuck" quicker if they hit e.g.
                    // a wall.
                    applyEngineForce(-engine_power*2.5f);
                }
                else  // -m_speed >= max speed on this terrain
                {
                    applyEngineForce(0.0f);
                }

            }   // m_speed <00
        }
        else   // !m_brake
        {
            // lift the foot from throttle, brakes with 10% engine_power
            assert(!isnan(m_controls.m_accel));
            assert(!isnan(engine_power));
            applyEngineForce(-m_controls.m_accel*engine_power*0.1f);

            // If not giving power (forward or reverse gear), and speed is low
            // we are "parking" the kart, so in battle mode we can ambush people
            if(abs(m_speed) < 5.0f)
                m_vehicle->setAllBrakes(20.0f);
        }   // !m_brake
    }   // not accelerating
}   // updateEnginePowerAndBrakes

// ----------------------------------------------------------------------------
/** Handles sliding, i.e. the kart sliding off terrain that is too steep.
 */
void Kart::updateSliding()
{
    // dynamically determine friction so that the kart looses its traction
    // when trying to drive on too steep surfaces. Below angles of 0.25 rad,
    // you have full traction; above 0.5 rad angles you have absolutely none;
    // inbetween  there is a linear change in friction
    float friction = 1.0f;
    bool enable_sliding = false;

    // This way the current handling of sliding can be disabled
    // for certain material (e.g. the curve in skyline on which otherwise
    // karts could not drive).
    // We also had a crash reported here, which was caused by not
    // having a material here - no idea how this could have happened,
    // but this problem is now avoided by testing if there is a material
    if (isOnGround() &&
         (!getMaterial() || !getMaterial()->highTireAdhesion()))
    {
        const btMatrix3x3 &m = m_vehicle->getChassisWorldTransform().getBasis();
        // To get the angle between up=(0,1,0), we have to do:
        // m*(0,1,0) to get the up vector of the kart, then the
        // scalar product between this and (0,1,0) - which is m[1][1]:
        float distanceFromUp = m[1][1];

        if (distanceFromUp < 0.85f)
        {
            friction = 0.0f;
            enable_sliding = true;
        }
        else if (distanceFromUp > 0.9f)
        {
            friction = 1.0f;
        }
        else
        {
            friction = (distanceFromUp - 0.85f) / 0.5f;
            enable_sliding = true;
        }
    }

    for (unsigned int i=0; i<4; i++)
    {
        btWheelInfo& wheel = m_vehicle->getWheelInfo(i);
        wheel.m_frictionSlip = friction*m_kart_properties->getFrictionSlip();
    }

    m_vehicle->setSliding(enable_sliding);
}   // updateSliding

// ----------------------------------------------------------------------------
/** Adjusts kart translation if the kart is flying (in debug mode).
 */
void Kart::updateFlying()
{
    if (m_controls.m_accel)
    {
        float orientation = getHeading();
        m_body->applyCentralImpulse(btVector3(60.0f*sin(orientation), 0.0,
                                              60.0f*cos(orientation)));
    }
    if (m_controls.m_steer != 0.0f)
    {
        m_body->applyTorque(btVector3(0.0, m_controls.m_steer * 3500.0f, 0.0));
    }
    if (m_controls.m_brake)
    {
        btVector3 velocity = m_body->getLinearVelocity();

        const float x = velocity.x();
        if (x > 0.2f)        velocity.setX(x - 0.2f);
        else if (x < -0.2f)  velocity.setX(x + 0.2f);
        else                 velocity.setX(0);

        const float y = velocity.y();
        if (y > 0.2f)        velocity.setY(y - 0.2f);
        else if (y < -0.2f)  velocity.setY(y + 0.2f);
        else                 velocity.setY(0);

        const float z = velocity.z();
        if (z > 0.2f)        velocity.setZ(z - 0.2f);
        else if (z < -0.2f)  velocity.setZ(z + 0.2f);
        else                 velocity.setZ(0);

        m_body->setLinearVelocity(velocity);

    }   // if brake

    // dampen any roll while flying, makes the kart hard to control
    btVector3 velocity = m_body->getAngularVelocity();
    velocity.setX(0);
    velocity.setZ(0);
    m_body->setAngularVelocity(velocity);

}   // updateFlying

// ----------------------------------------------------------------------------
/** Attaches the right model, creates the physics and loads all special
 *  effects (particle systems etc.)
 *  \param type Type of the kart.
 *  \param is_animated_model True if the model is animated.
 */
void Kart::loadData(RaceManager::KartType type, bool is_animated_model)
{

    m_node = m_kart_model->attachModel(is_animated_model);

#ifdef DEBUG
    m_node->setName( (getIdent()+"(lod-node)").c_str() );
#endif

    // Attachment must be created after attachModel, since only then the
    // scene node will exist (to which the attachment is added). But the
    // attachment is needed in createPhysics (which gets the mass, which
    // is dependent on the attachment).
    m_attachment = new Attachment(this);
    createPhysics();

    // Attach Particle System

    Track *track = World::getWorld()->getTrack();
    if (type == RaceManager::KT_PLAYER      &&
        UserConfigParams::m_weather_effects &&
        track->getSkyParticles() != NULL)
    {
        track->getSkyParticles()->setBoxSizeXZ(150.0f, 150.0f);

        m_sky_particles_emitter =
            new ParticleEmitter(track->getSkyParticles(),
                                core::vector3df(0.0f, 40.0f, 100.0f),
                                getNode());

        // FIXME: in multiplayer mode, this will result in several instances
        //        of the heightmap being calculated and kept in memory
        m_sky_particles_emitter->addHeightMapAffector(track);
    }

    Vec3 position(0, getKartHeight()*0.35f, -getKartLength()*0.35f);

    m_slipstream = new SlipStream(this);

    if(m_kart_properties->getSkiddingProperties()->hasSkidmarks())
    {
        m_skidmarks = new SkidMarks(*this);
        m_skidmarks->adjustFog(
            track_manager->getTrack(race_manager->getTrackName())
                         ->isFogEnabled() );
    }

    m_shadow = new Shadow(m_kart_properties->getShadowTexture(),
                          m_node,
                          m_kart_properties->getShadowScale(),
                          m_kart_properties->getShadowXOffset(),
                          m_kart_properties->getShadowYOffset());

    World::getWorld()->kartAdded(this, m_node);
}   // loadData

// ----------------------------------------------------------------------------
/** Stores the current suspension length. This function is called from world
 *  after all karts are in resting position (see World::resetAllKarts), so
 *  that the default suspension rest length can be stored. This is then used
 *  later to move the wheels depending on actual suspension, so that when
 *  a kart is in rest, the wheels are at the position at which they were
 *  modelled.
 */
void Kart::setSuspensionLength()
{
    for(unsigned int i=0; i<4; i++)
    {
        m_default_suspension_length[i] =
            m_vehicle->getWheelInfo(i).m_raycastInfo.m_suspensionLength;
    }   // for i
}   // setSuspensionLength

//-----------------------------------------------------------------------------
/** Applies engine power to all the wheels that are traction capable,
 *  so other parts of code do not have to be adjusted to simulate different
 *  kinds of vehicles in the general case, only if they are trying to
 *  simulate traction control, diferentials or multiple independent electric
 *  engines, they will have to tweak the power in a per wheel basis.
 */
void Kart::applyEngineForce(float force)
{
    assert(!isnan(force));
    // Split power to simulate a 4WD 40-60, other values possible
    // FWD or RWD is a matter of putting a 0 and 1 in the right place
    float frontForce = force*0.4f;
    float rearForce = force*0.6f;
    // Front wheels
    for(unsigned int i=0; i<2; i++)
    {
        m_vehicle->applyEngineForce (frontForce, i);
    }
    // Rear wheels
    for(unsigned int i=2; i<4; i++)
    {
        m_vehicle->applyEngineForce (rearForce, i);
    }
}   // applyEngineForce

//-----------------------------------------------------------------------------
/** Updates the graphics model. Mainly set the graphical position to be the
 *  same as the physics position, but uses offsets to position and rotation
 *  for special gfx effects (e.g. skidding will turn the karts more). These
 *  variables are actually not used here atm, but are defined here and then
 *  used in Moveable.
 *  \param offset_xyz Offset to be added to the position.
 *  \param rotation Additional rotation.
 */
void Kart::updateGraphics(float dt, const Vec3& offset_xyz,
                          const btQuaternion& rotation)
{
    float wheel_up_axis[4];
    for(unsigned int i=0; i<4; i++)
    {
        // Set the suspension length
        wheel_up_axis[i] = m_default_suspension_length[i]
                         - m_vehicle->getWheelInfo(i).m_raycastInfo.m_suspensionLength;
    }
    m_kart_model->update(m_wheel_rotation_dt, getSteerPercent(), wheel_up_axis);

    Vec3        center_shift  = m_kart_properties->getGravityCenterShift();
    float y = m_vehicle->getWheelInfo(0).m_chassisConnectionPointCS.getY()
            - m_default_suspension_length[0]
            - m_vehicle->getWheelInfo(0).m_wheelsRadius
            - (m_kart_model->getWheelGraphicsRadius(0)
               -m_kart_model->getWheelGraphicsPosition(0).getY() );
    y += m_skidding->getGraphicalJumpOffset();
    center_shift.setY(y);

    if ((m_controls.m_nitro || m_min_nitro_time > 0.0f) && isOnGround() &&  m_collected_energy > 0)
    {
        // fabs(speed) is important, otherwise the negative number will
        // become a huge unsigned number in the particle scene node!
        float f = fabsf(getSpeed())/m_kart_properties->getMaxSpeed();
        // The speed of the kart can be higher (due to powerups) than
        // the normal maximum speed of the kart.
        if(f>1.0f) f = 1.0f;
        m_kart_gfx->setCreationRateRelative(KartGFX::KGFX_NITRO1, f);
        m_kart_gfx->setCreationRateRelative(KartGFX::KGFX_NITRO2, f);
        m_kart_gfx->setCreationRateRelative(KartGFX::KGFX_NITROSMOKE1, f);
        m_kart_gfx->setCreationRateRelative(KartGFX::KGFX_NITROSMOKE2, f);
    }
    else
    {
        m_kart_gfx->setCreationRateAbsolute(KartGFX::KGFX_NITRO1, 0);
        m_kart_gfx->setCreationRateAbsolute(KartGFX::KGFX_NITRO2, 0);
        m_kart_gfx->setCreationRateAbsolute(KartGFX::KGFX_NITROSMOKE1, 0);
        m_kart_gfx->setCreationRateAbsolute(KartGFX::KGFX_NITROSMOKE2, 0);

    }
    m_kart_gfx->resizeBox(KartGFX::KGFX_NITRO1, getSpeed(), dt);
    m_kart_gfx->resizeBox(KartGFX::KGFX_NITRO2, getSpeed(), dt);
    m_kart_gfx->resizeBox(KartGFX::KGFX_NITROSMOKE1, getSpeed(), dt);
    m_kart_gfx->resizeBox(KartGFX::KGFX_NITROSMOKE2, getSpeed(), dt);

    m_kart_gfx->resizeBox(KartGFX::KGFX_ZIPPER, getSpeed(), dt);

    // Note that we compare with maximum speed of the kart, not
    // maximum speed including terrain effects. This avoids that
    // leaning might get less if a kart gets a special that increases
    // its maximum speed, but not the current speed (by much). On the
    // other hand, that ratio can often be greater than 1.
    float speed_frac = m_speed / m_kart_properties->getMaxSpeed();
    if(speed_frac>1.0f)
        speed_frac = 1.0f;
    else if (speed_frac < 0.0f)  // no leaning when backwards driving
        speed_frac = 0.0f;

    const float steer_frac = m_skidding->getSteeringFraction();

    const float roll_speed = m_kart_properties->getLeanSpeed();
    if(speed_frac > 0.8f && fabsf(steer_frac)>0.5f)
    {
        // Use steering ^ 7, which means less effect at lower
        // steering
        const float f = m_skidding->getSteeringFraction();
        const float f2 = f*f;
        const float max_lean = -m_kart_properties->getMaxLean()
                             * f2*f2*f2*f
                             * speed_frac;
        if(max_lean>0)
        {
            m_current_lean += dt* roll_speed;
            if(m_current_lean > max_lean)
                m_current_lean = max_lean;
        }
        else if(max_lean<0)
        {
            m_current_lean -= dt*roll_speed;
            if(m_current_lean < max_lean)
                m_current_lean = max_lean;
        }
    }
    else if(m_current_lean!=0.0f)
    {
        // Disable any potential roll factor that is still applied
        // --------------------------------------------------------
        if(m_current_lean>0)
        {
            m_current_lean -= dt * roll_speed;
            if(m_current_lean < 0.0f)
                m_current_lean = 0.0f;
        }
        else
        {
            m_current_lean += dt * roll_speed;
            if(m_current_lean>0.0f)
                m_current_lean = 0.0f;
        }
    }

    float heading = m_skidding->getVisualSkidRotation();
    Moveable::updateGraphics(dt, center_shift,
                             btQuaternion(heading, 0, m_current_lean));

#ifdef XX
    // cheap wheelie effect
    if (m_controls.m_nitro)
    {
        m_node->updateAbsolutePosition();
        m_kart_model->getWheelNodes()[0]->updateAbsolutePosition();
        float wheel_y = m_kart_model->getWheelNodes()[0]->getAbsolutePosition().Y;

        core::vector3df rot = m_node->getRotation();

        float ratio = 0.8f;  //float(m_zipper_fire->getCreationRate())
                //   /float(m_zipper_fire->getParticlesInfo()->getMaxRate());

        const float a = (13.4f - ratio*13.0f);
        float dst = -45.0f*sin((a*a)/180.f*M_PI);

        rot.X = dst;
        m_node->setRotation(rot);

        m_node->updateAbsolutePosition();
        m_kart_model->getWheelNodes()[0]->updateAbsolutePosition();
        float wheel_y_after = m_kart_model->getWheelNodes()[0]->getAbsolutePosition().Y;

        m_node->setPosition(m_node->getPosition() + core::vector3df(0,wheel_y_after - wheel_y,0));
    }
#endif

}   // updateGraphics

// ----------------------------------------------------------------------------
btQuaternion Kart::getVisualRotation() const
{
    return getRotation()
         * btQuaternion(m_skidding->getVisualSkidRotation(), 0, 0);
}   // getVisualRotation

// ----------------------------------------------------------------------------
/** Sets a text that is being displayed on top of a kart. This can be 'leader'
 *  for the leader kart in a FTL race, the name of a driver, or even debug
 *  output.
 *  \param text The text to display
 */
void Kart::setOnScreenText(const wchar_t *text)
{
    core::dimension2d<u32> textsize = GUIEngine::getFont()->getDimension(text);
    scene::ISceneManager* sm = irr_driver->getSceneManager();
    // FIXME: Titlefont is the only font guaranteed to be loaded if STK
    // is started without splash screen (since "Loading" is shown even in this
    // case). A smaller font would be better
    sm->addBillboardTextSceneNode(GUIEngine::getFont() ? GUIEngine::getFont()
                                                  : GUIEngine::getTitleFont(),
                                  text,
                                  getNode(),
                                  core::dimension2df(textsize.Width/55.0f,
                                                     textsize.Height/55.0f),
                                  core::vector3df(0.0f, 1.5f, 0.0f),
                                  -1 /* id */,
                                  video::SColor(255, 255, 225, 0),
                                  video::SColor(255, 255, 89, 0));
    // No need to store the reference to the billboard scene node:
    // It has one reference to the parent, and will get deleted
    // when the parent is deleted.
}   // setOnScreenText

/* EOF */<|MERGE_RESOLUTION|>--- conflicted
+++ resolved
@@ -125,12 +125,8 @@
     m_jump_time            = 0;
     m_is_jumping           = false;
     m_min_nitro_time       = 0.0f;
-<<<<<<< HEAD
-
-=======
     m_fire_clicked         = 0;
-    
->>>>>>> ecc27f9d
+
     m_view_blocked_by_plunger = 0;
     m_has_caught_nolok_bubblegum = false;
 
@@ -1150,7 +1146,7 @@
     if (m_collision_particles) m_collision_particles->update(dt);
 
     updatePhysics(dt);
-    
+
     if(!m_controls.m_fire) m_fire_clicked = 0;
 
     if(m_controls.m_fire && !m_fire_clicked && !m_kart_animation)
