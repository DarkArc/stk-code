--- conflicted
+++ resolved
@@ -2576,14 +2576,9 @@
     float lean_height = tan(fabsf(m_current_lean)) * getKartWidth()*0.5f;
 
     float heading = m_skidding->getVisualSkidRotation();
-<<<<<<< HEAD
+    float xx = fabsf(m_speed)* getKartProperties()->getDownwardImpulseFactor()*0.0006f;
     Vec3 center_shift = Vec3(0, m_skidding->getGraphicalJumpOffset()
-                              + lean_height +m_graphical_y_offset, 0);
-=======
-    float xx = fabsf(m_speed)* getKartProperties()->getDownwardImpulseFactor()*0.0006f;
-    Vec3 center_shift = Vec3(0, m_skidding->getGraphicalJumpOffset() 
                               + lean_height +m_graphical_y_offset+xx, 0);
->>>>>>> 780482ed
     center_shift = getTrans().getBasis() * center_shift;
 
     Moveable::updateGraphics(dt, center_shift,
