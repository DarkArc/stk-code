//
//  SuperTuxKart - a fun racing game with go-kart
//  Copyright (C) 2004-2013 Steve Baker <sjbaker1@airmail.net>
//  Copyright (C) 2006-2013 SuperTuxKart-Team, Joerg Henrichs, Steve Baker
//
//  This program is free software; you can redistribute it and/or
//  modify it under the terms of the GNU General Public License
//  as published by the Free Software Foundation; either version 3
//  of the License, or (at your option) any later version.
//
//  This program is distributed in the hope that it will be useful,
//  but WITHOUT ANY WARRANTY; without even the implied warranty of
//  MERCHANTABILITY or FITNESS FOR A PARTICULAR PURPOSE.  See the
//  GNU General Public License for more details.
//
//  You should have received a copy of the GNU General Public License
//  along with this program; if not, write to the Free Software
//  Foundation, Inc., 59 Temple Place - Suite 330, Boston, MA  02111-1307, USA.

#include "karts/kart.hpp"

#include "audio/music_manager.hpp"
#include "audio/sfx_manager.hpp"
#include "audio/sfx_base.hpp"
#include "challenges/challenge_status.hpp"
#include "challenges/unlock_manager.hpp"
#include "config/player_manager.hpp"
#include "config/user_config.hpp"
#include "graphics/camera.hpp"
#include "graphics/explosion.hpp"
#include "graphics/irr_driver.hpp"
#include "graphics/material_manager.hpp"
#include "graphics/particle_emitter.hpp"
#include "graphics/particle_kind.hpp"
#include "graphics/particle_kind_manager.hpp"
#include "graphics/shadow.hpp"
#include "graphics/skid_marks.hpp"
#include "graphics/slip_stream.hpp"
#include "graphics/stk_text_billboard.hpp"
#include "graphics/stars.hpp"
#include "guiengine/scalable_font.hpp"
#include "karts/explosion_animation.hpp"
#include "karts/kart_gfx.hpp"
#include "karts/rescue_animation.hpp"
#include "modes/overworld.hpp"
#include "modes/world.hpp"
#include "io/file_manager.hpp"
#include "items/attachment.hpp"
#include "items/item_manager.hpp"
#include "items/projectile_manager.hpp"
#include "karts/controller/end_controller.hpp"
#include "karts/abstract_kart_animation.hpp"
#include "karts/kart_model.hpp"
#include "karts/kart_properties_manager.hpp"
#include "karts/max_speed.hpp"
#include "karts/skidding.hpp"
#include "modes/linear_world.hpp"
#include "network/network_world.hpp"
#include "network/network_manager.hpp"
#include "physics/btKart.hpp"
#include "physics/btKartRaycast.hpp"
#include "physics/physics.hpp"
#include "race/history.hpp"
#include "tracks/track.hpp"
#include "tracks/track_manager.hpp"
#include "utils/constants.hpp"
#include "utils/log.hpp" //TODO: remove after debugging is done
#include "utils/vs.hpp"

#include <ICameraSceneNode.h>
#include <ISceneManager.h>

#include <algorithm> // for min and max
#include <iostream>
#include <math.h>


#if defined(WIN32) && !defined(__CYGWIN__)  && !defined(__MINGW32__)
   // Disable warning for using 'this' in base member initializer list
#  pragma warning(disable:4355)
#endif

#if defined(WIN32) && !defined(__CYGWIN__)  && !defined(__MINGW32__)
#  define isnan _isnan
#else
#  include <math.h>
#endif

/** The kart constructor.
 *  \param ident  The identifier for the kart model to use.
 *  \param position The position (or rank) for this kart (between 1 and
 *         number of karts). This is used to determine the start position.
 *  \param init_transform  The initial position and rotation for this kart.
 */
Kart::Kart (const std::string& ident, unsigned int world_kart_id,
            int position, const btTransform& init_transform)
     : AbstractKart(ident, world_kart_id, position, init_transform)

#if defined(WIN32) && !defined(__CYGWIN__) && !defined(__MINGW32__)
#  pragma warning(1:4355)
#endif
{
    m_max_speed            = new MaxSpeed(this);
    m_terrain_info         = new TerrainInfo();
    m_powerup              = new Powerup(this);
    m_vehicle              = NULL;
    m_initial_position     = position;
    m_race_position        = position;
    m_collected_energy     = 0;
    m_finished_race        = false;
    m_finish_time          = 0.0f;
    m_bubblegum_time       = 0.0f;
    m_bubblegum_torque     = 0.0f;
    m_invulnerable_time    = 0.0f;
    m_squash_time          = 0.0f;
    m_shadow_enabled       = false;

    m_shadow               = NULL;
    m_collision_particles  = NULL;
    m_slipstream           = NULL;
    m_skidmarks            = NULL;
    m_controller           = NULL;
    m_saved_controller     = NULL;
    m_flying               = false;
    m_sky_particles_emitter= NULL;
    m_stars_effect         = NULL;
    m_jump_time            = 0;
    m_is_jumping           = false;
    m_min_nitro_time       = 0.0f;
    m_fire_clicked         = 0;
    
    m_view_blocked_by_plunger = 0;
    m_has_caught_nolok_bubblegum = false;

    // Initialize custom sound vector (TODO: add back when properly done)
    // m_custom_sounds.resize(SFXManager::NUM_CUSTOMS);

    // Set position and heading:
    m_reset_transform         = init_transform;
    m_speed                   = 0.0f;
    m_wheel_rotation          = 0;
    m_wheel_rotation_dt       = 0;

    m_kart_model->setKart(this);

    // Create SFXBase for each custom sound (TODO: add back when properly done)
    /*
    for (int n = 0; n < SFXManager::NUM_CUSTOMS; n++)
    {
        int id = m_kart_properties->getCustomSfxId((SFXManager::CustomSFX)n);

        // If id == -1 the custom sound was not defined in the .irrkart config file
        if (id != -1)
        {
            m_custom_sounds[n] = sfx_manager->newSFX(id);
        }
    }*/

    m_engine_sound  = sfx_manager->createSoundSource(m_kart_properties->getEngineSfxType());
    m_beep_sound    = sfx_manager->createSoundSource( "horn"  );
    m_crash_sound   = sfx_manager->createSoundSource( "crash" );
    m_boing_sound   = sfx_manager->createSoundSource( "boing" );
    m_goo_sound     = sfx_manager->createSoundSource( "goo"   );
    m_skid_sound    = sfx_manager->createSoundSource( "skid"  );
    m_terrain_sound          = NULL;
    m_previous_terrain_sound = NULL;

}   // Kart

// -----------------------------------------------------------------------------
/** This is a second initialisation phase, necessary since in the constructor
 *  virtual functions are not called for any superclasses.
 *  \param type Type of the kart.
*/
void Kart::init(RaceManager::KartType type)
{
    // In multiplayer mode, sounds are NOT positional
    if (race_manager->getNumLocalPlayers() > 1)
    {
        if (type == RaceManager::KT_PLAYER)
        {
            // players have louder sounds than AIs
            const float factor = std::min(1.0f, race_manager->getNumLocalPlayers()/2.0f);
            m_goo_sound->volume( 1.0f / factor );
            m_skid_sound->volume( 1.0f / factor );
            m_crash_sound->volume( 1.0f / factor );
            m_boing_sound->volume( 1.0f / factor );
            m_beep_sound->volume( 1.0f / factor );
        }
        else
        {
            m_goo_sound->volume( 1.0f / race_manager->getNumberOfKarts() );
            m_skid_sound->volume( 1.0f / race_manager->getNumberOfKarts() );
            m_crash_sound->volume( 1.0f / race_manager->getNumberOfKarts() );
            m_beep_sound->volume( 1.0f / race_manager->getNumberOfKarts() );
            m_boing_sound->volume( 1.0f / race_manager->getNumberOfKarts() );
        }
    }

    if(!m_engine_sound)
    {
        Log::error("Kart","Could not allocate a sfx object for the kart. Further errors may ensue!");
    }


    bool animations = true;
    const int anims = UserConfigParams::m_show_steering_animations;
    if (anims == ANIMS_NONE)
    {
        animations = false;
    }
    else if (anims == ANIMS_PLAYERS_ONLY && type != RaceManager::KT_PLAYER)
    {
        animations = false;
    }
    loadData(type, animations);

    m_kart_gfx = new KartGFX(this);
    m_skidding = new Skidding(this,
                              m_kart_properties->getSkiddingProperties());
    // Create the stars effect
    m_stars_effect =
        new Stars(getNode(),
                  core::vector3df(0.0f,
                                  getKartModel()->getModel()
                                        ->getBoundingBox().MaxEdge.Y,
                                  0.0f)                               );

    reset();
}   // init

// ----------------------------------------------------------------------------
/** The destructor frees the memory of this kart, but note that the actual kart
 *  model is still stored in the kart_properties (m_kart_model variable), so
 *  it is not reloaded).
 */
Kart::~Kart()
{
    // Delete all custom sounds (TODO: add back when properly done)
    /*
    for (int n = 0; n < SFXManager::NUM_CUSTOMS; n++)
    {
        if (m_custom_sounds[n] != NULL)
            sfx_manager->deleteSFX(m_custom_sounds[n]);
    }*/

    sfx_manager->deleteSFX(m_engine_sound );
    sfx_manager->deleteSFX(m_crash_sound  );
    sfx_manager->deleteSFX(m_skid_sound   );
    sfx_manager->deleteSFX(m_goo_sound    );
    sfx_manager->deleteSFX(m_beep_sound   );
    sfx_manager->deleteSFX(m_boing_sound  );
    delete m_kart_gfx;
    if(m_terrain_sound)          sfx_manager->deleteSFX(m_terrain_sound);
    if(m_previous_terrain_sound) sfx_manager->deleteSFX(m_previous_terrain_sound);
    if(m_collision_particles)    delete m_collision_particles;
    if(m_slipstream)             delete m_slipstream;
    if(m_sky_particles_emitter)  delete m_sky_particles_emitter;
    if(m_attachment)             delete m_attachment;
    if(m_stars_effect)          delete m_stars_effect;

    delete m_shadow;

    if(m_skidmarks) delete m_skidmarks ;

    // Ghost karts don't have a body
    if(m_body)
    {
        World::getWorld()->getPhysics()->removeKart(this);
        delete m_vehicle;
        delete m_vehicle_raycaster;
    }

    for(int i=0; i<m_kart_chassis.getNumChildShapes(); i++)
    {
        delete m_kart_chassis.getChildShape(i);
    }
    delete m_skidding;
    delete m_max_speed;
    delete m_terrain_info;
    delete m_powerup;

    if(m_controller)
        delete m_controller;
    if(m_saved_controller)
        delete m_saved_controller;
}   // ~Kart

//-----------------------------------------------------------------------------
/** Reset before a new race. It will remove all attachments, and
 *  puts the kart back at its original start position.
 */
void Kart::reset()
{
    if (m_flying)
    {
        m_flying = false;
        stopFlying();
    }

    // Add karts back in case that they have been removed (i.e. in battle
    // mode) - but only if they actually have a body (e.g. ghost karts
    // don't have one).
    if(m_body)
        World::getWorld()->getPhysics()->addKart(this);

    m_min_nitro_time = 0.0f;

    // Reset star effect in case that it is currently being shown.
    m_stars_effect->reset();
    m_max_speed->reset();
    m_powerup->reset();

    // Reset animations and wheels
    m_kart_model->reset();

    // If the controller was replaced (e.g. replaced by end controller),
    // restore the original controller.
    if(m_saved_controller)
    {
        m_controller       = m_saved_controller;
        m_saved_controller = NULL;
    }
    m_kart_model->setAnimation(KartModel::AF_DEFAULT);
    m_attachment->clear();
    m_kart_gfx->reset();
    m_skidding->reset();


    if (m_collision_particles)
        m_collision_particles->setCreationRateAbsolute(0.0f);

    m_race_position        = m_initial_position;
    m_finished_race        = false;
    m_eliminated           = false;
    m_finish_time          = 0.0f;
    m_bubblegum_time       = 0.0f;
    m_bubblegum_torque     = 0.0f;
    m_invulnerable_time    = 0.0f;
    m_squash_time          = 0.0f;
    m_node->setScale(core::vector3df(1.0f, 1.0f, 1.0f));
    m_collected_energy     = 0;
    m_has_started          = false;
    m_wheel_rotation       = 0;
    m_bounce_back_time     = 0.0f;
    m_brake_time           = 0.0f;
    m_time_last_crash      = 0.0f;
    m_speed                = 0.0f;
    m_current_lean         = 0.0f;
    m_view_blocked_by_plunger = 0.0f;
    m_bubblegum_time       = 0.0f;
    m_bubblegum_torque     = 0.0f;
    m_has_caught_nolok_bubblegum = false;
    m_is_jumping           = false;

    // In case that the kart was in the air, in which case its
    // linear damping is 0
    if(m_body)
        m_body->setDamping(m_kart_properties->getChassisLinearDamping(),
                           m_kart_properties->getChassisAngularDamping() );

    if(m_terrain_sound)
    {
        sfx_manager->deleteSFX(m_terrain_sound);
    }
    if(m_previous_terrain_sound)
    {
        sfx_manager->deleteSFX(m_previous_terrain_sound);
    }

    m_terrain_sound = NULL;
    m_previous_terrain_sound = NULL;

    if(m_engine_sound)
        m_engine_sound->stop();

    m_controls.reset();
    m_slipstream->reset();
    if(m_vehicle)
    {
        m_vehicle->reset();
    }
    // Randomize wheel rotation if needed
    if (m_kart_properties->hasRandomWheels() && m_vehicle && m_kart_model)
    {
        scene::ISceneNode** graphic_wheels = m_kart_model->getWheelNodes();
        // FIXME Hardcoded i < 4 comes from the arrays in KartModel
        for (int i = 0; i < m_vehicle->getNumWheels() && i < 4; i++)
        {
            // Physics
            btWheelInfo& wheel = m_vehicle->getWheelInfo(i);
            wheel.m_rotation = btScalar(rand() % 360);
            // And graphics
            core::vector3df wheel_rotation(wheel.m_rotation, 0, 0);
            if (graphic_wheels[i])
                graphic_wheels[i]->setRotation(wheel_rotation);
        } // for wheels
    } // if random wheel rotation

    setTrans(m_reset_transform);

    applyEngineForce (0.0f);

    AbstractKart::reset();
    if (m_skidmarks)
    {
        m_skidmarks->reset();
        const Track *track =
            track_manager->getTrack( race_manager->getTrackName() );
        m_skidmarks->adjustFog(track->isFogEnabled() );
    }

    Vec3 front(0, 0, getKartLength()*0.5f);
    m_xyz_front = getTrans()(front);

    m_terrain_info->update(getTrans());

    // Reset is also called when the kart is created, at which time
    // m_controller is not yet defined, so this has to be tested here.
    if(m_controller)
        m_controller->reset();

    // 3 strikes mode can hide the wheels
    scene::ISceneNode** wheels = getKartModel()->getWheelNodes();
    if(wheels[0]) wheels[0]->setVisible(true);
    if(wheels[1]) wheels[1]->setVisible(true);
    if(wheels[2]) wheels[2]->setVisible(true);
    if(wheels[3]) wheels[3]->setVisible(true);

}   // reset

// -----------------------------------------------------------------------------
void Kart::increaseMaxSpeed(unsigned int category, float add_speed,
                            float engine_force, float duration,
                            float fade_out_time)
{
    m_max_speed->increaseMaxSpeed(category, add_speed, engine_force, duration,
                                  fade_out_time);
}   // increaseMaxSpeed

// -----------------------------------------------------------------------------
void Kart::setSlowdown(unsigned int category, float max_speed_fraction,
                       float fade_in_time)
{
    m_max_speed->setSlowdown(category, max_speed_fraction, fade_in_time);
}   // setSlowdown

// -----------------------------------------------------------------------------
float Kart::getCurrentMaxSpeed() const
{
    return m_max_speed->getCurrentMaxSpeed();
}   // getCurrentMaxSpeed
// -----------------------------------------------------------------------------
float Kart::getSpeedIncreaseTimeLeft(unsigned int category) const
{
    return m_max_speed->getSpeedIncreaseTimeLeft(category);
}   // getSpeedIncreaseTimeLeft

// -----------------------------------------------------------------------------
/** Returns the current material the kart is on. */
const Material *Kart::getMaterial() const
{
    return m_terrain_info->getMaterial();
}   // getMaterial

// -----------------------------------------------------------------------------
/** Returns the previous material the kart was one (which might be
 *  the same as getMaterial() ). */
const Material *Kart::getLastMaterial() const
{
    return m_terrain_info->getLastMaterial();
}   // getLastMaterial
// -----------------------------------------------------------------------------
/** Returns the pitch of the terrain depending on the heading. */
float Kart::getTerrainPitch(float heading) const
{
    return m_terrain_info->getTerrainPitch(heading);
}   // getTerrainPitch

// -----------------------------------------------------------------------------
/** Returns the height of the terrain. we're currently above */
float Kart::getHoT() const
{
    return m_terrain_info->getHoT();
}   // getHoT

// ----------------------------------------------------------------------------
/** Sets the powerup this kart has collected.
 *  \param t Type of the powerup.
 *  \param n Number of powerups collected.
 */
void Kart::setPowerup(PowerupManager::PowerupType t, int n)
{
    m_powerup->set(t, n);
}   // setPowerup

// -----------------------------------------------------------------------------
int Kart::getNumPowerup() const
{
    return m_powerup->getNum();
}   // getNumPowerup

// -----------------------------------------------------------------------------
/** Saves the old controller in m_saved_controller and stores a new
 *  controller. The save controller is needed in case of a reset.
 *  \param controller The new controller to use (atm it's always an
 *         end controller).
 */
void Kart::setController(Controller *controller)
{
    assert(m_saved_controller==NULL);
    m_saved_controller = m_controller;
    m_controller       = controller;
}   // setController

// -----------------------------------------------------------------------------
/** Sets the position in race this kart has .
 *  The position in this race for this kart (1<=p<=n)
 */
void Kart::setPosition(int p)
{
    m_controller->setPosition(p);
    m_race_position = p;
}   // setPosition

// -----------------------------------------------------------------------------
/** Sets that the view is blocked by a plunger. The duration depends on
 *  the difficulty, see KartPorperties getPlungerInFaceTime.
 */
void Kart::blockViewWithPlunger()
{
    // Avoid that a plunger extends the plunger time
    if(m_view_blocked_by_plunger<=0 && !isShielded())
        m_view_blocked_by_plunger =
                               m_kart_properties->getPlungerInFaceTime();
    if(isShielded())
    {
        decreaseShieldTime();
    }
}   // blockViewWithPlunger

// -----------------------------------------------------------------------------
/** Returns a transform that will align an object with the kart: the heading
 *  and the pitch will be set appropriately. A custom pitch value can be
 *  specified in order to overwrite the terrain pitch (which would be used
 *  otherwise).
 *  \param custom_pitch Pitch value to overwrite the terrain pitch. A value of
 *         -1 indicates that the custom_pitch value should not be used, instead
 *         the actual pitch of the terrain is to be used.
 */
btTransform Kart::getAlignedTransform(const float custom_pitch)
{
    btTransform trans = getTrans();

    float pitch = (custom_pitch == -1 ? getTerrainPitch(getHeading())
                                      : custom_pitch);

    btMatrix3x3 m;
    m.setEulerZYX(pitch, getHeading()+m_skidding->getVisualSkidRotation(),
                  0.0f);
    trans.setBasis(m);

    return trans;
}   // getAlignedTransform

// ----------------------------------------------------------------------------
/** Creates the physical representation of this kart. Atm it uses the actual
 *  extention of the kart model to determine the size of the collision body.
 */
void Kart::createPhysics()
{
    // First: Create the chassis of the kart
    // -------------------------------------
    float kart_width  = getKartWidth();
    float kart_length = getKartLength();
    float kart_height = getKartHeight();

    // improve physics for tall karts
    if (kart_height > kart_length*0.6f)
    {
        kart_height = kart_length*0.6f;
    }

    btCollisionShape *shape;
    const Vec3 &bevel = m_kart_properties->getBevelFactor();
    Vec3 wheel_pos[4];
    assert(bevel.getX() || bevel.getY() || bevel.getZ());
    
    Vec3 orig_factor(1, 1, 1 - bevel.getZ());
    Vec3 bevel_factor(1.0f - bevel.getX(), 1.0f - bevel.getY(), 1.0f);
    btConvexHullShape *hull = new btConvexHullShape();
    for (int y = -1; y <= 1; y += 2)
    {
        for (int z = -1; z <= 1; z += 2)
        {
            for (int x = -1; x <= 1; x += 2)
            {
                Vec3 p(x*getKartModel()->getWidth() *0.5f,
                       y*getKartModel()->getHeight()*0.5f,
                       z*getKartModel()->getLength()*0.5f);

                hull->addPoint(p*orig_factor);
                hull->addPoint(p*bevel_factor);
                // Store the x/z position for the wheels as a weighted average
                // of the two bevelled points.
                if (y == -1)
                {
                    int index = (x + 1) / 2 + 1 - z;  // get index of wheel
                    float f = getKartProperties()->getPhysicalWheelPosition();
                    wheel_pos[index] = p*(orig_factor*(1.0f-f) + bevel_factor*f);
                    wheel_pos[index].setY(0);
                }  // if z==-1
            }   // for x
        }   // for z
    }   // for y

    // This especially enables proper drawing of the point cloud
    hull->initializePolyhedralFeatures();
    shape = hull;

    btTransform shiftCenterOfGravity;
    shiftCenterOfGravity.setIdentity();
    // Shift center of gravity downwards, so that the kart
    // won't topple over too easy.
    shiftCenterOfGravity.setOrigin(m_kart_properties->getGravityCenterShift());
    m_kart_chassis.addChildShape(shiftCenterOfGravity, shape);

    // Set mass and inertia
    // --------------------
    float mass = m_kart_properties->getMass();

    // Position the chassis
    // --------------------
    btTransform trans;
    trans.setIdentity();
    createBody(mass, trans, &m_kart_chassis,
               m_kart_properties->getRestitution());
    m_user_pointer.set(this);
    m_body->setDamping(m_kart_properties->getChassisLinearDamping(),
                       m_kart_properties->getChassisAngularDamping() );

    // Reset velocities
    // ----------------
    m_body->setLinearVelocity (btVector3(0.0f,0.0f,0.0f));
    m_body->setAngularVelocity(btVector3(0.0f,0.0f,0.0f));

    // Create the actual vehicle
    // -------------------------
    m_vehicle_raycaster =
        new btKartRaycaster(World::getWorld()->getPhysics()->getPhysicsWorld(),
                            stk_config->m_smooth_normals &&
                            World::getWorld()->getTrack()->smoothNormals());
    m_vehicle = new btKart(m_body, m_vehicle_raycaster, this);

    // never deactivate the vehicle
    m_body->setActivationState(DISABLE_DEACTIVATION);

    // Add wheels
    // ----------
    float wheel_radius    = m_kart_properties->getWheelRadius();
    float suspension_rest = m_kart_properties->getSuspensionRest();

    btVector3 wheel_direction(0.0f, -1.0f, 0.0f);
    btVector3 wheel_axle(-1.0f, 0.0f, 0.0f);

    btKart::btVehicleTuning tuning;
    tuning.m_maxSuspensionTravelCm =
        m_kart_properties->getSuspensionTravelCM();
    tuning.m_maxSuspensionForce    =
        m_kart_properties->getMaxSuspensionForce();

    for(unsigned int i=0; i<4; i++)
    {
        bool is_front_wheel = i<2;
        btWheelInfo& wheel = m_vehicle->addWheel(
                            wheel_pos[i],
                            wheel_direction, wheel_axle, suspension_rest,
                            wheel_radius, tuning, is_front_wheel);
        wheel.m_suspensionStiffness      = m_kart_properties->getSuspensionStiffness();
        wheel.m_wheelsDampingRelaxation  = m_kart_properties->getWheelDampingRelaxation();
        wheel.m_wheelsDampingCompression = m_kart_properties->getWheelDampingCompression();
        wheel.m_frictionSlip             = m_kart_properties->getFrictionSlip();
        wheel.m_rollInfluence            = m_kart_properties->getRollInfluence();
    }
    // Obviously these allocs have to be properly managed/freed
    btTransform t;
    t.setIdentity();
    World::getWorld()->getPhysics()->addKart(this);

}   // createPhysics

// ----------------------------------------------------------------------------

void Kart::flyUp()
{
    m_flying = true;
    Moveable::flyUp();
}   // flyUp

// ----------------------------------------------------------------------------
void Kart::flyDown()
{
    if (isNearGround())
    {
        stopFlying();
        m_flying = false;
    }
    else
    {
        Moveable::flyDown();
    }
}   // flyDown

// ----------------------------------------------------------------------------
/** Starts the engine sound effect. Called once the track intro phase is over.
 */
void Kart::startEngineSFX()
{
    if(!m_engine_sound)
        return;

    // In multiplayer mode, sounds are NOT positional (because we have
    // multiple listeners) so the engine sounds of all AIs is constantly
    // heard. So reduce volume of all sounds.
    if (race_manager->getNumLocalPlayers() > 1)
    {
        const int np = race_manager->getNumLocalPlayers();
        const int nai = race_manager->getNumberOfKarts() - np;

        // player karts twice as loud as AIs toghether
        const float players_volume = (np * 2.0f) / (np*2.0f + np);

        if (m_controller->isPlayerController())
            m_engine_sound->volume( players_volume / np );
        else
            m_engine_sound->volume( (1.0f - players_volume) / nai );
    }

    m_engine_sound->speed(0.6f);
    m_engine_sound->setLoop(true);
    m_engine_sound->play();
}   // startEngineSFX

//-----------------------------------------------------------------------------
/** Returns true if the kart is 'resting', i.e. (nearly) not moving.
 */
bool Kart::isInRest() const
{
    return fabsf(m_body->getLinearVelocity ().y())<0.2f;
}  // isInRest

//-----------------------------------------------------------------------------
/** Multiplies the velocity of the kart by a factor f (both linear
 *  and angular). This is used by anvils, which suddenly slow down the kart
 *  when they are attached.
 */
void Kart::adjustSpeed(float f)
{
    m_body->setLinearVelocity(m_body->getLinearVelocity()*f);
    m_body->setAngularVelocity(m_body->getAngularVelocity()*f);
}   // adjustSpeed

//-----------------------------------------------------------------------------
/** This method is to be called every time the mass of the kart is updated,
 *  which includes attaching an anvil to the kart (and detaching).
 */
void Kart::updateWeight()
{
    float mass = m_kart_properties->getMass() + m_attachment->weightAdjust();

    btVector3 inertia;
    m_kart_chassis.calculateLocalInertia(mass, inertia);
    m_body->setMassProps(mass, inertia);
}   // updateWeight

//-----------------------------------------------------------------------------
/** Sets that this kart has finished the race and finishing time. It also
 *  notifies the race_manager about the race completion for this kart.
 *  \param time The finishing time for this kart. It can either be the
 *         actual time when the kart finished (in which case time() =
 *         world->getTime()), or the estimated time in case that all
 *         player kart have finished the race and all AI karts get
 *         an estimated finish time set.
 */
void Kart::finishedRace(float time)
{
    // m_finished_race can be true if e.g. an AI kart was set to finish
    // because the race was over (i.e. estimating the finish time). If
    // this kart then crosses the finish line (with the end controller)
    // it would trigger a race end again.
    if(m_finished_race) return;
    m_finished_race = true;
    m_finish_time   = time;
    m_controller->finishedRace(time);
    m_kart_model->finishedRace();
    race_manager->kartFinishedRace(this, time);

    if (race_manager->getMinorMode() == RaceManager::MINOR_MODE_NORMAL_RACE ||
        race_manager->getMinorMode() == RaceManager::MINOR_MODE_TIME_TRIAL)
    {
        // in modes that support it, start end animation
        setController(new EndController(this, m_controller->getPlayer(),
                                        m_controller));
        if (m_controller->isPlayerController()) // if player is on this computer
        {
            PlayerProfile *player = PlayerManager::getCurrentPlayer();
            const ChallengeStatus *challenge = player->getCurrentChallengeStatus();
            // In case of a GP challenge don't make the end animation depend
            // on if the challenge is fulfilled
            if(challenge && !challenge->getData()->isGrandPrix())
            {
                if(challenge->getData()->isChallengeFulfilled())
                    m_kart_model->setAnimation(KartModel::AF_WIN_START);
                else
                    m_kart_model->setAnimation(KartModel::AF_LOSE_START);

            }
            else if(m_race_position<=0.5f*race_manager->getNumberOfKarts() ||
                    m_race_position==1)
                    m_kart_model->setAnimation(KartModel::AF_WIN_START);
            else
                m_kart_model->setAnimation(KartModel::AF_LOSE_START);

            RaceGUIBase* m = World::getWorld()->getRaceGUI();
            if(m)
            {
                m->addMessage((getPosition() == 1 ? _("You won the race!") : _("You finished the race!")) ,
                              this, 2.0f);
            }
        }
    }
    else if (race_manager->getMinorMode() == RaceManager::MINOR_MODE_FOLLOW_LEADER)
    {
        // start end animation
        setController(new EndController(this, m_controller->getPlayer(),
                                        m_controller));
        if(m_race_position<=2)
            m_kart_model->setAnimation(KartModel::AF_WIN_START);
        else if(m_race_position>=0.7f*race_manager->getNumberOfKarts())
            m_kart_model->setAnimation(KartModel::AF_LOSE_START);

        RaceGUIBase* m = World::getWorld()->getRaceGUI();
        if(m)
        {
            if (getPosition() == 2)
                m->addMessage(_("You won the race!"), this, 2.0f);
        }
    }
    else if (race_manager->getMinorMode() == RaceManager::MINOR_MODE_3_STRIKES ||
             race_manager->getMinorMode() == RaceManager::MINOR_MODE_SOCCER)
    {
        setController(new EndController(this, m_controller->getPlayer(),
                                        m_controller));
    }
    else if (race_manager->getMinorMode() == RaceManager::MINOR_MODE_EASTER_EGG)
    {
        m_kart_model->setAnimation(KartModel::AF_WIN_START);
        setController(new EndController(this, m_controller->getPlayer(),
                                        m_controller));
    }

}   // finishedRace

//-----------------------------------------------------------------------------
/** Called when an item is collected. It will either adjust the collected
 *  energy, or update the attachment or powerup for this kart.
 *  \param item The item that was hit.
 *  \param add_info Additional info, used in networking games to force
 *         a specific item to be used (instead of a random item) to keep
 *         all karts in synch.
 */
void Kart::collectedItem(Item *item, int add_info)
{
    float old_energy          = m_collected_energy;
    const Item::ItemType type = item->getType();

    switch (type)
    {
    case Item::ITEM_BANANA:
        m_attachment->hitBanana(item, add_info);
        break;
    case Item::ITEM_NITRO_SMALL:
        m_collected_energy += m_kart_properties->getNitroSmallContainer();
        break;
    case Item::ITEM_NITRO_BIG:
        m_collected_energy += m_kart_properties->getNitroBigContainer();
        break;
    case Item::ITEM_BONUS_BOX  :
        {
            m_powerup->hitBonusBox(*item, add_info);
            break;
        }
    case Item::ITEM_BUBBLEGUM:
        m_has_caught_nolok_bubblegum = (item->getEmitter() != NULL &&
                                    item->getEmitter()->getIdent() == "nolok");

        // slow down
        m_bubblegum_time = m_kart_properties->getBubblegumTime();
        m_bubblegum_torque = (rand()%2)
                           ?  m_kart_properties->getBubblegumTorque()
                           : -m_kart_properties->getBubblegumTorque();
        m_max_speed->setSlowdown(MaxSpeed::MS_DECREASE_BUBBLE,
                                 m_kart_properties->getBubblegumSpeedFraction(),
                                 m_kart_properties->getBubblegumFadeInTime(),
                                 m_bubblegum_time);
        m_goo_sound->position(getXYZ());
        m_goo_sound->play();
        // Play appropriate custom character sound
        playCustomSFX(SFXManager::CUSTOM_GOO);
        break;
    default        : break;
    }   // switch TYPE

    if ( m_collected_energy > m_kart_properties->getNitroMax())
        m_collected_energy = m_kart_properties->getNitroMax();
    m_controller->collectedItem(*item, add_info, old_energy);

}   // collectedItem

//-----------------------------------------------------------------------------
/** Simulates gears by adjusting the force of the engine. It also takes the
 *  effect of the zipper into account.
 */
float Kart::getActualWheelForce()
{
    float add_force = m_max_speed->getCurrentAdditionalEngineForce();
    assert(!isnan(add_force));
    const std::vector<float>& gear_ratio=m_kart_properties->getGearSwitchRatio();
    for(unsigned int i=0; i<gear_ratio.size(); i++)
    {
        if(m_speed <= m_kart_properties->getMaxSpeed()*gear_ratio[i])
        {
            assert(!isnan(m_kart_properties->getMaxPower()));
            assert(!isnan(m_kart_properties->getGearPowerIncrease()[i]));
            return m_kart_properties->getMaxPower()
                  *m_kart_properties->getGearPowerIncrease()[i]
                  +add_force;
        }
    }
    assert(!isnan(m_kart_properties->getMaxPower()));
    return m_kart_properties->getMaxPower()+add_force;

}   // getActualWheelForce

//-----------------------------------------------------------------------------
/** The kart is on ground if all 4 wheels touch the ground, and if no special
 *  animation (rescue, explosion etc.) is happening).
 */
bool Kart::isOnGround() const
{
    return ((int)m_vehicle->getNumWheelsOnGround() == m_vehicle->getNumWheels()
          && !getKartAnimation());
}   // isOnGround

//-----------------------------------------------------------------------------
/** The kart is near the ground, but not necessarily on it (small jumps). This
 *  is used to determine when to stop flying.
*/
bool Kart::isNearGround() const
{
    if(m_terrain_info->getHoT()==Track::NOHIT)
        return false;
    else
        return ((getXYZ().getY() - m_terrain_info->getHoT())
                 < stk_config->m_near_ground);
}   // isNearGround

// ------------------------------------------------------------------------
/**
 * Enables a kart shield protection for a certain amount of time.
 */
void Kart::setShieldTime(float t)
{
    if(isShielded())
    {
        getAttachment()->setTimeLeft(t);
    }
}
// ------------------------------------------------------------------------
/**
 * Returns true if the kart is protected by a shield.
 */
bool Kart::isShielded() const
{
    if(getAttachment() != NULL)
    {
        Attachment::AttachmentType type = getAttachment()->getType();
        return type == Attachment::ATTACH_BUBBLEGUM_SHIELD ||
               type == Attachment::ATTACH_NOLOK_BUBBLEGUM_SHIELD;
    }
    else
    {
        return false;
    }
}   // isShielded

// ------------------------------------------------------------------------
/**
 *Returns the remaining time the kart is protected by a shield.
 */
float Kart::getShieldTime() const
{
    if(isShielded())
        return getAttachment()->getTimeLeft();
    else
        return 0.0f;
}   // getShieldTime

// ------------------------------------------------------------------------
/**
 * Decreases the kart's shield time.
 * \param t The time substracted from the shield timer. If t == 0.0f, the default amout of time is substracted.
 */
void Kart::decreaseShieldTime()
{
    if (isShielded())
    {
        getAttachment()->setTimeLeft(0.0f);
    }
}   // decreaseShieldTime

//-----------------------------------------------------------------------------
/** Shows the star effect for a certain time.
 *  \param t Time to show the star effect for.
 */
void Kart::showStarEffect(float t)
{
    m_stars_effect->showFor(t);
}   // showStarEffect

//-----------------------------------------------------------------------------
void Kart::eliminate()
{
    if (!getKartAnimation())
    {
        World::getWorld()->getPhysics()->removeKart(this);
    }
    if (m_stars_effect)
    {
        m_stars_effect->reset();
        m_stars_effect->update(1);
    }

    m_kart_gfx->setCreationRateAbsolute(KartGFX::KGFX_TERRAIN, 0);
    m_eliminated = true;

    m_node->setVisible(false);
}   // eliminate

//-----------------------------------------------------------------------------
/** Updates the kart in each time step. It updates the physics setting,
 *  particle effects, camera position, etc.
 *  \param dt Time step size.
 */
void Kart::update(float dt)
{
    if ( UserConfigParams::m_graphical_effects )
    {
        // update star effect (call will do nothing if stars are not activated)
        m_stars_effect->update(dt);
    }

    if(m_squash_time>=0)
    {
        m_squash_time-=dt;
        // If squasing time ends, reset the model
        if(m_squash_time<=0)
        {
            m_node->setScale(core::vector3df(1.0f, 1.0f, 1.0f));
        }
    }   // if squashed

    if (m_bubblegum_time > 0.0f)
    {
        m_bubblegum_time -= dt;
        if (m_bubblegum_time <= 0.0f)
        {
            m_bubblegum_torque = 0.0f;
        }
    }

    // Update the position and other data taken from the physics
    Moveable::update(dt);

    if(!history->replayHistory())
        m_controller->update(dt);

    // if its view is blocked by plunger, decrease remaining time
    if(m_view_blocked_by_plunger > 0) m_view_blocked_by_plunger -= dt;
    //unblock the view if kart just became shielded
    if(isShielded())
        m_view_blocked_by_plunger = 0.0f;
    // Decrease remaining invulnerability time
    if(m_invulnerable_time>0)
    {
        m_invulnerable_time-=dt;
    }

    m_slipstream->update(dt);

    // TODO: hiker said this probably will be moved to btKart or so when updating bullet engine.
    // Neutralize any yaw change if the kart leaves the ground, so the kart falls more or less
    // straight after jumping, but still allowing some "boat shake" (roIll and pitch).
    // Otherwise many non perfect jumps end in a total roll over or a serious change of
    // direction, sometimes 90 or even full U turn (real but less fun for a karting game).
    // As side effect steering becames a bit less responsive (any wheel on air), but not too bad.
    if(!isOnGround()) {
        btVector3 speed = m_body->getAngularVelocity();
        speed.setX(speed.getX() * 0.95f);
        speed.setY(speed.getY() * 0.25f); // or 0.0f for sharp neutralization of yaw
        speed.setZ(speed.getZ() * 0.95f);
        m_body->setAngularVelocity(speed);
        // This one keeps the kart pointing "100% as launched" instead,
        // like in ski jump sports, too boring but also works.
        //m_body->setAngularVelocity(btVector3(0,0,0));
        // When the kart is jumping, linear damping reduces the falling speed
        // of a kart so much that it can appear to be in slow motion. So
        // disable linear damping if a kart is in the air
        m_body->setDamping(0, m_kart_properties->getChassisAngularDamping());
    }
    else
    {
        m_body->setDamping(m_kart_properties->getChassisLinearDamping(),
                           m_kart_properties->getChassisAngularDamping());
    }

    //m_wheel_rotation gives the rotation around the X-axis
    m_wheel_rotation_dt = m_speed*dt / m_kart_properties->getWheelRadius();
    m_wheel_rotation   += m_wheel_rotation_dt;
    m_wheel_rotation    = fmodf(m_wheel_rotation, 2*M_PI);

    if(m_kart_animation)
        m_kart_animation->update(dt);

    m_attachment->update(dt);

    m_kart_gfx->update(dt);
    if (m_collision_particles) m_collision_particles->update(dt);

    updatePhysics(dt);
    
    if(!m_controls.m_fire) m_fire_clicked = 0;

    if(m_controls.m_fire && !m_fire_clicked && !m_kart_animation)
    {
        // use() needs to be called even if there currently is no collecteable
        // since use() can test if something needs to be switched on/off.
        m_powerup->use() ;
        World::getWorld()->onFirePressed(getController());
        m_fire_clicked = 1;
    }

    /* (TODO: add back when properly done)
    for (int n = 0; n < SFXManager::NUM_CUSTOMS; n++)
    {
        if (m_custom_sounds[n] != NULL) m_custom_sounds[n]->position   ( getXYZ() );
    }
     */

    m_beep_sound->position   ( getXYZ() );
    m_engine_sound->position ( getXYZ() );
    m_crash_sound->position  ( getXYZ() );
    m_skid_sound->position   ( getXYZ() );
    m_boing_sound->position  ( getXYZ() );

    // Check if a kart is (nearly) upside down and not moving much -->
    // automatic rescue
    // But only do this if auto-rescue is enabled (i.e. it will be disabled in
    // battle mode), and the material the kart is driving on does not have
    // gravity (which can
    if(World::getWorld()->getTrack()->isAutoRescueEnabled()     &&
        (!m_terrain_info->getMaterial() ||
         !m_terrain_info->getMaterial()->hasGravity())          &&
        !getKartAnimation() && fabs(getRoll())>60*DEGREE_TO_RAD &&
                              fabs(getSpeed())<3.0f                )
    {
        new RescueAnimation(this, /*is_auto_rescue*/true);
    }

    // Add a certain epsilon (0.3) to the height of the kart. This avoids
    // problems of the ray being cast from under the track (which happened
    // e.g. on tux tollway when jumping down from the ramp, when the chassis
    // partly tunnels through the track). While tunneling should not be
    // happening (since Z velocity is clamped), the epsilon is left in place
    // just to be on the safe side (it will not hit the chassis itself).
    Vec3 epsilon(0,0.3f,0);

    // Make sure that the ray doesn't hit the kart. This is done by
    // resetting the collision filter group, so that this collision
    // object is ignored during raycasting.
    short int old_group = 0;
    if(m_body->getBroadphaseHandle())
    {
        old_group = m_body->getBroadphaseHandle()->m_collisionFilterGroup;
        m_body->getBroadphaseHandle()->m_collisionFilterGroup = 0;
    }

    Vec3 front(0, 0, getKartLength()*0.5f);
    m_xyz_front = getTrans()(front);

    m_terrain_info->update(getTrans(), epsilon);
    if(m_body->getBroadphaseHandle())
    {
        m_body->getBroadphaseHandle()->m_collisionFilterGroup = old_group;
    }
    handleMaterialGFX();
    const Material* material=m_terrain_info->getMaterial();
    if (!material)   // kart falling off the track
    {
        if (!m_flying)
        {
            float g = World::getWorld()->getTrack()->getGravity();
            Vec3 gravity(0, -g, 0);
            btRigidBody *body = getVehicle()->getRigidBody();
            body->setGravity(gravity);
        }
        // let kart fall a bit before rescuing
        const Vec3 *min, *max;
        World::getWorld()->getTrack()->getAABB(&min, &max);
        if(min->getY() - getXYZ().getY() > 17 && !m_flying &&
           !getKartAnimation())
            new RescueAnimation(this);
    }
    else
    {
        if (!m_flying)
        {
            float g = World::getWorld()->getTrack()->getGravity();
            Vec3 gravity(0.0f, -g, 0.0f);
            btRigidBody *body = getVehicle()->getRigidBody();
            // If the material should overwrite the gravity,
            if (material->hasGravity())
            {
                Vec3 normal = m_terrain_info->getNormal();
                gravity = normal * -g;
            }
            body->setGravity(gravity);
        }   // if !flying
        handleMaterialSFX(material);
        if     (material->isDriveReset() && isOnGround())
            new RescueAnimation(this);
        else if(material->isZipper()     && isOnGround())
        {
            handleZipper(material);
            showZipperFire();
        }
        else
        {
            m_max_speed->setSlowdown(MaxSpeed::MS_DECREASE_TERRAIN,
                                     material->getMaxSpeedFraction(),
                                     material->getSlowDownTime()     );
#ifdef DEBUG
            if(UserConfigParams::m_material_debug)
            {
                Log::info("Kart","%s\tfraction %f\ttime %f.",
                       material->getTexFname().c_str(),
                       material->getMaxSpeedFraction(),
                       material->getSlowDownTime()       );
            }
#endif
        }
    }   // if there is material

    // Check if any item was hit.
    // check it if we're not in a network world, or if we're on the server (when network mode is on)
    if (!NetworkWorld::getInstance()->isRunning() || NetworkManager::getInstance()->isServer())
        ItemManager::get()->checkItemHit(this);

    static video::SColor pink(255, 255, 133, 253);
    static video::SColor green(255, 61, 87, 23);

    // draw skidmarks if relevant (we force pink skidmarks on when hitting a bubblegum)
    if(m_kart_properties->getSkiddingProperties()->hasSkidmarks())
    {
        m_skidmarks->update(dt,
                            m_bubblegum_time > 0,
                            (m_bubblegum_time > 0 ? (m_has_caught_nolok_bubblegum ? &green : &pink) : NULL) );
    }

    const bool emergency = getKartAnimation()!=NULL;

    if (emergency)
    {
        m_view_blocked_by_plunger = 0.0f;
        if (m_flying)
        {
            stopFlying();
            m_flying = false;
        }
    }

    // Remove the shadow if the kart is not on the ground (if a kart
    // is rescued isOnGround might still be true, since the kart rigid
    // body was removed from the physics, but still retain the old
    // values for the raycasts).
    if (!isOnGround())
    {
        const Material *m      = getMaterial();
        const Material *last_m = getLastMaterial();

        // A jump starts only the kart isn't already jumping, is on a new
        // (or no) texture.
        if(!m_is_jumping && last_m && last_m!=m )
        {
            float v = getVelocity().getY();
            float force = World::getWorld()->getTrack()->getGravity();;
            // Velocity / force is the time it takes to reach the peak
            // of the jump (i.e. when vertical speed becomes 0). Assuming
            // that jump start height and end height are the same, it will
            // take the same time again to reach the bottom
            float t = 2.0f * v/force;

            // Jump if either the jump is estimated to be long enough, or
            // the texture has the jump property set.
            if(t>getKartProperties()->getJumpAnimationTime()  ||
                last_m->isJumpTexture()                         )
                m_kart_model->setAnimation(KartModel::AF_JUMP_START);
            m_is_jumping = true;
        }
        m_jump_time+=dt;
    }
    else if (m_is_jumping)
    {
        // Kart touched ground again
        m_is_jumping = false;
        HitEffect *effect =  new Explosion(getXYZ(), "jump",
                                          "jump_explosion.xml");
        projectile_manager->addHitEffect(effect);
        m_kart_model->setAnimation(KartModel::AF_DEFAULT);
        m_jump_time = 0;
    }

    //const bool dyn_shadows = World::getWorld()->getTrack()->hasShadows() &&
    //                         UserConfigParams::m_shadows &&
    //                         irr_driver->isGLSL();

    // Disable the fake shadow if we're flying
    if((!isOnGround() || emergency) && m_shadow_enabled)
    {
        m_shadow_enabled = false;
        m_shadow->disableShadow();
    }
    if(!m_shadow_enabled && isOnGround() && !emergency)
    {
        m_shadow->enableShadow();
        m_shadow_enabled = true;
    }
}   // update

//-----------------------------------------------------------------------------
/** Show fire to go with a zipper.
 */
void Kart::showZipperFire()
{
    m_kart_gfx->setCreationRateAbsolute(KartGFX::KGFX_ZIPPER, 800.0f);
}

//-----------------------------------------------------------------------------
/** Squashes this kart: it will scale the kart in up direction, and causes
 *  a slowdown while this kart is squashed.
 *  \param time How long the kart will be squashed. A value of 0 will reset
 *         the kart to be unsquashed.
 *  \param slowdown Reduction of max speed.
 */
void Kart::setSquash(float time, float slowdown)
{
    if (isInvulnerable()) return;

    if (isShielded())
    {
        decreaseShieldTime();
        return;
    }

    if(m_attachment->getType()==Attachment::ATTACH_BOMB && time>0)
    {
        ExplosionAnimation::create(this);
        return;
    }
    m_node->setScale(core::vector3df(1.0f, 0.5f, 1.0f));
    m_max_speed->setSlowdown(MaxSpeed::MS_DECREASE_SQUASH, slowdown,
                             0.1f, time);
    m_squash_time  = time;
}   // setSquash

//-----------------------------------------------------------------------------
/** Plays any terrain specific sound effect.
 */
void Kart::handleMaterialSFX(const Material *material)
{
    // If a terrain specific sfx is already being played, when a new
    // terrain is entered, an old sfx should be finished (once, not
    // looped anymore of course). The m_terrain_sound is then copied
    // to a m_previous_terrain_sound, for which looping is disabled.
    // In case that three sfx needed to be played (i.e. a previous is
    // playing, a current is playing, and a new terrain with sfx is
    // entered), the oldest (previous) sfx is stopped and deleted.
    if(getLastMaterial()!=material)
    {
        // First stop any previously playing terrain sound
        // and remove it, so that m_previous_terrain_sound
        // can be used again.
        if(m_previous_terrain_sound)
        {
            sfx_manager->deleteSFX(m_previous_terrain_sound);
        }
        m_previous_terrain_sound = m_terrain_sound;
        if(m_previous_terrain_sound)
            m_previous_terrain_sound->setLoop(false);

        const std::string &s = material->getSFXName();
        if (s != "")
        {
            m_terrain_sound = sfx_manager->createSoundSource(s);

            // In multiplayer mode sounds are NOT positional, because we have
            // multiple listeners. This would make the sounds of all AIs be
            // audible at all times. So silence AI karts.
            if (race_manager->getNumLocalPlayers() > 1)
            {
                if (!m_controller->isPlayerController())
                {
                    m_terrain_sound->volume( 0.0f );
                }
            }

            m_terrain_sound->play();
            m_terrain_sound->setLoop(true);
        }
        else
        {
            m_terrain_sound = NULL;
        }
    }

    if(m_previous_terrain_sound &&
        m_previous_terrain_sound->getStatus()==SFXManager::SFX_STOPPED)
    {
        // We don't modify the position of m_previous_terrain_sound
        // anymore, so that it keeps on playing at the place where the
        // kart left the material.
        sfx_manager->deleteSFX(m_previous_terrain_sound);
        m_previous_terrain_sound = NULL;
    }
    
    bool m_schedule_pause = m_flying ||
                        dynamic_cast<RescueAnimation*>(getKartAnimation()) ||
                        dynamic_cast<ExplosionAnimation*>(getKartAnimation());

    // terrain sound is not necessarily a looping sound so check its status before
    // setting its speed, to avoid 'ressuscitating' sounds that had already stopped
    if(m_terrain_sound &&
      (m_terrain_sound->getStatus()==SFXManager::SFX_PLAYING ||
       m_terrain_sound->getStatus()==SFXManager::SFX_PAUSED))
    {
        m_terrain_sound->position(getXYZ());
        material->setSFXSpeed(m_terrain_sound, m_speed, m_schedule_pause);
    }

}   // handleMaterialSFX

//-----------------------------------------------------------------------------
/** Handles material specific GFX, mostly particle effects. Particle
 *  effects can be triggered by two different situations: either
 *  because a kart drives on top of a terrain with a special effect,
 *  or because the kart is driving or falling under a surface (e.g.
 *  water), and the terrain effect is coming from that surface. Those
 *  effects are exclusive - you either get the effect from the terrain
 *  you are driving on, or the effect from a surface the kart is
 *  (partially) under. The surface effect is triggered, if either the
 *  kart is falling, or if the surface the kart is driving on has
 *  the 'isBelowSurface' property set.
 */
void Kart::handleMaterialGFX()
{
    const Material *material = getMaterial();

    // First test: give the terrain effect, if the kart is
    // on top of a surface (i.e. not falling), actually touching
    // something with the wheels, and the material has not the
    // below surface property set.
    if (material && isOnGround() && !material->isBelowSurface() &&
        !getKartAnimation()      && UserConfigParams::m_graphical_effects)
    {

        // Get the appropriate particle data depending on
        // wether the kart is skidding or driving.
        const ParticleKind* pk =
            material->getParticlesWhen(m_skidding->isSkidding()
                                                    ? Material::EMIT_ON_SKID
                                                    : Material::EMIT_ON_DRIVE);
        if(!pk)
        {
            // Disable potentially running particle effects
            m_kart_gfx->setCreationRateAbsolute(KartGFX::KGFX_TERRAIN, 0);
            return;  // no particle effect, return
        }
        m_kart_gfx->updateTerrain(pk);
        return;
    }

    // Now the kart is either falling, or driving on a terrain which
    // has the 'below surface' flag set. Detect if there is a surface
    // on top of the kart.
    // --------------------------------------------------------------
    if (m_controller->isPlayerController() && !hasFinishedRace())
    {
        for(unsigned int i=0; i<Camera::getNumCameras(); i++)
        {
            Camera *camera = Camera::getCamera(i);
            if(camera->getKart()!=this) continue;

            if (material && material->hasFallingEffect() && !m_flying)
            {
                camera->setMode(Camera::CM_FALLING);
            }
            else if (camera->getMode() != Camera::CM_NORMAL &&
                     camera->getMode() != Camera::CM_REVERSE)
            {
                camera->setMode(Camera::CM_NORMAL);
            }
        }   // for i in all cameras for this kart
    }   // camera != final camera

    if (!UserConfigParams::m_graphical_effects)
        return;

    // Use the middle of the contact points of the two rear wheels
    // as the point from which to cast the ray upwards
    const btWheelInfo::RaycastInfo &ri2 =
        getVehicle()->getWheelInfo(2).m_raycastInfo;
    const btWheelInfo::RaycastInfo &ri3 =
        getVehicle()->getWheelInfo(3).m_raycastInfo;
    Vec3 from = (ri2.m_contactPointWS + ri3.m_contactPointWS)*0.5f;
    Vec3 xyz;
    const Material *surface_material;
    if(!m_terrain_info->getSurfaceInfo(from, &xyz, &surface_material))
    {
        m_kart_gfx->setCreationRateAbsolute(KartGFX::KGFX_TERRAIN, 0);
        return;
    }
    const ParticleKind *pk =
        surface_material->getParticlesWhen(Material::EMIT_ON_DRIVE);

    if(!pk || m_flying || dynamic_cast<RescueAnimation*>(getKartAnimation()))
        return;

    // Now the kart is under a surface, and there is a surface effect
    // --------------------------------------------------------------
    m_kart_gfx->setParticleKind(KartGFX::KGFX_TERRAIN, pk);
    m_kart_gfx->setXYZ(KartGFX::KGFX_TERRAIN, xyz);

    const float distance = xyz.distance2(from);
    float ratio;
    if      (distance < 2.0f) ratio = 1.0f;
    else if (distance < 4.0f) ratio = (4.0f-distance)*0.5f;
    else                      ratio = -1.0f;  // No more particles
    m_kart_gfx->setCreationRateRelative(KartGFX::KGFX_TERRAIN, ratio);

    // Play special sound effects for this terrain
    // -------------------------------------------
    const std::string &s = surface_material->getSFXName();
    if (s != "" && !dynamic_cast<RescueAnimation*>(getKartAnimation())&&
        (m_terrain_sound == NULL ||
         m_terrain_sound->getStatus() == SFXManager::SFX_STOPPED))
    {
        if (m_previous_terrain_sound) sfx_manager->deleteSFX(m_previous_terrain_sound);
        m_previous_terrain_sound = m_terrain_sound;
        if(m_previous_terrain_sound)
            m_previous_terrain_sound->setLoop(false);

        m_terrain_sound = sfx_manager->createSoundSource(s);
        m_terrain_sound->play();
        m_terrain_sound->setLoop(false);
    }

}   // handleMaterialGFX

//-----------------------------------------------------------------------------
/** Sets zipper time, and apply one time additional speed boost. It can be
 *  used with a specific material, in which case the zipper parmaters are
 *  taken from this material (parameters that are <0 will be using the
 *  kart-specific values from kart-properties.
 *  \param material If not NULL, will be used to determine the zipper
 *                  parameters, otherwise the defaults from kart properties
 *                  will be used.
 * \param play_sound If true this will cause a sfx to be played even if the
 *                  terrain hasn't changed. It is used by the zipper powerup.
 */
void Kart::handleZipper(const Material *material, bool play_sound)
{
    /** The additional speed allowed on top of the kart-specific maximum kart
     *  speed. */
    float max_speed_increase;

    /**Time the zipper stays activated. */
    float duration;
    /** A one time additional speed gain - the kart will instantly add this
     *  amount of speed to its current speed. */
    float speed_gain;
    /** Time it takes for the zipper advantage to fade out. */
    float fade_out_time;
    /** Additional engine force. */
    float engine_force;

    if(material)
    {
        material->getZipperParameter(&max_speed_increase, &duration,
                                     &speed_gain, &fade_out_time, &engine_force);
        if(max_speed_increase<0)
            max_speed_increase = m_kart_properties->getZipperMaxSpeedIncrease();
        if(duration<0)
            duration           = m_kart_properties->getZipperTime();
        if(speed_gain<0)
            speed_gain         = m_kart_properties->getZipperSpeedGain();
        if(fade_out_time<0)
            fade_out_time      = m_kart_properties->getZipperFadeOutTime();
        if(engine_force<0)
            engine_force       = m_kart_properties->getZipperForce();
    }
    else
    {
        max_speed_increase = m_kart_properties->getZipperMaxSpeedIncrease();
        duration           = m_kart_properties->getZipperTime();
        speed_gain         = m_kart_properties->getZipperSpeedGain();
        fade_out_time      = m_kart_properties->getZipperFadeOutTime();
        engine_force       = m_kart_properties->getZipperForce();
    }
    // Ignore a zipper that's activated while braking
    if(m_controls.m_brake || m_speed<0) return;

    m_max_speed->instantSpeedIncrease(MaxSpeed::MS_INCREASE_ZIPPER,
                                     max_speed_increase, speed_gain,
                                     engine_force, duration, fade_out_time);
    // Play custom character sound (weee!)
    playCustomSFX(SFXManager::CUSTOM_ZIPPER);
    m_controller->handleZipper(play_sound);
}   // handleZipper

// -----------------------------------------------------------------------------
/** Updates the current nitro status.
 *  \param dt Time step size.
 */
void Kart::updateNitro(float dt)
{
    if (m_controls.m_nitro && m_min_nitro_time <= 0.0f)
    {
        m_min_nitro_time = m_kart_properties->getNitroMinConsumptionTime();
    }
    if (m_min_nitro_time > 0.0f)
    {
        m_min_nitro_time -= dt;
        
        // when pressing the key, don't allow the min time to go under zero.
        // If it went under zero, it would be reset
        if (m_controls.m_nitro && m_min_nitro_time <= 0.0f)
            m_min_nitro_time = 0.1f;
    }
    
    bool increase_speed = (m_controls.m_nitro && isOnGround());
    if (!increase_speed && m_min_nitro_time <= 0.0f)
    {
        return;
    }
    m_collected_energy -= dt * m_kart_properties->getNitroConsumption();
    if (m_collected_energy < 0)
    {
        m_collected_energy = 0;
        return;
    }
    
    if (increase_speed)
    {
        m_max_speed->increaseMaxSpeed(MaxSpeed::MS_INCREASE_NITRO,
                                     m_kart_properties->getNitroMaxSpeedIncrease(),
                                     m_kart_properties->getNitroEngineForce(),
                                     m_kart_properties->getNitroDuration(),
                                     m_kart_properties->getNitroFadeOutTime()    );
    }
}   // updateNitro

// -----------------------------------------------------------------------------
/** Activates a slipstream effect */
void Kart::setSlipstreamEffect(float f)
{
    m_kart_gfx->setCreationRateAbsolute(KartGFX::KGFX_ZIPPER, f);
}   // setSlipstreamEffect

// -----------------------------------------------------------------------------
/** Called when the kart crashes against another kart.
 *  \param k The kart that was hit.
 *  \param update_attachments If true the attachment of this kart and the
 *          other kart hit will be updated (e.g. bombs will be moved)
 */
void Kart::crashed(AbstractKart *k, bool update_attachments)
{
    if(update_attachments)
    {
        assert(k);
        getAttachment()->handleCollisionWithKart(k);
    }
    m_controller->crashed(k);
    crashed(NULL, k);
}   // crashed(Kart, update_attachments

// -----------------------------------------------------------------------------
/** Kart hits the track with a given material.
 *  \param m Material hit, can be NULL if no specific material exists.
 */
void Kart::crashed(const Material *m, const Vec3 &normal)
{
#ifdef DEBUG
    // Simple debug output for people playing without sound.
    // This makes it easier to see if a kart hit the track (esp.
    // after a jump).
    // FIXME: This should be removed once the physics are fixed.
    if(UserConfigParams::m_physics_debug)
    {
        // Add a counter to make it easier to see if a new line of
        // output was added.
        static int counter=0;
        Log::info("Kart","Kart %s hit track: %d material %s.",
               getIdent().c_str(), counter++,
               m ? m->getTexFname().c_str() : "None");
    }
#endif

    const LinearWorld *lw = dynamic_cast<LinearWorld*>(World::getWorld());
    if(getKartProperties()->getTerrainImpulseType()
                             ==KartProperties::IMPULSE_NORMAL &&
        m_vehicle->getCentralImpulseTime()<=0                     )
    {
        // Restrict impule to plane defined by gravity (i.e. X/Z plane).
        // This avoids the problem that karts can be pushed up, e.g. above
        // a fence.
        btVector3 gravity = m_body->getGravity();
        gravity.normalize();
        // Cast necessary since otherwise to operator- (vec3/btvector) exists
        Vec3 impulse =  normal - gravity* btDot(normal, gravity);
        if(impulse.getX() || impulse.getZ())
            impulse.normalize();
        else
            impulse = Vec3(0, 0, -1); // Arbitrary
        // impulse depends of kart speed
        impulse *= 0.2f * m_body->getLinearVelocity().length();
        impulse *= m_kart_properties->getCollisionTerrainImpulse();
        m_bounce_back_time = 0.2f;
        m_vehicle->setTimedCentralImpulse(0.1f, impulse);
    }
    // If there is a quad graph, push the kart towards the previous
    // graph node center (we have to use the previous point since the
    // kart might have only now reached the new quad, meaning the kart
    // would be pushed forward).
    else if(getKartProperties()->getTerrainImpulseType()
                                 ==KartProperties::IMPULSE_TO_DRIVELINE &&
            lw && m_vehicle->getCentralImpulseTime()<=0 &&
            World::getWorld()->getTrack()->isPushBackEnabled())
    {
        int sector = lw->getSectorForKart(this);
        if(sector!=QuadGraph::UNKNOWN_SECTOR)
        {
            // Use the first predecessor node, which is the most
            // natural one (i.e. the one on the main driveline).
            const GraphNode &gn = QuadGraph::get()->getNode(
                QuadGraph::get()->getNode(sector).getPredecessor(0));
            Vec3 impulse = gn.getCenter() - getXYZ();
            impulse.setY(0);
            if(impulse.getX() || impulse.getZ())
                impulse.normalize();
            else
                impulse = Vec3(0, 0, -1); // Arbitrary
            impulse *= m_kart_properties->getCollisionTerrainImpulse();
            m_bounce_back_time = 0.2f;
            m_vehicle->setTimedCentralImpulse(0.1f, impulse);
        }

    }
    /** If a kart is crashing against the track, the collision is often
     *  reported more than once, resulting in a machine gun effect, and too
     *  long disabling of the engine. Therefore, this reaction is disabled
     *  for 0.5 seconds after a crash.
     */
    if(m && m->getCollisionReaction() != Material::NORMAL &&
        !getKartAnimation())
    {
        std::string particles = m->getCrashResetParticles();
        if (particles.size() > 0)
        {
            ParticleKind* kind =
                ParticleKindManager::get()->getParticles(particles);
            if (kind != NULL)
            {
                if (m_collision_particles == NULL)
                {
                    Vec3 position(-getKartWidth()*0.35f, 0.06f,
                                  getKartLength()*0.5f);
                    m_collision_particles  =
                        new ParticleEmitter(kind, position, getNode());
                }
                else
                {
                    m_collision_particles->setParticleType(kind);
                }
            }
            else
            {
                Log::error("Kart","Unknown particles kind <%s> in material "
                                "crash-reset properties\n", particles.c_str());
            }
        }

        if (m->getCollisionReaction() == Material::RESCUE)
        {
            new RescueAnimation(this);
        }
        else if (m->getCollisionReaction() == Material::PUSH_BACK)
        {
            if (m_bounce_back_time <= 0.2f) // this variable is sometimes set to 0.1 somewhere else
            {
                btVector3 push = m_body->getLinearVelocity().normalized();
                push[1] = 0.1f;
                m_body->applyCentralImpulse( -4000.0f*push );
                m_bounce_back_time = 2.0f;

                core::stringw msg = _("You need more points\nto enter this challenge!\nCheck the minimap for\navailable challenges.");
                std::vector<core::stringw> parts = StringUtils::split(msg, '\n', false);

                // For now, until we have scripting, special-case the overworld... (TODO)
                if (dynamic_cast<OverWorld*>(World::getWorld()) != NULL)
                {
                    sfx_manager->quickSound("forcefield");

                    for (unsigned int n = 0; n < parts.size(); n++)
                    {
                        World::getWorld()->getRaceGUI()->addMessage(parts[n], NULL, 4.0f,
                                                                    video::SColor(255, 255,255,255),
                                                                    true, true);
                    }   // for n<parts.size()
                }   // if world exist
            }   // if m_bounce_back_time <= 0.2f
        }   // if (m->getCollisionReaction() == Material::PUSH_BACK)
    }   // if(m && m->getCollisionReaction() != Material::NORMAL &&
        //   !getKartAnimation())
    m_controller->crashed(m);
    crashed(m, NULL);
}   // crashed(Material)

// -----------------------------------------------------------------------------
/** Common code used when a kart or a material was hit.
 * @param m The material collided into, or NULL if none
 * @param k The kart collided into, or NULL if none
 */
void Kart::crashed(const Material* m, AbstractKart *k)
{
    if(World::getWorld()->getTime()-m_time_last_crash < 0.5f) return;

    m_time_last_crash = World::getWorld()->getTime();
    // After a collision disable the engine for a short time so that karts
    // can 'bounce back' a bit (without this the engine force will prevent
    // karts from bouncing back, they will instead stuck towards the obstable).
    if(m_bounce_back_time<=0.0f)
    {
        if (m_body->getLinearVelocity().length()> 0.555f)
        {
            // In case that the sfx is longer than 0.5 seconds, only play it if
            // it's not already playing.
            if (isShielded() || (k != NULL && k->isShielded()))
            {
                if (m_boing_sound->getStatus() != SFXManager::SFX_PLAYING)
                    m_boing_sound->play();
            }
            else
            {
                if(m_crash_sound->getStatus() != SFXManager::SFX_PLAYING)
                    m_crash_sound->play();
            }
        }

        m_bounce_back_time = 0.1f;
    }
}   // crashed

// -----------------------------------------------------------------------------
/** Plays a beep sfx.
 */
void Kart::beep()
{
    // If the custom horn can't play (isn't defined) then play the default one
    if (!playCustomSFX(SFXManager::CUSTOM_HORN))
        m_beep_sound->play();

} // beep

// -----------------------------------------------------------------------------
/*
    playCustomSFX()

    This function will play a particular character voice for this kart.  It
    returns whether or not a character voice sample exists for the particular
    event.  If there is no voice sample, a default can be played instead.

    Use entries from the CustomSFX enumeration as a parameter (see
    sfx_manager.hpp).  eg. playCustomSFX(SFXManager::CUSTOM_CRASH)

    Obviously we don't want a certain character voicing multiple phrases
    simultaneously.  It just sounds bad.  There are two ways of avoiding this:

    1.  If there is already a voice sample playing for the character
        don't play another until it is finished.

    2.  If there is already a voice sample playing for the character
        stop the sample, and play the new one.

    Currently we're doing #2.

    rforder

*/

bool Kart::playCustomSFX(unsigned int type)
{
    // (TODO: add back when properly done)
    return false;

    /*
    bool ret = false;

    // Stop all other character voices for this kart before playing a new one
    // we don't want overlapping phrases coming from the same kart
    for (unsigned int n = 0; n < SFXManager::NUM_CUSTOMS; n++)
    {
        if (m_custom_sounds[n] != NULL)
        {
            // If the sound we're trying to play is already playing
            // don't stop it, we'll just let it finish.
            if (type != n) m_custom_sounds[n]->stop();
        }
    }

    if (type < SFXManager::NUM_CUSTOMS)
    {
        if (m_custom_sounds[type] != NULL)
        {
            ret = true;
            //printf("Kart SFX: playing %s for %s.\n",
            //    sfx_manager->getCustomTagName(type),
            //    m_kart_properties->getIdent().c_str());
            // If it's already playing, let it finish
            if (m_custom_sounds[type]->getStatus() != SFXManager::SFX_PLAYING)
            {
                m_custom_sounds[type]->play();
            }
        }
    }
    return ret;
     */
}
// ----------------------------------------------------------------------------
/** Updates the physics for this kart: computing the driving force, set
 *  steering, handles skidding, terrain impact on kart, ...
 *  \param dt Time step size.
 */
void Kart::updatePhysics(float dt)
{
    // Check if accel is pressed for the first time. The actual timing
    // is done in getStartupBoost - it returns 0 if the start was actually
    // too slow to qualify for a boost.
    if(!m_has_started && m_controls.m_accel)
    {
        m_has_started = true;
        float f       = m_kart_properties->getStartupBoost();
        m_max_speed->instantSpeedIncrease(MaxSpeed::MS_INCREASE_ZIPPER,
                                          0.9f*f, f,
                                          /*engine_force*/200.0f,
                                          /*duration*/5.0f,
                                          /*fade_out_time*/5.0f);
    }

    m_bounce_back_time-=dt;

    updateEnginePowerAndBrakes(dt);

    // apply flying physics if relevant
    if (m_flying)
        updateFlying();

    m_skidding->update(dt, isOnGround(), m_controls.m_steer,
                       m_controls.m_skid);
    m_vehicle->setVisualRotation(m_skidding->getVisualSkidRotation());
    if(( m_skidding->getSkidState() == Skidding::SKID_ACCUMULATE_LEFT ||
         m_skidding->getSkidState() == Skidding::SKID_ACCUMULATE_RIGHT  ) &&
        m_skidding->getGraphicalJumpOffset()==0)
    {
        if(m_skid_sound->getStatus() != SFXManager::SFX_PLAYING &&!isWheeless())
            m_skid_sound->play();
    }
    else if(m_skid_sound->getStatus() == SFXManager::SFX_PLAYING)
    {
        m_skid_sound->stop();
    }

    float steering = getMaxSteerAngle() * m_skidding->getSteeringFraction();
    m_vehicle->setSteeringValue(steering, 0);
    m_vehicle->setSteeringValue(steering, 1);

    updateSliding();

    // Compute the speed of the kart.
    m_speed = getVehicle()->getRigidBody()->getLinearVelocity().length();

    // calculate direction of m_speed
    const btTransform& chassisTrans = getVehicle()->getChassisWorldTransform();
    btVector3 forwardW (
               chassisTrans.getBasis()[0][2],
               chassisTrans.getBasis()[1][2],
               chassisTrans.getBasis()[2][2]);

    if (forwardW.dot(getVehicle()->getRigidBody()->getLinearVelocity()) < btScalar(0.))
        m_speed *= -1.f;

    // Cap speed if necessary
    const Material *m = getMaterial();

    float min_speed =  m && m->isZipper() ? m->getZipperMinSpeed() : -1.0f;
    m_max_speed->setMinSpeed(min_speed);
    m_max_speed->update(dt);

    // To avoid tunneling (which can happen on long falls), clamp the
    // velocity in Y direction. Tunneling can happen if the Y velocity
    // is larger than the maximum suspension travel (per frame), since then
    // the wheel suspension can not stop/slow down the fall (though I am
    // not sure if this is enough in all cases!). So the speed is limited
    // to suspensionTravel / dt with dt = 1/60 (since this is the dt
    // bullet is using).

    // Only apply if near ground instead of purely based on speed avoiding
    // the "parachute on top" look.
    const Vec3 &v = m_body->getLinearVelocity();
    if(/*isNearGround() &&*/ v.getY() < - m_kart_properties->getSuspensionTravelCM()*0.01f*60)
    {
        Vec3 v_clamped = v;
        // clamp the speed to 99% of the maxium falling speed.
        v_clamped.setY(-m_kart_properties->getSuspensionTravelCM()*0.01f*60 * 0.99f);
        //m_body->setLinearVelocity(v_clamped);
    }

    //at low velocity, forces on kart push it back and forth so we ignore this
    if(fabsf(m_speed) < 0.2f) // quick'n'dirty workaround for bug 1776883
         m_speed = 0;
         
    if (dynamic_cast<RescueAnimation*>(getKartAnimation()) ||
        dynamic_cast<ExplosionAnimation*>(getKartAnimation()))
    {
        m_speed = 0;
    }
    
    updateEngineSFX();
#ifdef XX
    Log::info("Kart","forward %f %f %f %f  side %f %f %f %f angVel %f %f %f heading %f"
       ,m_vehicle->m_forwardImpulse[0]
       ,m_vehicle->m_forwardImpulse[1]
       ,m_vehicle->m_forwardImpulse[2]
       ,m_vehicle->m_forwardImpulse[3]
       ,m_vehicle->m_sideImpulse[0]
       ,m_vehicle->m_sideImpulse[1]
       ,m_vehicle->m_sideImpulse[2]
       ,m_vehicle->m_sideImpulse[3]
       ,m_body->getAngularVelocity().getX()
       ,m_body->getAngularVelocity().getY()
       ,m_body->getAngularVelocity().getZ()
       ,getHeading()
       );
#endif

}   // updatePhysics

//-----------------------------------------------------------------------------
/** Adjust the engine sound effect depending on the speed of the kart.
 */
void Kart::updateEngineSFX()
{
    // when going faster, use higher pitch for engine
    if(!m_engine_sound || !sfx_manager->sfxAllowed())
        return;

    if(isOnGround())
    {
        float max_speed = m_max_speed->getCurrentMaxSpeed();
        // Engine noise is based half in total speed, half in fake gears:
        // With a sawtooth graph like /|/|/| we get 3 even spaced gears,
        // ignoring the gear settings from stk_config, but providing a
        // good enough brrrBRRRbrrrBRRR sound effect. Speed factor makes
        // it a "staired sawtooth", so more acoustically rich.
        float f = m_speed/max_speed;
        // Speed at this stage is not yet capped, so it can be > 1, which
        // results in odd engine sfx.
        if (f>1.0f) f=1.0f;

        float gears = 3.0f * fmod(f, 0.333334f);
        m_engine_sound->speed(0.6f + (f +gears)* 0.35f);
    }
    else
    {
        // When flying, fixed value but not too high pitch
        // This gives some variation (vs previous "on wheels" one)
        m_engine_sound->speed(0.9f);
    }
    m_engine_sound->position(getXYZ());
}   // updateEngineSFX

//-----------------------------------------------------------------------------
/** Sets the engine power. It considers the engine specs, items that influence
 *  the available power, and braking/steering.
 */
void Kart::updateEnginePowerAndBrakes(float dt)
{
    updateNitro(dt);
    float engine_power = getActualWheelForce();

    // apply parachute physics if relevant
    if(m_attachment->getType()==Attachment::ATTACH_PARACHUTE)
        engine_power*=0.2f;

    // apply bubblegum physics if relevant
    if (m_bubblegum_time > 0.0f)
    {
        engine_power = 0.0f;
        m_body->applyTorque(btVector3(0.0, m_bubblegum_torque, 0.0));
    }

    if(m_controls.m_accel)   // accelerating
    {
        // For a short time after a collision disable the engine,
        // so that the karts can bounce back a bit from the obstacle.
        if(m_bounce_back_time>0.0f)
            engine_power = 0.0f;
        // let a player going backwards accelerate quickly (e.g. if a player
        // hits a wall, he needs to be able to start again quickly after
        // going backwards)
        else if(m_speed < 0.0f)
            engine_power *= 5.0f;

        // Lose some traction when skidding, to balance the advantage
        if(m_controls.m_skid &&
           m_kart_properties->getSkiddingProperties()->getSkidVisualTime()==0)
            engine_power *= 0.5f;

        applyEngineForce(engine_power*m_controls.m_accel);

        // Either all or no brake is set, so test only one to avoid
        // resetting all brakes most of the time.
        if(m_vehicle->getWheelInfo(0).m_brake &&
            !World::getWorld()->isStartPhase())
            m_vehicle->setAllBrakes(0);
        m_brake_time = 0;
    }
    else
    {   // not accelerating
        if(m_controls.m_brake)
        {   // check if the player is currently only slowing down
            // or moving backwards
            if(m_speed > 0.0f)
            {   // Still going forward while braking
                applyEngineForce(0.f);
                m_brake_time += dt;
                // Apply the brakes - include the time dependent brake increase
                float f = 1 + m_brake_time
                            * getKartProperties()->getBrakeTimeIncrease();
                m_vehicle->setAllBrakes(m_kart_properties->getBrakeFactor()*f);
            }
            else   // m_speed < 0
            {
                m_vehicle->setAllBrakes(0);
                // going backward, apply reverse gear ratio (unless he goes
                // too fast backwards)
                if ( -m_speed <  m_max_speed->getCurrentMaxSpeed()
                                 *m_kart_properties->getMaxSpeedReverseRatio())
                {
                    // The backwards acceleration is artificially increased to
                    // allow players to get "unstuck" quicker if they hit e.g.
                    // a wall.
                    applyEngineForce(-engine_power*2.5f);
                }
                else  // -m_speed >= max speed on this terrain
                {
                    applyEngineForce(0.0f);
                }

            }   // m_speed <00
        }
        else   // !m_brake
        {
            m_brake_time = 0;
            // lift the foot from throttle, brakes with 10% engine_power
            assert(!isnan(m_controls.m_accel));
            assert(!isnan(engine_power));
            applyEngineForce(-m_controls.m_accel*engine_power*0.1f);

            // If not giving power (forward or reverse gear), and speed is low
            // we are "parking" the kart, so in battle mode we can ambush people
            if(abs(m_speed) < 5.0f)
                m_vehicle->setAllBrakes(20.0f);
        }   // !m_brake
    }   // not accelerating
}   // updateEnginePowerAndBrakes

// ----------------------------------------------------------------------------
/** Handles sliding, i.e. the kart sliding off terrain that is too steep.
 */
void Kart::updateSliding()
{
    // dynamically determine friction so that the kart looses its traction
    // when trying to drive on too steep surfaces. Below angles of 0.25 rad,
    // you have full traction; above 0.5 rad angles you have absolutely none;
    // inbetween  there is a linear change in friction
    float friction = 1.0f;
    bool enable_sliding = false;

    // This way the current handling of sliding can be disabled
    // for certain material (e.g. the curve in skyline on which otherwise
    // karts could not drive).
    // We also had a crash reported here, which was caused by not
    // having a material here - no idea how this could have happened,
    // but this problem is now avoided by testing if there is a material
    if (isOnGround() &&
         (!getMaterial() || !getMaterial()->highTireAdhesion()))
    {
        const btMatrix3x3 &m = m_vehicle->getChassisWorldTransform().getBasis();
        // To get the angle between up=(0,1,0), we have to do:
        // m*(0,1,0) to get the up vector of the kart, then the
        // scalar product between this and (0,1,0) - which is m[1][1]:
        float distanceFromUp = m[1][1];

        if (distanceFromUp < 0.85f)
        {
            friction = 0.0f;
            enable_sliding = true;
        }
        else if (distanceFromUp > 0.9f)
        {
            friction = 1.0f;
        }
        else
        {
            friction = (distanceFromUp - 0.85f) / 0.5f;
            enable_sliding = true;
        }
    }

    for (unsigned int i=0; i<4; i++)
    {
        btWheelInfo& wheel = m_vehicle->getWheelInfo(i);
        wheel.m_frictionSlip = friction*m_kart_properties->getFrictionSlip();
    }

    m_vehicle->setSliding(enable_sliding);
}   // updateSliding

// ----------------------------------------------------------------------------
/** Adjusts kart translation if the kart is flying (in debug mode).
 */
void Kart::updateFlying()
{
    m_body->setLinearVelocity(m_body->getLinearVelocity() * 0.99f);

    if (m_controls.m_accel)
    {
        btVector3 velocity = m_body->getLinearVelocity();
        if (velocity.length() < 25)
        {
            float orientation = getHeading();
            m_body->applyCentralImpulse(btVector3(100.0f*sin(orientation), 0.0,
                100.0f*cos(orientation)));
        }
    }
    else if (m_controls.m_brake)
    {
        btVector3 velocity = m_body->getLinearVelocity();
        if (velocity.length() > -15)
        {
            float orientation = getHeading();
            m_body->applyCentralImpulse(btVector3(-100.0f*sin(orientation), 0.0,
                -100.0f*cos(orientation)));
        }
    }

    if (m_controls.m_steer != 0.0f)
    {
        m_body->applyTorque(btVector3(0.0, m_controls.m_steer * 3500.0f, 0.0));
    }

    // dampen any roll while flying, makes the kart hard to control
    btVector3 velocity = m_body->getAngularVelocity();
    velocity.setX(0);
    velocity.setZ(0);
    m_body->setAngularVelocity(velocity);

}   // updateFlying

// ----------------------------------------------------------------------------
/** Attaches the right model, creates the physics and loads all special
 *  effects (particle systems etc.)
 *  \param type Type of the kart.
 *  \param is_animated_model True if the model is animated.
 */
void Kart::loadData(RaceManager::KartType type, bool is_animated_model)
{
    bool always_animated = (type == RaceManager::KT_PLAYER && race_manager->getNumPlayers() == 1);
    m_node = m_kart_model->attachModel(is_animated_model, always_animated);

#ifdef DEBUG
    m_node->setName( (getIdent()+"(lod-node)").c_str() );
#endif

    // Attachment must be created after attachModel, since only then the
    // scene node will exist (to which the attachment is added). But the
    // attachment is needed in createPhysics (which gets the mass, which
    // is dependent on the attachment).
    m_attachment = new Attachment(this);
    createPhysics();

    // Attach Particle System

    Track *track = World::getWorld()->getTrack();
    if (type == RaceManager::KT_PLAYER      &&
        UserConfigParams::m_weather_effects &&
        track->getSkyParticles() != NULL)
    {
        track->getSkyParticles()->setBoxSizeXZ(150.0f, 150.0f);

        m_sky_particles_emitter =
            new ParticleEmitter(track->getSkyParticles(),
                                core::vector3df(0.0f, 30.0f, 100.0f),
                                getNode(),
                                true);

        // FIXME: in multiplayer mode, this will result in several instances
        //        of the heightmap being calculated and kept in memory
        m_sky_particles_emitter->addHeightMapAffector(track);
    }

    Vec3 position(0, getKartHeight()*0.35f, -getKartLength()*0.35f);

    m_slipstream = new SlipStream(this);

    if(m_kart_properties->getSkiddingProperties()->hasSkidmarks())
    {
        m_skidmarks = new SkidMarks(*this);
        m_skidmarks->adjustFog(
            track_manager->getTrack(race_manager->getTrackName())
                         ->isFogEnabled() );
    }

    m_shadow = new Shadow(m_kart_properties->getShadowTexture(),
                          m_node,
                          m_kart_properties->getShadowScale(),
                          m_kart_properties->getShadowXOffset(),
                          m_kart_properties->getShadowYOffset());

    World::getWorld()->kartAdded(this, m_node);
}   // loadData

// ----------------------------------------------------------------------------
/** Applies engine power to all the wheels that are traction capable,
 *  so other parts of code do not have to be adjusted to simulate different
 *  kinds of vehicles in the general case, only if they are trying to
 *  simulate traction control, diferentials or multiple independent electric
 *  engines, they will have to tweak the power in a per wheel basis.
 */
void Kart::applyEngineForce(float force)
{
    assert(!isnan(force));
    // Split power to simulate a 4WD 40-60, other values possible
    // FWD or RWD is a matter of putting a 0 and 1 in the right place
    float frontForce = force*0.4f;
    float rearForce = force*0.6f;
    // Front wheels
    for(unsigned int i=0; i<2; i++)
    {
        m_vehicle->applyEngineForce (frontForce, i);
    }
    // Rear wheels
    for(unsigned int i=2; i<4; i++)
    {
        m_vehicle->applyEngineForce (rearForce, i);
    }
}   // applyEngineForce

//-----------------------------------------------------------------------------
/** Updates the graphics model. Mainly set the graphical position to be the
 *  same as the physics position, but uses offsets to position and rotation
 *  for special gfx effects (e.g. skidding will turn the karts more). These
 *  variables are actually not used here atm, but are defined here and then
 *  used in Moveable.
 *  \param offset_xyz Offset to be added to the position.
 *  \param rotation Additional rotation.
 */
void Kart::updateGraphics(float dt, const Vec3& offset_xyz,
                          const btQuaternion& rotation)
{
    // Upate particle effects (creation rate, and emitter size
    // depending on speed)
    // --------------------------------------------------------
    if ( (m_controls.m_nitro || m_min_nitro_time > 0.0f) &&
         isOnGround() &&  m_collected_energy > 0            )
    {
        // fabs(speed) is important, otherwise the negative number will
        // become a huge unsigned number in the particle scene node!
        float f = fabsf(getSpeed())/m_kart_properties->getMaxSpeed();
        // The speed of the kart can be higher (due to powerups) than
        // the normal maximum speed of the kart.
        if(f>1.0f) f = 1.0f;
        m_kart_gfx->setCreationRateRelative(KartGFX::KGFX_NITRO1, f);
        m_kart_gfx->setCreationRateRelative(KartGFX::KGFX_NITRO2, f);
        m_kart_gfx->setCreationRateRelative(KartGFX::KGFX_NITROSMOKE1, f);
        m_kart_gfx->setCreationRateRelative(KartGFX::KGFX_NITROSMOKE2, f);
    }
    else
    {
        m_kart_gfx->setCreationRateAbsolute(KartGFX::KGFX_NITRO1, 0);
        m_kart_gfx->setCreationRateAbsolute(KartGFX::KGFX_NITRO2, 0);
        m_kart_gfx->setCreationRateAbsolute(KartGFX::KGFX_NITROSMOKE1, 0);
        m_kart_gfx->setCreationRateAbsolute(KartGFX::KGFX_NITROSMOKE2, 0);
        
    }
    m_kart_gfx->resizeBox(KartGFX::KGFX_NITRO1, getSpeed(), dt);
    m_kart_gfx->resizeBox(KartGFX::KGFX_NITRO2, getSpeed(), dt);
    m_kart_gfx->resizeBox(KartGFX::KGFX_NITROSMOKE1, getSpeed(), dt);
    m_kart_gfx->resizeBox(KartGFX::KGFX_NITROSMOKE2, getSpeed(), dt);

    m_kart_gfx->resizeBox(KartGFX::KGFX_ZIPPER, getSpeed(), dt);

    // Handle leaning of karts
    // -----------------------
    // Note that we compare with maximum speed of the kart, not
    // maximum speed including terrain effects. This avoids that
    // leaning might get less if a kart gets a special that increases
    // its maximum speed, but not the current speed (by much). On the
    // other hand, that ratio can often be greater than 1.
    float speed_frac = m_speed / m_kart_properties->getMaxSpeed();
    if(speed_frac>1.0f)
        speed_frac = 1.0f;
    else if (speed_frac < 0.0f)  // no leaning when backwards driving
        speed_frac = 0.0f;

    const float steer_frac = m_skidding->getSteeringFraction();

    const float roll_speed = m_kart_properties->getLeanSpeed();
    if(speed_frac > 0.8f && fabsf(steer_frac)>0.5f)
    {
        // Use steering ^ 7, which means less effect at lower
        // steering
        const float f = m_skidding->getSteeringFraction();
        const float f2 = f*f;
        const float max_lean = -m_kart_properties->getMaxLean()
                             * f2*f2*f2*f
                             * speed_frac;
        if(max_lean>0)
        {
            m_current_lean += dt* roll_speed;
            if(m_current_lean > max_lean)
                m_current_lean = max_lean;
        }
        else if(max_lean<0)
        {
            m_current_lean -= dt*roll_speed;
            if(m_current_lean < max_lean)
                m_current_lean = max_lean;
        }
    }
    else if(m_current_lean!=0.0f)
    {
        // Disable any potential roll factor that is still applied
        // --------------------------------------------------------
        if(m_current_lean>0)
        {
            m_current_lean -= dt * roll_speed;
            if(m_current_lean < 0.0f)
                m_current_lean = 0.0f;
        }
        else
        {
            m_current_lean += dt * roll_speed;
            if(m_current_lean>0.0f)
                m_current_lean = 0.0f;
        }
    }

    // Now determine graphical chassis and wheel position depending on
    // the physics result. The center of gravity of the chassis is at the
    // bottom of the chassis, but the position of the graphical chassis is at
    // the bottom of the wheels (i.e. in blender the kart is positioned on
    // the horizonal plane through (0,0,0)). So first determine how far
    // above the terrain is the center of the physics body. If the minimum
    // of those values is larger than the lowest point of the chassis model
    // the kart chassis would be too high (and look odd), so in this case
    // move the chassis down so that the wheels (when touching the ground)
    // look close enough to the chassis.
    float height_above_terrain[4];
    float min_hat = 9999.9f;
    for(unsigned int i=0; i<4; i++)
    {
        // Set the suspension length
        const btWheelInfo &wi = m_vehicle->getWheelInfo(i);
        height_above_terrain[i] = wi.m_raycastInfo.m_suspensionLength;
        if(height_above_terrain[i] < min_hat) min_hat = height_above_terrain[i];
    }
    float kart_hat = m_kart_model->getLowestPoint();

    if(min_hat >= kart_hat)
    {
        for(unsigned int i=0; i<4; i++)
            height_above_terrain[i] = kart_hat;
    }
    m_kart_model->update(dt, m_wheel_rotation_dt, getSteerPercent(),
                         height_above_terrain, m_speed);

    // If the kart is leaning, part of the kart might end up 'in' the track.
    // To avoid this, raise the kart enough to offset the leaning.
    float lean_height = tan(fabsf(m_current_lean)) * getKartWidth()*0.5f;

    float heading = m_skidding->getVisualSkidRotation();
    Vec3 center_shift = Vec3(0, m_skidding->getGraphicalJumpOffset() - kart_hat
                              + lean_height-m_kart_model->getLowestPoint(), 0);
    center_shift = getTrans().getBasis() * center_shift;

<<<<<<< HEAD
    float heading = m_skidding->getVisualSkidRotation();
    center_shift = Vec3(0, m_skidding->getGraphicalJumpOffset() + lean_height, 0);
    center_shift = getTrans().getBasis() * center_shift;
=======
>>>>>>> c5a1d8bf
    Moveable::updateGraphics(dt, center_shift,
                             btQuaternion(heading, 0, m_current_lean));

#ifdef XX
    // cheap wheelie effect
    if (m_controls.m_nitro)
    {
        m_node->updateAbsolutePosition();
        m_kart_model->getWheelNodes()[0]->updateAbsolutePosition();
        float wheel_y = m_kart_model->getWheelNodes()[0]->getAbsolutePosition().Y;

        core::vector3df rot = m_node->getRotation();

        float ratio = 0.8f;  //float(m_zipper_fire->getCreationRate())
                //   /float(m_zipper_fire->getParticlesInfo()->getMaxRate());

        const float a = (13.4f - ratio*13.0f);
        float dst = -45.0f*sin((a*a)/180.f*M_PI);

        rot.X = dst;
        m_node->setRotation(rot);

        m_node->updateAbsolutePosition();
        m_kart_model->getWheelNodes()[0]->updateAbsolutePosition();
        float wheel_y_after = m_kart_model->getWheelNodes()[0]->getAbsolutePosition().Y;

        m_node->setPosition(m_node->getPosition() + core::vector3df(0,wheel_y_after - wheel_y,0));
    }
#endif

}   // updateGraphics

// ----------------------------------------------------------------------------
btQuaternion Kart::getVisualRotation() const
{
    return getRotation()
         * btQuaternion(m_skidding->getVisualSkidRotation(), 0, 0);
}   // getVisualRotation

// ----------------------------------------------------------------------------
/** Sets a text that is being displayed on top of a kart. This can be 'leader'
 *  for the leader kart in a FTL race, the name of a driver, or even debug
 *  output.
 *  \param text The text to display
 */
void Kart::setOnScreenText(const wchar_t *text)
{
    core::dimension2d<u32> textsize = GUIEngine::getFont()->getDimension(text);

    // FIXME: Titlefont is the only font guaranteed to be loaded if STK
    // is started without splash screen (since "Loading" is shown even in this
    // case). A smaller font would be better

    if (irr_driver->isGLSL())
    {
        gui::ScalableFont* font = GUIEngine::getFont() ? GUIEngine::getFont() : GUIEngine::getTitleFont();
        STKTextBillboard* tb = new STKTextBillboard(text, font,
            video::SColor(255, 255, 225, 0),
            video::SColor(255, 255, 89, 0),
            getNode(), irr_driver->getSceneManager(), -1,
            core::vector3df(0.0f, 1.5f, 0.0f),
            core::vector3df(1.0f, 1.0f, 1.0f));
    }
    else
    {
        scene::ISceneManager* sm = irr_driver->getSceneManager();
        sm->addBillboardTextSceneNode(GUIEngine::getFont() ? GUIEngine::getFont()
            : GUIEngine::getTitleFont(),
            text,
            getNode(),
            core::dimension2df(textsize.Width/55.0f,
            textsize.Height/55.0f),
            core::vector3df(0.0f, 1.5f, 0.0f),
            -1, // id
            video::SColor(255, 255, 225, 0),
            video::SColor(255, 255, 89, 0));
    }

    // No need to store the reference to the billboard scene node:
    // It has one reference to the parent, and will get deleted
    // when the parent is deleted.
}   // setOnScreenText

/* EOF */<|MERGE_RESOLUTION|>--- conflicted
+++ resolved
@@ -2524,12 +2524,6 @@
                               + lean_height-m_kart_model->getLowestPoint(), 0);
     center_shift = getTrans().getBasis() * center_shift;
 
-<<<<<<< HEAD
-    float heading = m_skidding->getVisualSkidRotation();
-    center_shift = Vec3(0, m_skidding->getGraphicalJumpOffset() + lean_height, 0);
-    center_shift = getTrans().getBasis() * center_shift;
-=======
->>>>>>> c5a1d8bf
     Moveable::updateGraphics(dt, center_shift,
                              btQuaternion(heading, 0, m_current_lean));
 
