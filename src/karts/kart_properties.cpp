//
//  SuperTuxKart - a fun racing game with go-kart
//  Copyright (C) 2006-2013 SuperTuxKart-Team
//
//  This program is free software; you can redistribute it and/or
//  modify it under the terms of the GNU General Public License
//  as published by the Free Software Foundation; either version 3
//  of the License, or (at your option) any later version.
//
//  This program is distributed in the hope that it will be useful,
//  but WITHOUT ANY WARRANTY; without even the implied warranty of
//  MERCHANTABILITY or FITNESS FOR A PARTICULAR PURPOSE.  See the
//  GNU General Public License for more details.
//
//  You should have received a copy of the GNU General Public License
//  along with this program; if not, write to the Free Software
//  Foundation, Inc., 59 Temple Place - Suite 330, Boston, MA  02111-1307, USA.

#include "karts/kart_properties.hpp"

#include "addons/addon.hpp"
#include "config/stk_config.hpp"
#include "config/player_manager.hpp"
#include "graphics/glwrap.hpp"
#include "graphics/irr_driver.hpp"
#include "graphics/material_manager.hpp"
#include "io/file_manager.hpp"
#include "karts/controller/ai_properties.hpp"
#include "karts/kart_model.hpp"
#include "karts/skidding_properties.hpp"
#include "modes/world.hpp"
#include "io/xml_node.hpp"
#include "utils/constants.hpp"
#include "utils/log.hpp"
#include "utils/string_utils.hpp"
#include "utils/translation.hpp"

#include <iostream>
#include <stdexcept>
#include <string>


float KartProperties::UNDEFINED = -99.9f;

/** The constructor initialises all values with invalid values. It can later
 *  then be checked (for STKConfig) that all values are indeed defined.
 *  Otherwise the defaults are taken from STKConfig (and since they are all
 *  defined, it is guaranteed that each kart has well defined physics values).
 */
KartProperties::KartProperties(const std::string &filename)
{
    m_icon_material = NULL;
    m_minimap_icon  = NULL;
    m_name          = "NONAME";
    m_ident         = "NONAME";
    m_icon_file     = "";
    m_shadow_file   = "";
    m_shadow_scale    = 1.0f;
    m_shadow_x_offset = 0.0f;
    m_shadow_z_offset = 0.0f;

    m_groups.clear();
    m_custom_sfx_id.resize(SFXManager::NUM_CUSTOMS);

    // Set all other values to undefined, so that it can later be tested
    // if everything is defined properly.
    m_mass = m_brake_factor = m_brake_time_increase =
        m_time_reset_steer = m_nitro_consumption = m_nitro_engine_force =
        m_nitro_small_container = m_nitro_big_container = m_nitro_max =
        m_nitro_max_speed_increase = m_nitro_duration = m_nitro_fade_out_time =
        m_suspension_stiffness = m_wheel_damping_relaxation = m_wheel_base =
        m_wheel_damping_compression = m_friction_slip = m_roll_influence =
        m_wheel_radius = m_chassis_linear_damping = m_max_suspension_force =
        m_chassis_angular_damping = m_suspension_rest =
        m_max_speed_reverse_ratio = m_rescue_vert_offset =
        m_collision_terrain_impulse = m_collision_impulse = m_restitution =
        m_collision_impulse_time = m_suspension_travel_cm =
        m_track_connection_accel = m_rubber_band_max_length =
        m_rubber_band_force = m_rubber_band_duration =
        m_rubber_band_speed_increase = m_rubber_band_fade_out_time =
        m_zipper_time = m_zipper_force = m_zipper_speed_gain =
        m_zipper_max_speed_increase = m_zipper_fade_out_time =
        m_slipstream_length = m_slipstream_width = m_slipstream_collect_time =
        m_slipstream_use_time = m_slipstream_add_power =
        m_slipstream_min_speed = m_slipstream_max_speed_increase =
        m_slipstream_duration = m_slipstream_fade_out_time =
        m_camera_distance = m_camera_forward_up_angle =
        m_camera_backward_up_angle = m_explosion_invulnerability_time =
        m_rescue_time = m_rescue_height = m_explosion_time =
        m_explosion_radius = m_max_lean = m_lean_speed =
        m_swatter_distance2 = m_swatter_duration = m_squash_slowdown =
        m_squash_duration = m_downward_impulse_factor =
        m_bubblegum_fade_in_time = m_bubblegum_speed_fraction =
        m_bubblegum_time = m_bubblegum_torque = m_jump_animation_time =
        m_smooth_flying_impulse = m_physical_wheel_position = 
        m_graphical_y_offset =
            UNDEFINED;

    m_engine_power.resize(RaceManager::DIFFICULTY_COUNT, UNDEFINED);
    m_max_speed.resize(RaceManager::DIFFICULTY_COUNT, UNDEFINED);
    m_plunger_in_face_duration.resize(RaceManager::DIFFICULTY_COUNT,
                                      UNDEFINED);

    m_terrain_impulse_type   = IMPULSE_NONE;
    m_gravity_center_shift   = Vec3(UNDEFINED);
    m_bevel_factor           = Vec3(UNDEFINED);
    m_exp_spring_response    = false;
    m_version                = 0;
    m_color                  = video::SColor(255, 0, 0, 0);
    m_shape                  = 32;  // close enough to a circle.
    m_engine_sfx_type        = "engine_small";
    m_kart_model             = NULL;
    m_has_rand_wheels        = false;
    m_nitro_min_consumption  = 0.53f;
    // The default constructor for stk_config uses filename=""
    if (filename != "")
    {
        m_skidding_properties = NULL;
        for(unsigned int i=0; i<RaceManager::DIFFICULTY_COUNT; i++)
            m_ai_properties[i]= NULL;
        load(filename, "kart");
    }
    else
    {
        m_skidding_properties = new SkiddingProperties();
        for(unsigned int i=0; i<RaceManager::DIFFICULTY_COUNT; i++)
            m_ai_properties[i]= new AIProperties((RaceManager::Difficulty)i);
    }
}   // KartProperties

//-----------------------------------------------------------------------------
/** Destructor, dereferences the kart model. */
KartProperties::~KartProperties()
{
    delete m_kart_model;
    if(m_skidding_properties)
        delete m_skidding_properties;
    for(unsigned int i=0; i<RaceManager::DIFFICULTY_COUNT; i++)
        if(m_ai_properties[i])
            delete m_ai_properties[i];
}   // ~KartProperties

//-----------------------------------------------------------------------------
/** Copies this KartProperties to another one. Importnat: if you add any
 *  pointers to kart_properties, the data structure they are pointing to
 *  need to be copied here explicitely!
 *  \param source The source kart properties from which to copy this objects'
 *         values.
 */
void KartProperties::copyFrom(const KartProperties *source)
{
    *this = *source;

    // After the memcpy any pointers will be shared.
    // So all pointer variables need to be separately allocated and assigned.
    m_skidding_properties = new SkiddingProperties();
    assert(m_skidding_properties);
    *m_skidding_properties = *source->m_skidding_properties;

    for(unsigned int i=0; i<RaceManager::DIFFICULTY_COUNT; i++)
    {
        m_ai_properties[i] = new AIProperties((RaceManager::Difficulty)i);
        assert(m_ai_properties);
        *m_ai_properties[i] = *source->m_ai_properties[i];
    }
}   // copyFrom

//-----------------------------------------------------------------------------
/** Loads the kart properties from a file.
 *  \param filename Filename to load.
 *  \param node Name of the xml node to load the data from
 */
void KartProperties::load(const std::string &filename, const std::string &node)
{
    // Get the default values from STKConfig. This will also allocate any
    // pointers used in KartProperties

    const XMLNode* root = new XMLNode(filename);
    std::string kart_type;
    if (root->get("type", &kart_type))
        copyFrom(&stk_config->getKartProperties(kart_type));
    else
        copyFrom(&stk_config->getDefaultKartProperties());

    // m_kart_model must be initialised after assigning the default
    // values from stk_config (otherwise all kart_properties will
    // share the same KartModel
    m_kart_model  = new KartModel(/*is_master*/true);

    m_root  = StringUtils::getPath(filename)+"/";
    m_ident = StringUtils::getBasename(StringUtils::getPath(filename));
    // If this is an addon kart, add "addon_" to the identifier - just in
    // case that an addon kart has the same directory name (and therefore
    // identifier) as an included kart.
    if(Addon::isAddon(filename))
        m_ident = Addon::createAddonId(m_ident);
    try
    {
        if(!root || root->getName()!="kart")
        {
            std::ostringstream msg;
            msg << "Couldn't load kart properties '" << filename <<
                "': no kart node.";

            delete m_kart_model;
            throw std::runtime_error(msg.str());
        }
        getAllData(root);
    }
    catch(std::exception& err)
    {
        Log::error("[KartProperties]", "Error while parsing KartProperties '%s':",
                   filename.c_str());
        Log::error("[KartProperties]", "%s", err.what());
    }
    if(root) delete root;

    // Set a default group (that has to happen after init_default and load)
    if(m_groups.size()==0)
        m_groups.push_back(DEFAULT_GROUP_NAME);


    // Load material
    std::string materials_file = m_root+"materials.xml";
    file_manager->pushModelSearchPath  (m_root);
    file_manager->pushTextureSearchPath(m_root);

    irr_driver->setTextureErrorMessage("Error while loading kart '%s':",
                                       m_name);

    // addShared makes sure that these textures/material infos stay in memory
    material_manager->addSharedMaterial(materials_file);

    m_icon_file = m_root+m_icon_file;

    // Make permanent is important, since otherwise icons can get deleted
    // (e.g. when freeing temp. materials from a track, the last icon
    //  would get deleted, too.
    m_icon_material = material_manager->getMaterial(m_icon_file,
                                                    /*is_full_path*/true,
                                                    /*make_permanent*/true,
                                                    /*complain_if_not_found*/true,
                                                    /*strip_path*/false);
    if(m_minimap_icon_file!="")
        m_minimap_icon = irr_driver->getTexture(m_root+m_minimap_icon_file);
    else
        m_minimap_icon = NULL;

    if (m_minimap_icon == NULL)
    {
        m_minimap_icon = getUnicolorTexture(m_color);
    }

    // Only load the model if the .kart file has the appropriate version,
    // otherwise warnings are printed.
    if (m_version >= 1)
    {
        const bool success = m_kart_model->loadModels(*this);
        if (!success)
        {
            delete m_kart_model;
            file_manager->popTextureSearchPath();
            file_manager->popModelSearchPath();
            throw std::runtime_error("Cannot load kart models");
        }
    }

    if(m_gravity_center_shift.getX()==UNDEFINED)
    {
        m_gravity_center_shift.setX(0);
        // Default: center at the very bottom of the kart.
        m_gravity_center_shift.setY(m_kart_model->getHeight()*0.5f);
        m_gravity_center_shift.setZ(0);
    }

    if(m_physical_wheel_position < 0)
        m_wheel_base = fabsf(m_kart_model->getLength() );
    else
    {
        // The new (atm unused) physical position results in steering to be
        // not sharp enough - therefore decrease the wheel base somewhat to
        // approximate the behaviour of the old steering.
        m_wheel_base = fabsf(m_kart_model->getLength() - 0.25f);
    }

    // Now convert the turn radius into turn angle:
    for(unsigned int i=0; i<m_turn_angle_at_speed.size(); i++)
    {
        m_turn_angle_at_speed.setY( i,
                            sin(m_wheel_base/m_turn_angle_at_speed.getY(i)) );
    }

    m_shadow_texture = irr_driver->getTexture(m_shadow_file);

    irr_driver->unsetTextureErrorMessage();
    file_manager->popTextureSearchPath();
    file_manager->popModelSearchPath();

}   // load

//-----------------------------------------------------------------------------
/** Actually reads in the data from the xml file.
 *  \param root Root of the xml tree.
 */
void KartProperties::getAllData(const XMLNode * root)
{
    root->get("version",           &m_version);

    root->get("name",              &m_name             );

    root->get("icon-file",         &m_icon_file        );

    root->get("minimap-icon-file", &m_minimap_icon_file);

    root->get("shadow-file",       &m_shadow_file      );
    Vec3 c;
    root->get("rgb",               &c                  );
    m_color.set(255, (int)(255*c.getX()), (int)(255*c.getY()), (int)(255*c.getZ()));

    root->get("groups",            &m_groups           );

    root->get("random-wheel-rot",  &m_has_rand_wheels  );

    root->get("shadow-scale",      &m_shadow_scale     );
    root->get("shadow-x-offset",   &m_shadow_x_offset  );
    root->get("shadow-z-offset",   &m_shadow_z_offset  );

    root->get("type",     &m_kart_type        );

    if(const XMLNode *dimensions_node = root->getNode("center"))
        dimensions_node->get("gravity-shift", &m_gravity_center_shift);

    if(const XMLNode *ai_node = root->getNode("ai"))
    {
        const XMLNode *easy = ai_node->getNode("easy");
        m_ai_properties[RaceManager::DIFFICULTY_EASY]->load(easy);
        const XMLNode *medium = ai_node->getNode("medium");
        m_ai_properties[RaceManager::DIFFICULTY_MEDIUM]->load(medium);
        const XMLNode *hard = ai_node->getNode("hard");
        m_ai_properties[RaceManager::DIFFICULTY_HARD]->load(hard);
        const XMLNode *best = ai_node->getNode("best");
        m_ai_properties[RaceManager::DIFFICULTY_BEST]->load(best);
    }

    if(const XMLNode *suspension_node = root->getNode("suspension"))
    {
        suspension_node->get("stiffness",            &m_suspension_stiffness);
        suspension_node->get("rest",                 &m_suspension_rest     );
        suspension_node->get("travel-cm",            &m_suspension_travel_cm);
        suspension_node->get("exp-spring-response",  &m_exp_spring_response );
        suspension_node->get("max-force",            &m_max_suspension_force);
    }

    if(const XMLNode *wheels_node = root->getNode("wheels"))
    {
        wheels_node->get("damping-relaxation",  &m_wheel_damping_relaxation );
        wheels_node->get("damping-compression", &m_wheel_damping_compression);
        wheels_node->get("radius",              &m_wheel_radius             );
    }

    if(const XMLNode *speed_weighted_objects_node = root->getNode("speed-weighted-objects"))
    {
        m_speed_weighted_object_properties.loadFromXMLNode(speed_weighted_objects_node);
    }

    if(const XMLNode *friction_node = root->getNode("friction"))
        friction_node->get("slip", &m_friction_slip);

    if(const XMLNode *stability_node = root->getNode("stability"))
    {
        stability_node->get("roll-influence",
                                                   &m_roll_influence         );
        stability_node->get("chassis-linear-damping",
                                                   &m_chassis_linear_damping );
        stability_node->get("chassis-angular-damping",
                                                   &m_chassis_angular_damping);
        stability_node->get("downward-impulse-factor",
                                                   &m_downward_impulse_factor);
        stability_node->get("track-connection-accel",
                                                   &m_track_connection_accel );
        stability_node->get("smooth-flying-impulse", &m_smooth_flying_impulse);
    }

    if(const XMLNode *collision_node = root->getNode("collision"))
    {
        collision_node->get("impulse",         &m_collision_impulse        );
        collision_node->get("impulse-time",    &m_collision_impulse_time   );
        collision_node->get("terrain-impulse", &m_collision_terrain_impulse);
        collision_node->get("restitution",     &m_restitution              );
        collision_node->get("bevel-factor",    &m_bevel_factor             );
        collision_node->get("physical-wheel-position",&m_physical_wheel_position);
        std::string s;
        collision_node->get("impulse-type",    &s                          );
        s = StringUtils::toLowerCase(s);
        if(s=="none")
            m_terrain_impulse_type = IMPULSE_NONE;
        else if(s=="normal")
            m_terrain_impulse_type = IMPULSE_NORMAL;
        else if(s=="driveline")
            m_terrain_impulse_type = IMPULSE_TO_DRIVELINE;
        else
        {
            Log::fatal("[KartProperties]",
                       "Missing or incorrect value for impulse-type: '%s'.",
                       s.c_str());
        }
    }

    //TODO: wheel front right and wheel front left is not loaded, yet is
    //TODO: listed as an attribute in the xml file after wheel-radius
    //TODO: same goes for their rear equivalents


    if(const XMLNode *jump_node= root->getNode("jump"))
    {
        jump_node->get("animation-time", &m_jump_animation_time);
    }

    if(const XMLNode *camera_node= root->getNode("camera"))
    {
        camera_node->get("distance", &m_camera_distance);
        camera_node->get("forward-up-angle", &m_camera_forward_up_angle);
        m_camera_forward_up_angle *= DEGREE_TO_RAD;
        camera_node->get("backward-up-angle", &m_camera_backward_up_angle);
        m_camera_backward_up_angle *= DEGREE_TO_RAD;
    }

    if(const XMLNode *sounds_node= root->getNode("sounds"))
    {
        std::string s;
        sounds_node->get("engine", &s);
        if      (s == "large") m_engine_sfx_type = "engine_large";
        else if (s == "small") m_engine_sfx_type = "engine_small";
        else
        {
            if (sfx_manager->soundExist(s))
            {
                m_engine_sfx_type = s;
            }
            else
            {
                Log::error("[KartProperties]",
                           "Kart '%s' has an invalid engine '%s'.",
                           m_name.c_str(), s.c_str());
                m_engine_sfx_type = "engine_small";
            }
        }

#ifdef WILL_BE_ENABLED_ONCE_DONE_PROPERLY
        // Load custom kart SFX files (TODO: enable back when it's implemented properly)
        for (int i = 0; i < SFXManager::NUM_CUSTOMS; i++)
        {
            std::string tempFile;
            // Get filename associated with each custom sfx tag in sfx config
            if (sounds_node->get(sfx_manager->getCustomTagName(i), tempFile))
            {
                // determine absolute filename
                // FIXME: will not work with add-on packs (is data dir the same)?
                tempFile = file_manager->getKartFile(tempFile, getIdent());

                // Create sfx in sfx manager and store id
                m_custom_sfx_id[i] = sfx_manager->addSingleSfx(tempFile, 1, 0.2f,1.0f);
            }
            else
            {
                // if there is no filename associated with a given tag
                m_custom_sfx_id[i] = -1;
            }   // if custom sound
        }   // for i<SFXManager::NUM_CUSTOMS
#endif
    }   // if sounds-node exist

    if(const XMLNode *nitro_node = root->getNode("nitro"))
    {
        nitro_node->get("consumption",          &m_nitro_consumption       );
        nitro_node->get("small-container",      &m_nitro_small_container   );
        nitro_node->get("big-container",        &m_nitro_big_container     );
        nitro_node->get("max-speed-increase",   &m_nitro_max_speed_increase);
        nitro_node->get("engine-force",         &m_nitro_engine_force      );
        nitro_node->get("duration",             &m_nitro_duration          );
        nitro_node->get("fade-out-time",        &m_nitro_fade_out_time     );
        nitro_node->get("max",                  &m_nitro_max               );
        nitro_node->get("min-consumption-time", &m_nitro_min_consumption   );
    }

    if(const XMLNode *bubble_node = root->getNode("bubblegum"))
    {
        bubble_node->get("time",           &m_bubblegum_time          );
        bubble_node->get("speed-fraction", &m_bubblegum_speed_fraction);
        bubble_node->get("fade-in-time",   &m_bubblegum_fade_in_time  );
        bubble_node->get("torque",         &m_bubblegum_torque        );
    }

    if(const XMLNode *rescue_node = root->getNode("rescue"))
    {
        rescue_node->get("vert-offset", &m_rescue_vert_offset);
        rescue_node->get("time",        &m_rescue_time       );
        rescue_node->get("height",      &m_rescue_height     );
    }

    if(const XMLNode *explosion_node = root->getNode("explosion"))
    {
        explosion_node->get("time",   &m_explosion_time  );
        explosion_node->get("radius", &m_explosion_radius);
        explosion_node->get("invulnerability-time",
                        &m_explosion_invulnerability_time);
    }

    if(const XMLNode *skid_node = root->getNode("skid"))
    {
        m_skidding_properties->load(skid_node);
    }


    if(const XMLNode *slipstream_node = root->getNode("slipstream"))
    {
        slipstream_node->get("length",       &m_slipstream_length            );
        slipstream_node->get("width",        &m_slipstream_width             );
        slipstream_node->get("collect-time", &m_slipstream_collect_time      );
        slipstream_node->get("use-time",     &m_slipstream_use_time          );
        slipstream_node->get("add-power",    &m_slipstream_add_power         );
        slipstream_node->get("min-speed",    &m_slipstream_min_speed         );
        slipstream_node->get("max-speed-increase",
                                             &m_slipstream_max_speed_increase);
        slipstream_node->get("duration",     &m_slipstream_duration          );
        slipstream_node->get("fade-out-time",&m_slipstream_fade_out_time     );
    }

    if(const XMLNode *turn_node = root->getNode("turn"))
    {
        turn_node->get("time-full-steer",      &m_time_full_steer     );
        turn_node->get("time-reset-steer",     &m_time_reset_steer    );
        turn_node->get("turn-radius",          &m_turn_angle_at_speed );
        // For now store the turn radius in turn angle, the correct
        // value can only be determined later in ::load
    }

    if(const XMLNode *engine_node = root->getNode("engine"))
    {
<<<<<<< HEAD
        engine_node->get("brake-factor", &m_brake_factor);
=======
        engine_node->get("brake-factor",            &m_brake_factor);
        engine_node->get("brake-time-increase",     &m_brake_time_increase);
>>>>>>> 47b46558
        engine_node->get("max-speed-reverse-ratio", &m_max_speed_reverse_ratio);
        engine_node->get("power", &m_engine_power);
        if(m_engine_power.size()!=RaceManager::DIFFICULTY_COUNT)
        {
            Log::fatal("[KartProperties]",
                       "Incorrect engine-power specifications for kart '%s'",
                       getIdent().c_str());
        }
        engine_node->get("max-speed", &m_max_speed);
        if(m_max_speed.size()!=RaceManager::DIFFICULTY_COUNT)
        {
            Log::fatal("[KartProperties]",
                       "Incorrect max-speed specifications for kart '%s'",
                       getIdent().c_str());
        }
    }   // if getNode("engine")

    if(const XMLNode *gear_node = root->getNode("gear"))
    {
        gear_node->get("switch-ratio",   &m_gear_switch_ratio  );
        gear_node->get("power-increase", &m_gear_power_increase);
    }

    if(const XMLNode *mass_node = root->getNode("mass"))
        mass_node->get("value", &m_mass);

    if(const XMLNode *plunger_node= root->getNode("plunger"))
    {
        plunger_node->get("band-max-length",    &m_rubber_band_max_length    );
        plunger_node->get("band-force",         &m_rubber_band_force         );
        plunger_node->get("band-duration",      &m_rubber_band_duration      );
        plunger_node->get("band-speed-increase",&m_rubber_band_speed_increase);
        plunger_node->get("band-fade-out-time", &m_rubber_band_fade_out_time );
        plunger_node->get("in-face-time", &m_plunger_in_face_duration);
        if(m_plunger_in_face_duration.size()!=RaceManager::DIFFICULTY_COUNT)
        {
            Log::fatal("KartProperties",
                       "Invalid plunger in-face-time specification.");
        }
    }

    if(const XMLNode *zipper_node= root->getNode("zipper"))
    {
        zipper_node->get("time",               &m_zipper_time              );
        zipper_node->get("fade-out-time",      &m_zipper_fade_out_time     );
        zipper_node->get("force",              &m_zipper_force             );
        zipper_node->get("speed-gain",         &m_zipper_speed_gain        );
        zipper_node->get("max-speed-increase", &m_zipper_max_speed_increase);
    }

    if(const XMLNode *swatter_node= root->getNode("swatter"))
    {
        swatter_node->get("duration",        &m_swatter_duration      );
        swatter_node->get("squash-duration", &m_squash_duration       );
        swatter_node->get("squash-slowdown", &m_squash_slowdown       );
        if(swatter_node->get("distance",     &m_swatter_distance2) )
        {
            // Avoid squaring if distance is not defined, so that
            // distance2 remains UNDEFINED (which is a negative value)
            m_swatter_distance2 *= m_swatter_distance2;
        }
    }

    if(const XMLNode *lean_node= root->getNode("lean"))
    {
        lean_node->get("max",   &m_max_lean  );
        lean_node->get("speed", &m_lean_speed);
        m_max_lean   *= DEGREE_TO_RAD;
        m_lean_speed *= DEGREE_TO_RAD;
    }

    if(const XMLNode *startup_node= root->getNode("startup"))
    {
        startup_node->get("time", &m_startup_times);
        startup_node->get("boost", &m_startup_boost);
    }
<<<<<<< HEAD
=======

    if(const XMLNode *graphics_node = root->getNode("graphics"))
    {
        graphics_node->get("y-offset", &m_graphical_y_offset);
    }
>>>>>>> 47b46558

    if(m_kart_model)
        m_kart_model->loadInfo(*root);
}   // getAllData

// ----------------------------------------------------------------------------
/** Checks if all necessary physics values are indeed defines. This helps
 *  finding bugs early, e.g. missing default in stk_config.dat file.
 *  \param filename File from which the data was read (only used to print
 *                  meaningful error messages).
 */
void KartProperties::checkAllSet(const std::string &filename)
{
    if(m_gear_switch_ratio.size()==0)
    {
        Log::fatal("[KartProperties]",
                   "Missing default value for 'gear-switch-ratio' in '%s'.",
                   filename.c_str());
    }
    if(m_gear_power_increase.size()==0)
    {
        Log::fatal("[KartProperties]",
                   "Missing default value for 'gear-power-increase' in '%s'.",
                filename.c_str());
    }
    if(m_gear_switch_ratio.size()!=m_gear_power_increase.size())    {
        Log::error("KartProperties",
                   "Number of entries for 'gear-switch-ratio' and "
                   "'gear-power-increase");
        Log::fatal("KartProperties", "in '%s' must be equal.",
                    filename.c_str());
    }
    if(m_startup_boost.size()!=m_startup_times.size())
    {
        Log::error("[KartProperties]",
                 "Number of entried for 'startup times' and 'startup-boost");
        Log::fatal("KartProperties", "must be identical.");
    }
#define CHECK_NEG(  a,strA) if(a<=UNDEFINED) {                      \
        Log::fatal("[KartProperties]",                                \
                    "Missing default value for '%s' in '%s'.",    \
                    strA,filename.c_str());                \
    }

    CHECK_NEG(m_mass,                       "mass"                          );
    CHECK_NEG(m_time_reset_steer,           "turn time-reset-steer"         );
    CHECK_NEG(m_wheel_damping_relaxation,   "wheels damping-relaxation"     );
    CHECK_NEG(m_wheel_damping_compression,  "wheels damping-compression"    );
    CHECK_NEG(m_wheel_radius,               "wheels radius"                 );
    CHECK_NEG(m_friction_slip,              "friction slip"                 );
    CHECK_NEG(m_roll_influence,             "stability roll-influence"      );
    CHECK_NEG(m_chassis_linear_damping,  "stability chassis-linear-damping" );
    CHECK_NEG(m_chassis_angular_damping, "stability chassis-angular-damping");
    CHECK_NEG(m_downward_impulse_factor, "stability downward-impulse-factor");
    CHECK_NEG(m_track_connection_accel,  "stability track-connection-accel" );
    CHECK_NEG(m_smooth_flying_impulse,      "smooth-flying-impulse"         );
    CHECK_NEG(m_max_speed_reverse_ratio,    "engine max-speed-reverse-ratio");
    CHECK_NEG(m_brake_factor,               "engine brake-factor"           );
    CHECK_NEG(m_brake_time_increase,        "engine brake-time-increase"    );
    CHECK_NEG(m_suspension_stiffness,       "suspension stiffness"          );
    CHECK_NEG(m_suspension_rest,            "suspension rest"               );
    CHECK_NEG(m_suspension_travel_cm,       "suspension travel-cm"          );
    CHECK_NEG(m_max_suspension_force,       "suspension max-force"          );
    CHECK_NEG(m_collision_impulse,          "collision impulse"             );
    CHECK_NEG(m_collision_impulse_time,     "collision impulse-time"        );
    CHECK_NEG(m_restitution,                "collision restitution"         );
    CHECK_NEG(m_collision_terrain_impulse,  "collision terrain-impulse"     );
    CHECK_NEG(m_bevel_factor.getX(),        "collision bevel-factor"        );
    CHECK_NEG(m_bevel_factor.getY(),        "collision bevel-factor"        );
    CHECK_NEG(m_bevel_factor.getZ(),        "collision bevel-factor"        );
    CHECK_NEG(m_physical_wheel_position,    "collision physical-wheel-position");
    CHECK_NEG(m_rubber_band_max_length,     "plunger band-max-length"       );
    CHECK_NEG(m_rubber_band_force,          "plunger band-force"            );
    CHECK_NEG(m_rubber_band_duration,       "plunger band-duration"         );
    CHECK_NEG(m_rubber_band_speed_increase, "plunger band-speed-increase"   );
    CHECK_NEG(m_rubber_band_fade_out_time,  "plunger band-fade-out-time"    );
    CHECK_NEG(m_zipper_time,                "zipper-time"                   );
    CHECK_NEG(m_zipper_fade_out_time,       "zipper-fade-out-time"          );
    CHECK_NEG(m_zipper_force,               "zipper-force"                  );
    CHECK_NEG(m_zipper_speed_gain,          "zipper-speed-gain"             );
    CHECK_NEG(m_zipper_max_speed_increase,  "zipper-max-speed-increase"     );
    CHECK_NEG(m_slipstream_length,          "slipstream length"             );
    CHECK_NEG(m_slipstream_width,           "slipstream width"              );
    CHECK_NEG(m_slipstream_collect_time,    "slipstream collect-time"       );
    CHECK_NEG(m_slipstream_use_time,        "slipstream use-time"           );
    CHECK_NEG(m_slipstream_add_power,       "slipstream add-power"          );
    CHECK_NEG(m_slipstream_min_speed,       "slipstream min-speed"          );
    CHECK_NEG(m_slipstream_max_speed_increase,
                                            "slipstream max-speed-increase" );
    CHECK_NEG(m_slipstream_duration,        "slipstream duration"           );
    CHECK_NEG(m_slipstream_fade_out_time,   "slipstream fade-out-time"      );
    CHECK_NEG(m_camera_distance,            "camera distance"               );
    CHECK_NEG(m_camera_forward_up_angle,    "camera forward-up-angle"       );
    CHECK_NEG(m_camera_backward_up_angle,   "camera forward-up-angle"       );
    CHECK_NEG(m_nitro_consumption,          "nitro consumption"             );
    CHECK_NEG(m_nitro_big_container,        "nitro big-container"           );
    CHECK_NEG(m_nitro_small_container,      "nitro small-container"         );
    CHECK_NEG(m_nitro_max_speed_increase,   "nitro max-speed-increase"      );
    CHECK_NEG(m_nitro_engine_force,         "nitro engine-force"            );
    CHECK_NEG(m_nitro_duration,             "nitro duration"                );
    CHECK_NEG(m_nitro_fade_out_time,        "nitro fade-out-time"           );
    CHECK_NEG(m_nitro_max,                  "nitro max"                     );
    CHECK_NEG(m_bubblegum_time,             "bubblegum time"                );
    CHECK_NEG(m_bubblegum_speed_fraction,   "bubblegum speed-fraction"      );
    CHECK_NEG(m_bubblegum_fade_in_time  ,   "bubblegum fade-in-time"        );
    CHECK_NEG(m_bubblegum_torque,           "bubblegum  torque"             );

    CHECK_NEG(m_swatter_distance2,          "swatter distance"              );
    CHECK_NEG(m_swatter_duration,           "swatter duration"              );
    CHECK_NEG(m_squash_duration,            "swatter squash-duration"       );
    CHECK_NEG(m_squash_slowdown,            "swatter squash-slowdown"       );
    CHECK_NEG(m_max_lean,                   "lean max"                      );
    CHECK_NEG(m_lean_speed,                 "lean speed"                    );

    CHECK_NEG(m_rescue_height,              "rescue height"                 );
    CHECK_NEG(m_rescue_time,                "rescue time"                   );
    CHECK_NEG(m_rescue_vert_offset,         "rescue vert-offset"            );
    CHECK_NEG(m_explosion_time,             "explosion time"                );
    CHECK_NEG(m_explosion_invulnerability_time,
                                            "explosion invulnerability-time");
    CHECK_NEG(m_explosion_radius,           "explosion radius"              );
    CHECK_NEG(m_graphical_y_offset,         "graphics y-offset"             );
    for(unsigned int i=RaceManager::DIFFICULTY_FIRST;
        i<=RaceManager::DIFFICULTY_LAST; i++)
    {
        CHECK_NEG(m_max_speed[i], "engine maximum-speed[0]");
        CHECK_NEG(m_engine_power[i], "engine power" );
        CHECK_NEG(m_plunger_in_face_duration[i],"plunger in-face-time");
    }

    m_speed_weighted_object_properties.checkAllSet();

    m_skidding_properties->checkAllSet(filename);
    for(unsigned int i=0; i<RaceManager::DIFFICULTY_COUNT; i++)
        m_ai_properties[i]->checkAllSet(filename);
}   // checkAllSet

// ----------------------------------------------------------------------------
bool KartProperties::operator<(const KartProperties &other) const
{
    PlayerProfile *p = PlayerManager::getCurrentPlayer();
    bool this_is_locked = p->isLocked(getIdent());
    bool other_is_locked = p->isLocked(other.getIdent());
    if (this_is_locked == other_is_locked)
    {
        return getName() < other.getName();
    }
    else
        return other_is_locked;

    return true;
}  // operator<

// ----------------------------------------------------------------------------
bool KartProperties::isInGroup(const std::string &group) const
{
    return std::find(m_groups.begin(), m_groups.end(), group) != m_groups.end();
}   // isInGroups


// ----------------------------------------------------------------------------
/** Called the first time a kart accelerates after 'ready-set-go'. It searches
 *  through m_startup_times to find the appropriate slot, and returns the
 *  speed-boost from the corresponding entry in m_startup_boost.
 *  If the kart started too slow (i.e. slower than the longest time in
 *  m_startup_times, it returns 0.
 */
float KartProperties::getStartupBoost() const
{
    float t = World::getWorld()->getTime();
    for(unsigned int i=0; i<m_startup_times.size(); i++)
    {
        if(t<=m_startup_times[i]) return m_startup_boost[i];
    }
    return 0;
}   // getStartupBoost

// ----------------------------------------------------------------------------
const float KartProperties::getAvgPower() const
{
    float sum = 0.0;
    for (unsigned int i = 0; i < m_gear_power_increase.size(); ++i)
    {
        sum += m_gear_power_increase[i]*m_max_speed[0];
    }
    return sum/m_gear_power_increase.size();
}   // getAvgPower

/* EOF */<|MERGE_RESOLUTION|>--- conflicted
+++ resolved
@@ -537,12 +537,8 @@
 
     if(const XMLNode *engine_node = root->getNode("engine"))
     {
-<<<<<<< HEAD
-        engine_node->get("brake-factor", &m_brake_factor);
-=======
         engine_node->get("brake-factor",            &m_brake_factor);
         engine_node->get("brake-time-increase",     &m_brake_time_increase);
->>>>>>> 47b46558
         engine_node->get("max-speed-reverse-ratio", &m_max_speed_reverse_ratio);
         engine_node->get("power", &m_engine_power);
         if(m_engine_power.size()!=RaceManager::DIFFICULTY_COUNT)
@@ -619,14 +615,11 @@
         startup_node->get("time", &m_startup_times);
         startup_node->get("boost", &m_startup_boost);
     }
-<<<<<<< HEAD
-=======
 
     if(const XMLNode *graphics_node = root->getNode("graphics"))
     {
         graphics_node->get("y-offset", &m_graphical_y_offset);
     }
->>>>>>> 47b46558
 
     if(m_kart_model)
         m_kart_model->loadInfo(*root);
