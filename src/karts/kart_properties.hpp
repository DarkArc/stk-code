//
//  SuperTuxKart - a fun racing game with go-kart
//  Copyright (C) 2006-2015 SuperTuxKart-Team
//
//  This program is free software; you can redistribute it and/or
//  modify it under the terms of the GNU General Public License
//  as published by the Free Software Foundation; either version 3
//  of the License, or (at your option) any later version.
//
//  This program is distributed in the hope that it will be useful,
//  but WITHOUT ANY WARRANTY; without even the implied warranty of
//  MERCHANTABILITY or FITNESS FOR A PARTICULAR PURPOSE.  See the
//  GNU General Public License for more details.
//
//  You should have received a copy of the GNU General Public License
//  along with this program; if not, write to the Free Software
//  Foundation, Inc., 59 Temple Place - Suite 330, Boston, MA  02111-1307, USA.

#ifndef HEADER_KART_PROPERTIES_HPP
#define HEADER_KART_PROPERTIES_HPP

#include <memory>
#include <string>
#include <vector>

#include <SColor.h>
#include <irrString.h>
namespace irr
{
    namespace video { class ITexture; }
}
using namespace irr;

#include "audio/sfx_manager.hpp"
#include "io/xml_node.hpp"
#include "race/race_manager.hpp"
#include "utils/interpolation_array.hpp"
#include "utils/vec3.hpp"

class AbstractCharacteristic;
class AIProperties;
class CachedCharacteristic;
class CombinedCharacteristic;
class KartModel;
class Material;
class RenderInfo;
class XMLNode;


/**
 *  \brief This class stores the properties of a kart.
 *  This includes size, name, identifier, physical properties etc.
 *  It is atm also the base class for STKConfig, which stores the default values
 *  for all physics constants.
 *  Note that KartProperties is copied (when setting the default values from
 *  stk_config.
 *
 * \ingroup karts
 */
class KartProperties
{
private:
    /** Base directory for this kart. */
    std::string              m_root;

    /** AI Properties for this kart, as a separate object in order to
     *  reduce dependencies (and therefore compile time) when changing
     *  any AI property. There is one separate object for each
     *  difficulty. */
    std::shared_ptr<AIProperties> m_ai_properties[RaceManager::DIFFICULTY_COUNT];

    /** The absolute path of the icon texture to use. */
    Material                *m_icon_material;

    /** The minimap icon file. */
    std::string              m_minimap_icon_file;

    /** The texture to use in the minimap. If not defined, a simple
     *  color dot is used. */
    video::ITexture         *m_minimap_icon;

    /** The kart model and wheels. It is mutable since the wheels of the
     *  KartModel can rotate and turn, and animations are played, but otherwise
     *  the kart_properties object is const. */
    mutable std::shared_ptr<KartModel> m_kart_model;

    /** List of all groups the kart belongs to. */
    std::vector<std::string> m_groups;

    /** Dummy value to detect unset properties. */
    static float UNDEFINED;

    /** Version of the .kart file. */
    int   m_version;

    // SFX files
    // ---------------
    std::vector<int> m_custom_sfx_id;     /**< Vector of custom SFX ids */

    // Display and gui
    // ---------------
    std::string m_name;               /**< The human readable Name of the kart
                                       *   driver. */
    std::string m_ident;              /**< The computer readable-name of the
                                       *   kart driver. */
    std::string m_icon_file;          /**< Filename of icon that represents the
                                       *   kart in the statusbar and the
                                       *   character select screen. */
    std::string m_shadow_file;        /**< Filename of the image file that
                                       *   contains the shadow for this kart.*/
    float m_shadow_scale;             /**< Scale of the shadow plane
                                       *   for this kart.*/
    float m_shadow_x_offset;          /**< X offset of the shadow plane
                                       *   for this kart.*/
    float m_shadow_z_offset;          /**< Z offset of the shadow plane
                                       *   for this kart.*/
    Material* m_shadow_material;      /**< The texture with the shadow. */
    video::SColor m_color;            /**< Color the represents the kart in the
                                       *   status bar and on the track-view. */
    int  m_shape;                     /**< Number of vertices in polygon when
                                       *   drawing the dot on the mini map. */

    /** The physical, item, etc. characteristics of this kart that are loaded
     *  from the xml file.
     */
    std::shared_ptr<AbstractCharacteristic> m_characteristic;
    /** The base characteristics combined with the characteristics of this kart. */
    std::shared_ptr<CombinedCharacteristic> m_combined_characteristic;
    /** The cached combined characteristics. */
    std::shared_ptr<CachedCharacteristic> m_cached_characteristic;

    // Physic properties
    // -----------------
    /** If != 0 a bevelled box shape is used by using a point cloud as a
     *  collision shape. */
    Vec3  m_bevel_factor;

    /** The position of the physical wheel is a weighted average of the
     *  two ends of the beveled shape. This determines the weight: 0 =
     *  a the widest end, 1 = at the narrowest front end. If the value is
     *  < 0, the old physics settings are used which places the raycast
     *  wheels outside of the chassis - but result in a more stable
     *  physics behaviour (which is therefore atm still the default).
     */
    float m_physical_wheel_position;

    /** Minimum time during which nitro is consumed when pressing
     *  the nitro key (to prevent using in very small bursts)
     */
    float m_nitro_min_consumption;

    /** Type of the kart (for the properties) */
    std::string m_kart_type;

    /** Filename of the wheel models. */
    std::string m_wheel_filename[4];
    /** An additional Y offset added to the y position of the graphical
     *  chassis. Useful for karts that don't have enough space for suspension
     *  compression. */
    float       m_graphical_y_offset;
    /** Wheel base of the kart. */
    float       m_wheel_base;

    /** The maximum roll a kart graphics should show when driving in a fast
     *  curve. This is read in as degrees, but stored in radians. */
     float      m_max_lean;

     /** The speed with which the roll (when leaning in a curve) changes
      *  (in radians/second). */
     float      m_lean_speed;

    /** Engine sound effect. */
    std::string m_engine_sfx_type;

    // bullet physics data
    // -------------------
    float m_friction_slip;

    /** Shift of center of gravity. */
    Vec3  m_gravity_center_shift;

public:
    /** STK can add an impulse to push karts away from the track in case
     *  of a kart-track collision. This can be done in two ways: either
     *  apply the impulse in the direction of the normal, or towards the
     *  driveline. The later works nice as long as the kart is driving
     *  on the main track, but can work very bad if the kart is drivling
     *  off-track (and a wrong driveline is selected). */
    enum TerrainImpulseType {IMPULSE_NONE, IMPULSE_NORMAL,
                             IMPULSE_TO_DRIVELINE};
private:
    TerrainImpulseType m_terrain_impulse_type;

    /** An additional impulse to push a kart away if it hits terrain */
    float m_collision_terrain_impulse;

    /** An additiojnal artificial impulse that pushes two karts in a
     *  side-side collision away from each other. */
    float m_collision_impulse;

    /** How long the collision impulse should be applied. */
    float m_collision_impulse_time;

    /** The restitution factor to be used in collsions for this kart. */
    float m_restitution;


    void  load              (const std::string &filename,
                             const std::string &node);
    void combineCharacteristics();

public:
    /** Returns the string representation of a per-player difficulty. */
    static std::string      getPerPlayerDifficultyAsString(PerPlayerDifficulty d);

          KartProperties    (const std::string &filename="");
         ~KartProperties    ();
    void  copyForPlayer     (const KartProperties *source);
    void  copyFrom          (const KartProperties *source);
    void  getAllData        (const XMLNode * root);
    void  checkAllSet       (const std::string &filename);
    bool  isInGroup         (const std::string &group) const;
    bool operator<(const KartProperties &other) const;

    // ------------------------------------------------------------------------
    /** Returns the characteristics for this kart. */
    const AbstractCharacteristic* getCharacteristic() const;
    // ------------------------------------------------------------------------
    /** Returns the characteristics for this kart combined with the base
     *  characteristic. This value isn't used for the race, because the
     *  difficulty is missing, but it can be used e.g. for the kart stats widget.
     */
    const AbstractCharacteristic* getCombinedCharacteristic() const;

    // ------------------------------------------------------------------------
    /** Returns the material for the kart icons. */
    Material*     getIconMaterial    () const {return m_icon_material;        }

    // ------------------------------------------------------------------------
    /** Returns the texture to use in the minimap, or NULL if not defined. */
    video::ITexture *getMinimapIcon  () const {return m_minimap_icon;         }

    // ------------------------------------------------------------------------
    KartModel* getKartModelCopy(std::shared_ptr<RenderInfo> ri=nullptr) const;
    // ------------------------------------------------------------------------
    /** Returns a pointer to the main KartModel object. This copy
     *  should not be modified, not attachModel be called on it. */
    const KartModel& getMasterKartModel() const {return *m_kart_model;        }
    // ------------------------------------------------------------------------
    void setHatMeshName(const std::string &hat_name);
    // ------------------------------------------------------------------------
    /** Returns the name of this kart.
        \note Pass it through fridibi as needed, this is the LTR name
      */
    core::stringw getName() const
    {
        return _LTR(m_name.c_str());
    }

    // ------------------------------------------------------------------------
    const std::string getNonTranslatedName() const {return m_name;}

    // ------------------------------------------------------------------------
    /** Returns the internal identifier of this kart. */
    const std::string& getIdent      () const {return m_ident;                }

    // ------------------------------------------------------------------------
    /** Returns the type of this kart. */
    const std::string& getKartType   () const { return m_kart_type;           }

    // ------------------------------------------------------------------------
    /** Returns the shadow texture to use. */
    Material* getShadowMaterial() const           { return m_shadow_material; }

    // ------------------------------------------------------------------------
    /** Returns the absolute path of the icon file of this kart. */
    const std::string& getAbsoluteIconFile() const      { return m_icon_file; }

    // ------------------------------------------------------------------------
    /** Returns custom sound effects for this kart. */
    const int          getCustomSfxId (SFXManager::CustomSFX type)
                                       const  {return m_custom_sfx_id[type];  }

    // ------------------------------------------------------------------------
    /** Returns the version of the .kart file. */
    int   getVersion                () const {return m_version;               }

    // ------------------------------------------------------------------------
    /** Returns the dot color to use for this kart in the race gui. */
    const video::SColor &getColor   () const {return m_color;                 }

    // ------------------------------------------------------------------------
    /** Returns the number of edges for the polygon used to draw the dot of
     *  this kart on the mini map of the race gui. */
    int   getShape                  () const {return m_shape;                 }

    // ------------------------------------------------------------------------
    /** Returns the list of groups this kart belongs to. */
    const std::vector<std::string>&
                  getGroups         () const {return m_groups;                }

    // ------------------------------------------------------------------------
    /** Returns the engine type (used to change sfx depending on kart size). */
    const std::string& getEngineSfxType    () const {return m_engine_sfx_type;}

    // Bullet physics get functions
    //-----------------------------
    /** Returns friction slip. */
    float getFrictionSlip           () const {return m_friction_slip;         }

    // ------------------------------------------------------------------------
    /** Returns the wheel base (distance front to rear axis). */
    float getWheelBase              () const {return m_wheel_base;            }

    // ------------------------------------------------------------------------
    /** Returns a shift of the center of mass (lowering the center of mass
     *  makes the karts more stable. */
    const Vec3&getGravityCenterShift() const {return m_gravity_center_shift;  }

    // ------------------------------------------------------------------------
    /** Returns an artificial impulse to push karts away from the terrain
     *  it hits. */
    float getCollisionTerrainImpulse() const
                                          {return m_collision_terrain_impulse;}

    // ------------------------------------------------------------------------
    /** Returns what kind of impulse STK should use in case of a kart-track
     *  collision. */
    TerrainImpulseType getTerrainImpulseType() const
                                             { return m_terrain_impulse_type; }
    // ------------------------------------------------------------------------
    /** Returns the (artificial) collision impulse this kart will apply
     *  to another kart in case of a non-frontal collision. */
    float getCollisionImpulse       () const {return m_collision_impulse;}

    // ------------------------------------------------------------------------
    /** Returns how long the collision impulse should be applied. */
    float getCollisionImpulseTime() const { return m_collision_impulse_time;}

    // ------------------------------------------------------------------------
    /** Returns the restitution factor for this kart. */
    float getRestitution            () const { return m_restitution; }

    // ------------------------------------------------------------------------
    /** Returns a pointer to the AI properties. */
    const AIProperties *getAIPropertiesForDifficulty() const
    {
        return m_ai_properties[race_manager->getDifficulty()].get();
    }   // getAIProperties

    // ------------------------------------------------------------------------
    /** Returns the full path where the files for this kart are stored. */
    const std::string& getKartDir   () const {return m_root;                  }

    // ------------------------------------------------------------------------
    /** Returns the bevel factor (!=0 indicates to use a bevelled box). */
    const Vec3 &getBevelFactor() const { return m_bevel_factor; }
    // ------------------------------------------------------------------------
    /** Returns position of the physical wheel is a weighted average of the
     *  two ends of the beveled shape. This determines the weight: 0 =
     *  a the widest end, 1 = at the narrowest, front end. If the value is <0,
     *  the old physics position is picked, which placed the raycast wheels
     *  outside of the chassis, but gives more stable physics. */
    const float getPhysicalWheelPosition() const
    {
        return m_physical_wheel_position;
    }   // getPhysicalWheelPosition

    // ------------------------------------------------------------------------
    float getAvgPower() const;


    // Script-generated content generated by tools/create_kart_properties.py defs
    // Please don't change the following tag. It will be automatically detected
    // by the script and replace the contained content.
    // To update the code, use tools/update_characteristics.py
    /* <characteristics-start kpdefs> */

    float getSuspensionStiffness() const;
    float getSuspensionRest() const;
    float getSuspensionTravel() const;
    bool getSuspensionExpSpringResponse() const;
    float getSuspensionMaxForce() const;

    float getStabilityRollInfluence() const;
    float getStabilityChassisLinearDamping() const;
    float getStabilityChassisAngularDamping() const;
    float getStabilityDownwardImpulseFactor() const;
    float getStabilityTrackConnectionAccel() const;
    std::vector<float> getStabilityAngularFactor() const;
    float getStabilitySmoothFlyingImpulse() const;

    InterpolationArray getTurnRadius() const;
    float getTurnTimeResetSteer() const;
    InterpolationArray getTurnTimeFullSteer() const;

    float getEnginePower() const;
    float getEngineMaxSpeed() const;
    float getEngineBrakeFactor() const;
    float getEngineBrakeTimeIncrease() const;
    float getEngineMaxSpeedReverseRatio() const;

    std::vector<float> getGearSwitchRatio() const;
    std::vector<float> getGearPowerIncrease() const;

    float getMass() const;

    float getWheelsDampingRelaxation() const;
    float getWheelsDampingCompression() const;

    float getCameraDistance() const;
    float getCameraForwardUpAngle() const;
    float getCameraBackwardUpAngle() const;

    float getJumpAnimationTime() const;

    float getLeanMax() const;
    float getLeanSpeed() const;

    float getAnvilDuration() const;
    float getAnvilWeight() const;
    float getAnvilSpeedFactor() const;

    float getParachuteFriction() const;
    int   getParachuteDuration() const;
    int   getParachuteDurationOther() const;
    float getParachuteDurationRankMult() const;
    float getParachuteDurationSpeedMult() const;
    float getParachuteLboundFraction() const;
    float getParachuteUboundFraction() const;
    float getParachuteMaxSpeed() const;

    float getFrictionKartFriction() const;

    float getBubblegumDuration() const;
    float getBubblegumSpeedFraction() const;
    float getBubblegumTorque() const;
    int   getBubblegumFadeInTicks() const;
    float getBubblegumShieldDuration() const;

    float getZipperDuration() const;
    float getZipperForce() const;
    float getZipperSpeedGain() const;
    float getZipperMaxSpeedIncrease() const;
    float getZipperFadeOutTime() const;

    float getSwatterDuration() const;
    float getSwatterDistance() const;
    float getSwatterSquashDuration() const;
    float getSwatterSquashSlowdown() const;

    float getPlungerBandMaxLength() const;
    float getPlungerBandForce() const;
    float getPlungerBandDuration() const;
    float getPlungerBandSpeedIncrease() const;
    int   getPlungerBandFadeOutTicks() const;
    float getPlungerInFaceTime() const;

    std::vector<float> getStartupTime() const;
    std::vector<float> getStartupBoost() const;

    float getRescueDuration() const;
    float getRescueVertOffset() const;
    float getRescueHeight() const;

    float getExplosionDuration() const;
    float getExplosionRadius() const;
    float getExplosionInvulnerabilityTime() const;

    float getNitroDuration() const;
    float getNitroEngineForce() const;
    float getNitroConsumption() const;
    float getNitroSmallContainer() const;
    float getNitroBigContainer() const;
    float getNitroMaxSpeedIncrease() const;
    float getNitroFadeOutTime() const;
    float getNitroMax() const;
    int   getNitroMinConsumptionTicks() const;
    // ------------------------------------------------------------------------

<<<<<<< HEAD
    int getSlipstreamDuration() const;
    float getSlipstreamLength() const;
    float getSlipstreamWidth() const;
    int   getSlipstreamCollectTicks() const;
    float getSlipstreamUseTime() const;
=======
    float getSlipstreamDurationFactor() const;
    float getSlipstreamBaseSpeed() const;
    float getSlipstreamLength() const;
    float getSlipstreamWidth() const;
    float getSlipstreamInnerFactor() const;
    float getSlipstreamMinCollectTime() const;
    float getSlipstreamMaxCollectTime() const;
>>>>>>> be8ae4dc
    float getSlipstreamAddPower() const;
    float getSlipstreamMinSpeed() const;
    float getSlipstreamMaxSpeedIncrease() const;
    int getSlipstreamFadeOutTicks() const;

    float getSkidIncrease() const;
    float getSkidDecrease() const;
    float getSkidMax() const;
    float getSkidTimeTillMax() const;
    float getSkidVisual() const;
    float getSkidVisualTime() const;
    float getSkidRevertVisualTime() const;
    float getSkidMinSpeed() const;
    std::vector<float> getSkidTimeTillBonus() const;
    std::vector<float> getSkidBonusSpeed() const;
    std::vector<float> getSkidBonusTime() const;
    std::vector<float> getSkidBonusForce() const;
    float getSkidPhysicalJumpTime() const;
    float getSkidGraphicalJumpTime() const;
    float getSkidPostSkidRotateFactor() const;
    float getSkidReduceTurnMin() const;
    float getSkidReduceTurnMax() const;
    bool getSkidEnabled() const;

    /* <characteristics-end kpdefs> */
    
    LEAK_CHECK()
};   // KartProperties

#endif<|MERGE_RESOLUTION|>--- conflicted
+++ resolved
@@ -478,13 +478,6 @@
     int   getNitroMinConsumptionTicks() const;
     // ------------------------------------------------------------------------
 
-<<<<<<< HEAD
-    int getSlipstreamDuration() const;
-    float getSlipstreamLength() const;
-    float getSlipstreamWidth() const;
-    int   getSlipstreamCollectTicks() const;
-    float getSlipstreamUseTime() const;
-=======
     float getSlipstreamDurationFactor() const;
     float getSlipstreamBaseSpeed() const;
     float getSlipstreamLength() const;
@@ -492,7 +485,6 @@
     float getSlipstreamInnerFactor() const;
     float getSlipstreamMinCollectTime() const;
     float getSlipstreamMaxCollectTime() const;
->>>>>>> be8ae4dc
     float getSlipstreamAddPower() const;
     float getSlipstreamMinSpeed() const;
     float getSlipstreamMaxSpeedIncrease() const;
