//
//  SuperTuxKart - a fun racing game with go-kart
//  Copyright (C) 2004-2013 Steve Baker <sjbaker1@airmail.net>
//  Copyright (C) 2011-2013 Joerg Henrichs, Marianne Gagnon
//
//  This program is free software; you can redistribute it and/or
//  modify it under the terms of the GNU General Public License
//  as published by the Free Software Foundation; either version 3
//  of the License, or (at your option) any later version.
//
//  This program is distributed in the hope that it will be useful,
//  but WITHOUT ANY WARRANTY; without even the implied warranty of
//  MERCHANTABILITY or FITNESS FOR A PARTICULAR PURPOSE.  See the
//  GNU General Public License for more details.
//
//  You should have received a copy of the GNU General Public License
//  along with this program; if not, write to the Free Software
//  Foundation, Inc., 59 Temple Place - Suite 330, Boston, MA  02111-1307, USA.


/**
 * \mainpage SuperTuxKart developer documentation
 *
 * This document contains the developer documentation for SuperTuxKart,
 * including the list of modules, the list of classes, the API reference,
 * and some pages that describe in more depth some parts of the code/engine.
 *
 * \section Overview
 *
 * Here is an overview of the high-level interactions between modules :
 \dot
 digraph interaction {
 race -> modes
 race -> tracks
 race -> karts
 modes -> tracks
 modes -> karts
 tracks -> graphics
 karts -> graphics
 tracks -> items
 graphics -> irrlicht
 guiengine -> irrlicht
 states_screens -> guiengine
 states_screens -> input
 guiengine -> input
 karts->physics
 tracks->physics
 karts -> controller
 input->controller
 tracks -> animations
 physics -> animations
 }
 \enddot

 Note that this graph is only an approximation because the real one would be
 much too complicated :)


 \section Modules

 \li \ref addonsgroup :
   Handles add-ons that can be downloaded.
 \li \ref animations :
   This module manages interpolation-based animation (of position, rotation
   and/or scale)
 \li \ref audio :
   This module handles audio (sound effects and music).
 \li \ref challenges :
   This module handles the challenge system, which locks features (tracks, karts
   modes, etc.) until the user completes some task.
 \li \ref config :
   This module handles the user configuration, the supertuxkart configuration
   file (which contains options usually not edited by the player) and the input
   configuration file.
 \li \ref graphics :
   This module contains the core graphics engine, that is mostly a thin layer
   on top of irrlicht providing some additional features we need for STK
   (like particles, more scene node types, mesh manipulation tools, material
   management, etc...)
 \li \ref guiengine :
   Contains the generic GUI engine (contains the widgets and the backing logic
   for event handling, the skin, screens and dialogs). See module @ref states_screens
   for the actual STK GUI screens. Note that all input comes through this module
   too.
 \li \ref widgetsgroup :
   Contains the various types of widgets supported by the GUI engine.
 \li \ref input :
   Contains classes for input management (keyboard and gamepad)
 \li \ref io :
  Contains generic utility classes for file I/O (especially XML handling).
 \li \ref items :
   Defines the various collectibles and weapons of STK.
 \li \ref karts :
   Contains classes that deal with the properties, models and physics
   of karts.
 \li \ref controller :
   Contains kart controllers, which are either human players or AIs
   (this module thus contains the AIs)
 \li \ref modes :
   Contains the logic for the various game modes (race, follow the leader,
   battle, etc.)
 \li \ref physics :
   Contains various physics utilities.
 \li \ref race :
   Contains the race information that is conceptually above what you can find
   in group Modes. Handles highscores, grands prix, number of karts, which
   track was selected, etc.
 \li \ref states_screens :
   Contains the various screens and dialogs of the STK user interface,
   using the facilities of the guiengine module. Also contains the
   stack of menus and handles state management (in-game vs menu).
 \li \ref tracks :
   Contains information about tracks, namely drivelines, checklines and track
   objects.
 \li \ref tutorial :
   Work in progress
 */

#ifdef WIN32
#  ifdef __CYGWIN__
#    include <unistd.h>
#  endif
#  define WIN32_LEAN_AND_MEAN
#  define _WINSOCKAPI_
#  define WIN32_LEAN_AND_MEAN
#  include <windows.h>
#  ifdef _MSC_VER
#    include <direct.h>
#  endif
#else
#  include <unistd.h>
#endif
#include <stdexcept>
#include <cstdio>
#include <string>
#include <cstring>
#include <sstream>
#include <algorithm>

#include <IEventReceiver.h>

#include "main_loop.hpp"
#include "achievements/achievements_manager.hpp"
#include "addons/addons_manager.hpp"
#include "addons/news_manager.hpp"
#include "audio/music_manager.hpp"
#include "audio/sfx_manager.hpp"
#include "challenges/unlock_manager.hpp"
#include "config/player_manager.hpp"
#include "config/player_profile.hpp"
#include "config/stk_config.hpp"
#include "config/user_config.hpp"
#include "graphics/hardware_skinning.hpp"
#include "graphics/irr_driver.hpp"
#include "graphics/material_manager.hpp"
#include "graphics/particle_kind_manager.hpp"
#include "graphics/referee.hpp"
#include "guiengine/engine.hpp"
#include "guiengine/event_handler.hpp"
#include "guiengine/dialog_queue.hpp"
#include "input/device_manager.hpp"
#include "input/input_manager.hpp"
#include "input/wiimote_manager.hpp"
#include "io/file_manager.hpp"
#include "items/attachment_manager.hpp"
#include "items/item_manager.hpp"
#include "items/projectile_manager.hpp"
#include "karts/controller/ai_base_controller.hpp"
#include "karts/kart_properties.hpp"
#include "karts/kart_properties_manager.hpp"
#include "modes/demo_world.hpp"
#include "modes/profile_world.hpp"
#include "network/client_network_manager.hpp"
#include "network/network_manager.hpp"
#include "network/protocol_manager.hpp"
#include "network/protocols/server_lobby_room_protocol.hpp"
#include "network/client_network_manager.hpp"
#include "network/server_network_manager.hpp"
#include "network/protocol_manager.hpp"
#include "network/protocols/server_lobby_room_protocol.hpp"
#include "online/profile_manager.hpp"
#include "online/request_manager.hpp"
#include "online/servers_manager.hpp"
#include "race/grand_prix_manager.hpp"
#include "race/highscore_manager.hpp"
#include "race/history.hpp"
#include "race/race_manager.hpp"
#include "replay/replay_play.hpp"
#include "replay/replay_recorder.hpp"
#include "states_screens/story_mode_lobby.hpp"
#include "states_screens/main_menu_screen.hpp"
#include "states_screens/state_manager.hpp"
#include "states_screens/dialogs/message_dialog.hpp"
#include "tracks/track.hpp"
#include "tracks/track_manager.hpp"
#include "utils/command_line.hpp"
#include "utils/constants.hpp"
#include "utils/crash_reporting.hpp"
#include "utils/leak_check.hpp"
#include "utils/log.hpp"
#include "utils/translation.hpp"

static void cleanSuperTuxKart();

// ============================================================================
//                        gamepad visualisation screen
// ============================================================================

void gamepadVisualisation()
{

    core::array<SJoystickInfo>          irrlicht_gamepads;
    irr_driver->getDevice()->activateJoysticks(irrlicht_gamepads);


    struct Gamepad
    {
        s16   m_axis[SEvent::SJoystickEvent::NUMBER_OF_AXES];
        bool  m_button_state[SEvent::SJoystickEvent::NUMBER_OF_BUTTONS];
    };

    #define GAMEPAD_COUNT 8 // const won't work

    class EventReceiver : public IEventReceiver
    {
    public:
        Gamepad m_gamepads[GAMEPAD_COUNT];

        EventReceiver()
        {
            for (int n=0; n<GAMEPAD_COUNT; n++)
            {
                Gamepad& g = m_gamepads[n];
                for (int i=0; i<SEvent::SJoystickEvent::NUMBER_OF_AXES; i++)
                    g.m_axis[i] = 0;
                for (int i=0; i<SEvent::SJoystickEvent::NUMBER_OF_BUTTONS; i++)
                    g.m_button_state[i] = false;
            }
        }

        virtual bool OnEvent (const irr::SEvent &event)
        {
            switch (event.EventType)
            {
                case EET_JOYSTICK_INPUT_EVENT :
                {
                    const SEvent::SJoystickEvent& evt = event.JoystickEvent;
                    if (evt.Joystick >= GAMEPAD_COUNT) return true;

                    Gamepad& g = m_gamepads[evt.Joystick];
                    for (int i=0; i<SEvent::SJoystickEvent::NUMBER_OF_AXES;i++)
                    {
                        g.m_axis[i] = evt.Axis[i];
                    }
                    for (int i=0; i<SEvent::SJoystickEvent::NUMBER_OF_BUTTONS;
                         i++)
                    {
                        g.m_button_state[i] = evt.IsButtonPressed(i);
                    }
                    break;
                }

                case EET_KEY_INPUT_EVENT:
                {
                    const SEvent::SKeyInput& evt = event.KeyInput;

                    if (evt.PressedDown)
                    {
                        if (evt.Key == KEY_RETURN || evt.Key == KEY_ESCAPE ||
                            evt.Key == KEY_SPACE)
                        {
                            exit(0);
                        }
                    }

                }

                default:
                    // don't care about others
                    break;
            }
            return true;
        }
    };

    EventReceiver* events = new EventReceiver();
    irr_driver->getDevice()->setEventReceiver(events);

    while (true)
    {
        if (!irr_driver->getDevice()->run()) break;

        video::IVideoDriver* driver = irr_driver->getVideoDriver();
        const core::dimension2du size = driver ->getCurrentRenderTargetSize();

        driver->beginScene(true, true, video::SColor(255,0,0,0));

        for (int n=0; n<GAMEPAD_COUNT; n++)
        {
            Gamepad& g = events->m_gamepads[n];

            const int MARGIN = 10;
            const int x = (n & 1 ? size.Width/2 + MARGIN : MARGIN );
            const int w = size.Width/2 - MARGIN*2;
            const int h = size.Height/(GAMEPAD_COUNT/2) - MARGIN*2;
            const int y = size.Height/(GAMEPAD_COUNT/2)*(n/2) + MARGIN;

            driver->draw2DRectangleOutline( core::recti(x, y, x+w, y+h) );

            const int btn_y = y + 5;
            const int btn_x = x + 5;
            const int BTN_SIZE =
                (w - 10)/SEvent::SJoystickEvent::NUMBER_OF_BUTTONS;

            for (int b=0; b<SEvent::SJoystickEvent::NUMBER_OF_BUTTONS; b++)
            {
                core::position2di pos(btn_x + b*BTN_SIZE, btn_y);
                core::dimension2di size(BTN_SIZE, BTN_SIZE);

                if (g.m_button_state[b])
                {
                    driver->draw2DRectangle (video::SColor(255,255,0,0),
                                             core::recti(pos, size));
                }

                driver->draw2DRectangleOutline( core::recti(pos, size) );
            }

            const int axis_y = btn_y + BTN_SIZE + 5;
            const int axis_x = btn_x;
            const int axis_w = w - 10;
            const int axis_h = (h - BTN_SIZE - 15)
                            / SEvent::SJoystickEvent::NUMBER_OF_AXES;

            for (int a=0; a<SEvent::SJoystickEvent::NUMBER_OF_AXES; a++)
            {
                const float rate = g.m_axis[a] / 32767.0f;

                core::position2di pos(axis_x, axis_y + a*axis_h);
                core::dimension2di size(axis_w, axis_h);

                const bool deadzone = (abs(g.m_axis[a]) < DEADZONE_JOYSTICK);

                core::recti fillbar(core::position2di(axis_x + axis_w/2,
                                                      axis_y + a*axis_h),
                                    core::dimension2di( (int)(axis_w/2*rate),
                                                        axis_h)               );
                fillbar.repair(); // dimension may be negative
                driver->draw2DRectangle (deadzone ? video::SColor(255,255,0,0)
                                                  : video::SColor(255,0,255,0),
                                         fillbar);
                driver->draw2DRectangleOutline( core::recti(pos, size) );
            }
        }

        driver->endScene();
    }
}   // gamepadVisualisation

// ============================================================================
/** Sets the hat mesh name depending on the current christmas mode 
 *  m_xmas_mode (0: use current date, 1: always on, 2: always off).
 */
void handleXmasMode()
{
    bool xmas = false;
    switch(UserConfigParams::m_xmas_mode)
    {
    case 0:
        {
            int day, month;
            StkTime::getDate(&day, &month);
            // Christmat hats are shown between 17. of December
            // and 5th of January
            xmas = (month == 12 && day>=17)  || (month ==  1 && day <=5);
            break;
        }
    case 1:  xmas = true;  break;
    default: xmas = false; break;
    }   // switch m_xmas_mode

    if(xmas)
        kart_properties_manager->setHatMeshName("christmas_hat.b3d");
}   // handleXmasMode

// ----------------------------------------------------------------------------
/** Prints help for command line options to stdout.
 */
void cmdLineHelp()
{
    Log::info("main",
    "Usage: %s [OPTIONS]\n\n"
    "Run SuperTuxKart, a racing game with go-kart that features"
    " the Tux and friends.\n\n"
    "Options:\n"
    "  -N,  --no-start-screen  Immediately start race without showing a "
                              "menu.\n"
    "  -R,  --race-now         Same as -N but also skip the ready-set-go phase"
                              " and the music.\n"
    "  -t,  --track=NAME       Start at track NAME.\n"
    "       --gp=NAME          Start the specified Grand Prix.\n"
    "       --add-gp-dir=DIR   Load Grand Prix in DIR. Setting will be saved "
                              "inconfig.xml under additional_gp_directory. Use "
                              "--add-gp-dir=\"\" to unset.\n"
    "       --stk-config=FILE  use ./data/FILE instead of "
                              "./data/stk_config.xml\n"
    "  -k,  --numkarts=NUM     Number of karts on the racetrack.\n"
    "       --kart=NAME        Use kart number NAME.\n"
    "       --ai=a,b,...       Use the karts a, b, ... for the AI.\n"
    "       --laps=N           Define number of laps to N.\n"
    "       --mode=N           N=1 novice, N=2 driver, N=3 racer.\n"
    "       --type=N           N=0 Normal, N=1 Time trial, N=2 FTL\n"
    "       --reverse          Play track in reverse (if allowed)\n"
    // TODO: add back "--players" switch
    // "       --players n      Define number of players to between 1 and 4.\n"
    "  -f,  --fullscreen       Select fullscreen display.\n"
    "  -w,  --windowed         Windowed display (default).\n"
    "  -s,  --screensize=WxH   Set the screen size (e.g. 320x200).\n"
    "  -v,  --version          Show version of SuperTuxKart.\n"
    "       --trackdir=DIR     A directory from which additional tracks are "
                              "loaded.\n"
    "       --profile-laps=n   Enable automatic driven profile mode for n "
                              "laps.\n"
    "       --profile-time=n   Enable automatic driven profile mode for n "
                              "seconds.\n"
    "       --no-graphics      Do not display the actual race.\n"
    "       --with-profile     Enables the profile mode.\n"
    "       --demo-mode=t      Enables demo mode after t seconds idle time in "
                               "main menu.\n"
    "       --demo-tracks=t1,t2 List of tracks to be used in demo mode. No\n"
    "                          spaces are allowed in the track names.\n"
    "       --demo-laps=n      Number of laps in a demo.\n"
    "       --demo-karts=n     Number of karts to use in a demo.\n"
    "       --ghost            Replay ghost data together with one player kart.\n"
    // "       --history          Replay history file 'history.dat'.\n"
    // "       --history=n        Replay history file 'history.dat' using:\n"
    // "                            n=1: recorded positions\n"
    // "                            n=2: recorded key strokes\n"
    "       --server           Start a server (not a playing client).\n"
    "       --login=s          Automatically sign in (set the login).\n"
    "       --password=s       Automatically sign in (set the password).\n"
    "       --port=n           Port number to use.\n"
    "       --max-players=n    Maximum number of clients (server only).\n"
    "       --no-console       Does not write messages in the console but to\n"
    "                          stdout.log.\n"
    "       --console          Write messages in the console and files\n"
    "  -h,  --help             Show this help.\n"
    "\n"
    "You can visit SuperTuxKart's homepage at "
    "http://supertuxkart.sourceforge.net\n\n",
    CommandLine::getExecName().c_str()
    );
}   // cmdLineHelp

//=============================================================================
/** For base options that don't need much to be inited (and, in some cases,
 *  that need to be read before initing stuff) - it only assumes that
 *  user config is loaded (necessary to check for blacklisted screen
 *  resolutions), but nothing else (esp. not kart_properties_manager and
 *  track_manager, since their search path might be extended by command
 *  line options).
 */
int handleCmdLinePreliminary()
{
    if(CommandLine::has("--help") || CommandLine::has("--help") ||
       CommandLine::has("-h"))
    {
        cmdLineHelp();
        exit(0);
    }

    if(CommandLine::has("--version") || CommandLine::has("-v"))
    {
        Log::info("main", "==============================");
        Log::info("main", "SuperTuxKart, %s.", STK_VERSION ) ;
        // IRRLICHT_VERSION_SVN
        Log::info("main", "Irrlicht version %i.%i.%i (%s)",
                          IRRLICHT_VERSION_MAJOR , IRRLICHT_VERSION_MINOR,
                          IRRLICHT_VERSION_REVISION, IRRLICHT_SDK_VERSION );
        Log::info("main", "==============================");
        exit(0);
    }

    if(CommandLine::has("--gamepad-visualisation") ||   // only BE
       CommandLine::has("--gamepad-visualization")    ) // both AE and BE
        UserConfigParams::m_gamepad_visualisation=true;
    if(CommandLine::has("--debug=memory"))
        UserConfigParams::m_verbosity |= UserConfigParams::LOG_MEMORY;
    if(CommandLine::has("--debug=addons"))
        UserConfigParams::m_verbosity |= UserConfigParams::LOG_ADDONS;
    if(CommandLine::has("--debug=mgui"))
        UserConfigParams::m_verbosity |= UserConfigParams::LOG_GUI;
    if(CommandLine::has("--debug=flyable"))
        UserConfigParams::m_verbosity |= UserConfigParams::LOG_FLYABLE;
    if(CommandLine::has("--debug=mist"))
        UserConfigParams::m_verbosity |= UserConfigParams::LOG_MISC;
    if(CommandLine::has("--debug=all") )
        UserConfigParams::m_verbosity |= UserConfigParams::LOG_ALL;
    if(CommandLine::has("--console"))
        UserConfigParams::m_log_errors_to_console=true;
    if(CommandLine::has("--no-console"))
        UserConfigParams::m_log_errors_to_console=false;
    if(CommandLine::has("--online"))
        MainMenuScreen::m_enable_online=true;
    if(CommandLine::has("--log=nocolor"))
    {
        Log::disableColor();
        Log::verbose("main", "Colours disabled.");
    }

    std::string s;
    if(CommandLine::has("--stk-config", &s))
    {
        stk_config->load(file_manager->getAsset(s));
        Log::info("main", "STK config will be read from %s.",s.c_str());
    }
    if(CommandLine::has("--trackdir", &s))
        TrackManager::addTrackSearchDir(s);
    if(CommandLine::has("--kartdir", &s))
        KartPropertiesManager::addKartSearchDir(s);

    if(CommandLine::has("--no-graphics") || CommandLine::has("-l"))
    {
        ProfileWorld::disableGraphics();
        UserConfigParams::m_log_errors_to_console=true;
    }

<<<<<<< HEAD
    if(CommandLine::has("--screensize", &s) ||
       CommandLine::has("-s", &s)              )
=======
    if(CommandLine::has("--screensize", &s) || CommandLine::has("-s", &s))
>>>>>>> 4d3e8350
    {
        //Check if fullscreen and new res is blacklisted
        int width, height;
        if (sscanf(s.c_str(), "%dx%d", &width, &height) == 2)
        {
            // Reassemble the string in case that the original width or
            // height contained a leading 0
            std::ostringstream o;
            o << width << "x" << height;
            std::string res = o.str();
            if (!UserConfigParams::m_fullscreen ||
                std::find(UserConfigParams::m_blacklist_res.begin(),
                UserConfigParams::m_blacklist_res.end(),res) ==
                UserConfigParams::m_blacklist_res.end())
            {
                UserConfigParams::m_prev_width =
                    UserConfigParams::m_width = width;
                UserConfigParams::m_prev_height =
                    UserConfigParams::m_height = height;
                Log::verbose("main", "You choose to use %dx%d.",
                    (int)UserConfigParams::m_width,
                    (int)UserConfigParams::m_height );
            }
            else
                Log::warn("main", "Resolution %s has been blacklisted, so "
                "it is not available!", res.c_str());
        }
        else
        {
            Log::fatal("main", "Error: --screensize argument must be "
                "given as WIDTHxHEIGHT");
        }
    }

    if(CommandLine::has("--fullscreen") || CommandLine::has("-f"))
    {
        // Check that current res is not blacklisted
        std::ostringstream o;
        o << UserConfigParams::m_width << "x" << UserConfigParams::m_height;
        std::string res = o.str();
        if (std::find(UserConfigParams::m_blacklist_res.begin(),
                      UserConfigParams::m_blacklist_res.end(),res)
                   == UserConfigParams::m_blacklist_res.end())
            UserConfigParams::m_fullscreen = true;
        else
            Log::warn("main", "Resolution %s has been blacklisted, so it "
            "is not available!", res.c_str());
    }

    if(CommandLine::has("--windowed") || CommandLine::has("-w"))
        UserConfigParams::m_fullscreen = false;

    // Enable loading grand prix from local directory
    if(CommandLine::has("--add-gp-dir", &s))
    {
        // Ensure that the path ends with a /
        if (s[s.size()] == '/')
            UserConfigParams::m_additional_gp_directory = s;
        else
            UserConfigParams::m_additional_gp_directory = s + "/";

        Log::info("main", "Additional Grand Prix's will be loaded from %s",
                           UserConfigParams::m_additional_gp_directory.c_str());
    }

    int n;
    if(CommandLine::has("--xmas", &n))
        UserConfigParams::m_xmas_mode = n;
    if(CommandLine::has("--log", &n))
        Log::setLogLevel(n);

    return 0;
}   // handleCmdLinePreliminary

// ============================================================================
/** Handles command line options.
 *  \param argc Number of command line options
 */
int handleCmdLine()
{
    // Some generic variables used in scanning:
    int n;
    std::string s;

    bool try_login = false;
    irr::core::stringw login, password;

    if(CommandLine::has("--gamepad-debug"))
        UserConfigParams::m_gamepad_debug=true;
    if(CommandLine::has("--wiimote-debug"))
        UserConfigParams::m_wiimote_debug = true;
    if(CommandLine::has("--tutorial-debug"))
            UserConfigParams::m_tutorial_debug = true;
    if(CommandLine::has( "--track-debug",&n))
        UserConfigParams::m_track_debug=n;
    if(CommandLine::has( "--track-debug"))
        UserConfigParams::m_track_debug=1;
    if(CommandLine::has("--material-debug"))
        UserConfigParams::m_material_debug = true;
    if(CommandLine::has("--ftl-debug"))
        UserConfigParams::m_ftl_debug = true;
    if(CommandLine::has("--slipstream-debug"))
            UserConfigParams::m_slipstream_debug=true;
    if(CommandLine::has("--rendering-debug"))
        UserConfigParams::m_rendering_debug=true;
    if(CommandLine::has("--ai-debug"))
        AIBaseController::enableDebug();

    if(UserConfigParams::m_artist_debug_mode)
    {
       if(CommandLine::has("--camera-wheel-debug"))
           UserConfigParams::m_camera_debug=2;
        if(CommandLine::has("--camera-debug"))
            UserConfigParams::m_camera_debug=1;
        if(CommandLine::has("--physics-debug"))
            UserConfigParams::m_physics_debug=1;
        if(CommandLine::has("--check-debug"))
            UserConfigParams::m_check_debug=true;
    }

    // Networking command lines
    if(CommandLine::has("--server") )
    {
        NetworkManager::getInstance<ServerNetworkManager>();
        Log::info("main", "Creating a server network manager.");
    }   // -server

    if(CommandLine::has("--max-players", &n))
        UserConfigParams::m_server_max_players=n;

    if(CommandLine::has("--login", &s) )
    {
        login = s.c_str();
        try_login = true;
    }   // --login

    if(CommandLine::has("--password", &s))
        password = s.c_str();

    // Race parameters
    if(CommandLine::has("--kartsize-debug"))
    {
        for(unsigned int i=0;
            i<kart_properties_manager->getNumberOfKarts(); i++)
        {
            const KartProperties *km =
                kart_properties_manager->getKartById(i);
            Log::info("main", "%s:\t%swidth: %f length: %f height: %f "
                      "mesh-buffer count %d",
                      km->getIdent().c_str(),
                      (km->getIdent().size()<7) ? "\t" : "",
                      km->getMasterKartModel().getWidth(),
                      km->getMasterKartModel().getLength(),
                      km->getMasterKartModel().getHeight(),
                      km->getMasterKartModel().getModel()
                        ->getMeshBufferCount());
        }    // for i
    }   // --kartsize-debug

    if(CommandLine::has("--kart", &s))
    {
        const PlayerProfile *player = PlayerManager::getCurrentPlayer();

        if(player && !player->isLocked(s))
        {
            const KartProperties *prop =
                kart_properties_manager->getKart(s);
            if(prop)
            {
                UserConfigParams::m_default_kart = s;

                // if a player was added with -N, change its kart.
                // Otherwise, nothing to do, kart choice will be picked
                // up upon player creation.
                if (StateManager::get()->activePlayerCount() > 0)
                {
                    race_manager->setLocalKartInfo(0, s);
                }
                Log::verbose("main", "You chose to use kart '%s'.",
                             s.c_str() ) ;
            }
            else
            {
                Log::warn("main", "Kart '%s' not found, ignored.",
                          s.c_str());
            }
        }
        else   // kart locked
        {
            if (player)
                Log::warn("main", "Kart '%s' has not been unlocked yet.",
                          s.c_str());
            else
                Log::warn("main",
                        "A default player must exist in order to use --kart.");
        }   // if kart locked
    }   // if --kart

    if(CommandLine::has("--ai", &s))
    {
        const std::vector<std::string> l=StringUtils::split(std::string(s),',');
        race_manager->setDefaultAIKartList(l);
        // Add 1 for the player kart
        race_manager->setNumKarts(l.size()+1);
    }   // --ai

    if(CommandLine::has( "--mode", &s))
    {
        int n = atoi(s.c_str());
        if(n<0 || n>RaceManager::DIFFICULTY_LAST)
            Log::warn("main", "Invalid difficulty '%s' - ignored.\n",
                      s.c_str());
        else
            race_manager->setDifficulty(RaceManager::Difficulty(n));
    }   // --mode

    if(CommandLine::has("--type", &n))
    {
        switch (n)
        {
        case 0: race_manager->setMinorMode(RaceManager::MINOR_MODE_NORMAL_RACE);
                break;
        case 1: race_manager->setMinorMode(RaceManager::MINOR_MODE_TIME_TRIAL);
                break;
        case 2: race_manager->setMinorMode(RaceManager::MINOR_MODE_FOLLOW_LEADER);
                break;
        default:
                Log::warn("main", "Invalid race type '%d' - ignored.", n);
        }
    }   // --type

    if(CommandLine::has("--track", &s) || CommandLine::has("-t", &s))
    {
        const PlayerProfile *player = PlayerManager::getCurrentPlayer();
        if (player && !player->isLocked(s))
        {
            race_manager->setTrack(s);
            Log::verbose("main", "You choose to start in track '%s'.",
                         s.c_str());

            Track* t = track_manager->getTrack(s);
            if (!t)
            {
                Log::warn("main", "Can't find track named '%s'.", s.c_str());
            }
            else if (t->isArena())
            {
                //if it's arena, don't create ai karts
                const std::vector<std::string> l;
                race_manager->setDefaultAIKartList(l);
                // Add 1 for the player kart
                race_manager->setNumKarts(1);
                race_manager->setMinorMode(RaceManager::MINOR_MODE_3_STRIKES);
            }
            else if(t->isSoccer())
            {
                //if it's soccer, don't create ai karts
                const std::vector<std::string> l;
                race_manager->setDefaultAIKartList(l);
                // Add 1 for the player kart
                race_manager->setNumKarts(1);
                race_manager->setMinorMode(RaceManager::MINOR_MODE_SOCCER);
            }
        }
        else
        {
            if (player)
                Log::warn("main", "Track '%s' has not been unlocked yet.",
                          s.c_str());
            else
                Log::warn("main",
                       "A default player must exist in order to use --track.");
        }
    }   // --track


    if(CommandLine::has("--gp", &s))
    {
        race_manager->setMajorMode(RaceManager::MAJOR_MODE_GRAND_PRIX);
        const GrandPrixData *gp = grand_prix_manager->getGrandPrix(s);

        if (!gp)
        {
            Log::warn("main", "There is no GP named '%s'.", s.c_str());
            return 0;
        }
        race_manager->setGrandPrix(*gp);
    }   // --gp

    if(CommandLine::has("--numkarts", &n) ||CommandLine::has("-k", &n))
    {
        UserConfigParams::m_num_karts = n;
        if(UserConfigParams::m_num_karts > stk_config->m_max_karts)
        {
            Log::warn("main", "Number of karts reset to maximum number %d.",
                      stk_config->m_max_karts);
            UserConfigParams::m_num_karts = stk_config->m_max_karts;
        }
        race_manager->setNumKarts( UserConfigParams::m_num_karts );
        Log::verbose("main", "%d karts will be used.",
                     (int)UserConfigParams::m_num_karts);
    }   // --numkarts

    if(CommandLine::has( "--no-start-screen") ||
        CommandLine::has("-N")                   )
        UserConfigParams::m_no_start_screen = true;
    if(CommandLine::has("--race-now") || CommandLine::has("-R"))
    {
        UserConfigParams::m_no_start_screen = true;
        UserConfigParams::m_race_now = true;
    }   // --race-now

    if(CommandLine::has("--laps", &s))
    {
        int laps = atoi(s.c_str());
        if (laps < 0)
        {
            Log::error("main", "Invalid number of laps: %s.\n", s.c_str());
            return 0;
        }
        else
        {
            Log::verbose("main", "You choose to have %d laps.", laps);
            race_manager->setNumLaps(laps);
        }
    }   // --laps

    if(CommandLine::has("--profile-laps=",  &n))
    {
        if (n < 0)
        {
            Log::error("main", "Invalid number of profile-laps: %i.", n );
            return 0;
        }
        else
        {
            Log::verbose("main", "Profiling %d laps.",n);
            UserConfigParams::m_no_start_screen = true;
            ProfileWorld::setProfileModeLaps(n);
            race_manager->setNumLaps(n);
        }
    }   // --profile-laps

    if(CommandLine::has("--profile-time",  &n))
    {
        Log::verbose("main", "Profiling: %d seconds.", n);
        UserConfigParams::m_no_start_screen = true;
        ProfileWorld::setProfileModeTime((float)n);
        race_manager->setNumLaps(999999); // profile end depends on time
    }   // --profile-time

    if(CommandLine::has("--with-profile") )
    {
        // Set default profile mode of 1 lap if we haven't already set one
        if (!ProfileWorld::isProfileMode()) {
            UserConfigParams::m_no_start_screen = true;
            ProfileWorld::setProfileModeLaps(1);
            race_manager->setNumLaps(1);
        }
    }   // --with-profile

    if(CommandLine::has("--ghost"))
        ReplayPlay::create();

    if(CommandLine::has("--history",  &n))
    {
        history->doReplayHistory( (History::HistoryReplayMode)n);
        // Force the no-start screen flag, since this initialises
        // the player structures correctly.
        UserConfigParams::m_no_start_screen = true;
    }   // --history=%d

    if(CommandLine::has("--history"))  // handy default for --history=1
    {
        history->doReplayHistory(History::HISTORY_POSITION);
        // Force the no-start screen flag, since this initialises
        // the player structures correctly.
        UserConfigParams::m_no_start_screen = true;
    }   // --history

    // Demo mode
    if(CommandLine::has("--demo-mode", &s))
    {
        float t;
        StringUtils::fromString(s, t);
        DemoWorld::enableDemoMode(t);
        // The default number of laps is taken from ProfileWorld and
        // is 0. So set a more useful default for demo mode.
        DemoWorld::setNumLaps(2);
    }   // --demo-mode

    if(CommandLine::has("--demo-laps", &n))
    {
        // Note that we use a separate setting for demo mode to avoid the
        // problem that someone plays a game, and in further demos then
        // the wrong (i.e. last selected) number of laps would be used
        DemoWorld::setNumLaps(n);
    }   // --demo-laps

    if(CommandLine::has("--demo-karts", &n))
    {
        // Note that we use a separate setting for demo mode to avoid the
        // problem that someone plays a game, and in further demos then
        // the wrong (i.e. last selected) number of karts would be used
        DemoWorld::setNumKarts(n);
    }   // --demo-karts

    if(CommandLine::has("--demo-tracks", &s))
        DemoWorld::setTracks(StringUtils::split(s,','));

#ifdef ENABLE_WIIUSE
    if(CommandLine::has("--wii"))
        WiimoteManager::enable();
#endif

#ifdef __APPLE__
    // on OS X, sometimes the Finder will pass a -psn* something parameter
    // to the application --> ignore it
    CommandLine::has("-psn");
#endif

    CommandLine::reportInvalidParameters();

    if(ProfileWorld::isProfileMode())
    {
        UserConfigParams::m_sfx = false;  // Disable sound effects
        UserConfigParams::m_music = false;// and music when profiling
    }

    if (try_login)
    {
        irr::core::stringw s;
        Online::XMLRequest* request =
                PlayerManager::requestSignIn(login, password, false, false);
        request->executeNow();

        if (request->isSuccess())
        {
            Log::info("Main", "Logged in from command line.");
        }
    }

    return 1;
}   // handleCmdLine

//=============================================================================
/** Initialises the minimum number of managers to get access to user_config.
 */
void initUserConfig()
{
    irr_driver              = new IrrDriver();
    file_manager            = new FileManager();
    user_config             = new UserConfig();     // needs file_manager
    user_config->loadConfig();
    if (UserConfigParams::m_language.toString() != "system")
    {
#ifdef WIN32
        std::string s=std::string("LANGUAGE=")
                     +UserConfigParams::m_language.c_str();
        _putenv(s.c_str());
#else
        setenv("LANGUAGE", UserConfigParams::m_language.c_str(), 1);
#endif
    }

    translations            = new Translations();   // needs file_manager
    stk_config              = new STKConfig();      // in case of --stk-config
                                                    // command line parameters

}   // initUserConfig

//=============================================================================
void initRest()
{
    stk_config->load(file_manager->getAsset("stk_config.xml"));

    // Now create the actual non-null device in the irrlicht driver
    irr_driver->initDevice();

    // Init GUI
    IrrlichtDevice* device = irr_driver->getDevice();
    video::IVideoDriver* driver = device->getVideoDriver();

    if (UserConfigParams::m_gamepad_visualisation)
    {
        gamepadVisualisation();
        exit(0);
    }

    GUIEngine::init(device, driver, StateManager::get());

    // This only initialises the non-network part of the addons manager. The
    // online section of the addons manager will be initialised from a
    // separate thread running in network http.
    addons_manager          = new AddonsManager();
    Online::ProfileManager::create();

    // The request manager will start the login process in case of a saved
    // session, so we need to read the main data from the players.xml file.
    // The rest will be read later (since the rest needs the unlock- and
    // achievement managers to be created, which can only be created later).
    PlayerManager::create();
    Online::RequestManager::get()->startNetworkThread();
    NewsManager::get();   // this will create the news manager

    music_manager           = new MusicManager();
    sfx_manager             = new SFXManager();
    // The order here can be important, e.g. KartPropertiesManager needs
    // defaultKartProperties, which are defined in stk_config.
    history                 = new History              ();
    ReplayRecorder::create();
    material_manager        = new MaterialManager      ();
    track_manager           = new TrackManager         ();
    kart_properties_manager = new KartPropertiesManager();
    projectile_manager      = new ProjectileManager    ();
    powerup_manager         = new PowerupManager       ();
    attachment_manager      = new AttachmentManager    ();
    highscore_manager       = new HighscoreManager     ();
    KartPropertiesManager::addKartSearchDir(
                 file_manager->getAddonsFile("karts/"));
    track_manager->addTrackSearchDir(
                 file_manager->getAddonsFile("tracks/"));

    track_manager->loadTrackList();
    music_manager->addMusicToTracks();

    GUIEngine::addLoadingIcon(irr_driver->getTexture(FileManager::GUI,
                                                     "notes.png"      ) );

    grand_prix_manager      = new GrandPrixManager     ();
    // Consistency check for challenges, and enable all challenges
    // that have all prerequisites fulfilled
    grand_prix_manager->checkConsistency();
    GUIEngine::addLoadingIcon( irr_driver->getTexture(FileManager::GUI,
                                                      "cup_gold.png"    ) );

    race_manager            = new RaceManager          ();
    // default settings for Quickstart
    race_manager->setNumLocalPlayers(1);
    race_manager->setNumLaps   (3);
    race_manager->setMajorMode (RaceManager::MAJOR_MODE_SINGLE);
    race_manager->setMinorMode (RaceManager::MINOR_MODE_NORMAL_RACE);
    race_manager->setDifficulty(
                 (RaceManager::Difficulty)(int)UserConfigParams::m_difficulty);

}   // initRest

//=============================================================================
void askForInternetPermission()
{
    if (UserConfigParams::m_internet_status ==
        Online::RequestManager::IPERM_NOT_ASKED)
    {
        class ConfirmServer :
            public MessageDialog::IConfirmDialogListener
        {
        public:
            virtual void onConfirm()
            {
                UserConfigParams::m_internet_status =
                    Online::RequestManager::IPERM_ALLOWED;
                GUIEngine::ModalDialog::dismiss();
            }   // onConfirm
            // --------------------------------------------------------
            virtual void onCancel()
            {
                UserConfigParams::m_internet_status =
                    Online::RequestManager::IPERM_NOT_ALLOWED;
                GUIEngine::ModalDialog::dismiss();
            }   // onCancel
        };   // ConfirmServer

        new MessageDialog(_("SuperTuxKart may connect to a server "
            "to download add-ons and notify you of updates. Would you "
            "like this feature to be enabled? (To change this setting "
            "at a later time, go to options, select tab "
            "'User Interface', and edit \"Allow STK to connect to the "
            "Internet\")."),
            MessageDialog::MESSAGE_DIALOG_CONFIRM,
            new ConfirmServer(), true);
    }

}   // askForInternetPermission

//=============================================================================

#if defined(DEBUG) && defined(WIN32) && !defined(__CYGWIN__)
#pragma comment(linker, "/SUBSYSTEM:console")
#endif

// ----------------------------------------------------------------------------
int main(int argc, char *argv[] )
{
    CommandLine::init(argc, argv);

    CrashReporting::installHandlers();

    srand(( unsigned ) time( 0 ));

    try
    {
        std::string s;
        if(CommandLine::has("--root", &s))
        {
            FileManager::addRootDirs(s);
        }

        // Init the minimum managers so that user config exists, then
        // handle all command line options that do not need (or must
        // not have) other managers initialised:
        initUserConfig();

        handleCmdLinePreliminary();

        initRest();

        // Windows 32 always redirects output
#ifndef WIN32
        file_manager->redirectOutput();
#endif

        input_manager = new InputManager ();

#ifdef ENABLE_WIIUSE
        wiimote_manager = new WiimoteManager();
#endif

        // Get into menu mode initially.
        input_manager->setMode(InputManager::MENU);
        main_loop = new MainLoop();
        material_manager        -> loadMaterial    ();
        GUIEngine::addLoadingIcon( irr_driver->getTexture(FileManager::GUI,
                                                          "options_video.png"));
        kart_properties_manager -> loadAllKarts    ();
        handleXmasMode();

        // Needs the kart and track directories to load potential challenges
        // in those dirs, so it can only be created after reading tracks
        // and karts.
        unlock_manager = new UnlockManager();
        AchievementsManager::create();

        // Reading the rest of the player data needs the unlock manager to
        // initialise the game slots of all players and the AchievementsManager
        // to initialise the AchievementsStatus, so it is done only now.
        PlayerManager::get()->initRemainingData();

        GUIEngine::addLoadingIcon( irr_driver->getTexture(FileManager::GUI,
                                                          "gui_lock.png"  ) );
        projectile_manager->loadData();

        // Both item_manager and powerup_manager load models and therefore
        // textures from the model directory. To avoid reading the
        // materials.xml twice, we do this here once for both:
        file_manager->pushTextureSearchPath(file_manager->getAsset(FileManager::MODEL,""));
        const std::string materials_file =
            file_manager->getAsset(FileManager::MODEL,"materials.xml");
        if(materials_file!="")
        {
            // Some of the materials might be needed later, so just add
            // them all permanently (i.e. as shared). Adding them temporary
            // will actually not be possible: powerup_manager adds some
            // permanent icon materials, which would (with the current
            // implementation) make the temporary materials permanent anyway.
            material_manager->addSharedMaterial(materials_file);
        }
        Referee::init();
        powerup_manager         -> loadAllPowerups ();
        ItemManager::loadDefaultItemMeshes();

        GUIEngine::addLoadingIcon( irr_driver->getTexture(FileManager::GUI,
                                                          "gift.png")       );

        file_manager->popTextureSearchPath();

        attachment_manager->loadModels();

        GUIEngine::addLoadingIcon( irr_driver->getTexture(FileManager::GUI,
                                                          "banana.png")    );

        //handleCmdLine() needs InitTuxkart() so it can't be called first
        if(!handleCmdLine()) exit(0);

        // load the network manager
        // If the server has been created (--server option), this will do nothing (just a warning):
        NetworkManager::getInstance<ClientNetworkManager>();
        if (NetworkManager::getInstance()->isServer())
            ServerNetworkManager::getInstance()->setMaxPlayers(
                    UserConfigParams::m_server_max_players);
        NetworkManager::getInstance()->run();
        if (NetworkManager::getInstance()->isServer())
        {
            ProtocolManager::getInstance()->requestStart(new ServerLobbyRoomProtocol());
        }

        addons_manager->checkInstalledAddons();

        // Load addons.xml to get info about addons even when not
        // allowed to access the internet
        if (UserConfigParams::m_internet_status !=
            Online::RequestManager::IPERM_ALLOWED)
        {
            std::string xml_file = file_manager->getAddonsFile("addonsX.xml");
            if (file_manager->fileExists(xml_file))
            {
                try
                {
                    const XMLNode *xml = new XMLNode(xml_file);
                    addons_manager->initAddons(xml);
                }
                catch (std::runtime_error& e)
                {
                    Log::warn("Addons", "Exception thrown when initializing addons manager : %s", e.what());
                }
            }
        }

        if(!UserConfigParams::m_no_start_screen)
        {
            StateManager::get()->pushScreen(StoryModeLobbyScreen::getInstance());
#ifdef ENABLE_WIIUSE
            // Show a dialog to allow connection of wiimotes. */
            if(WiimoteManager::isEnabled())
            {
                wiimote_manager->askUserToConnectWiimotes();
            }
#endif
            askForInternetPermission();
        }
        else
        {
            // Skip the start screen. This esp. means that no login screen is
            // displayed (if necessary), so we have to make sure there is
            // a current player
            PlayerManager::get()->enforceCurrentPlayer();
            
            InputDevice *device;

            // Use keyboard 0 by default in --no-start-screen
            device = input_manager->getDeviceList()->getKeyboard(0);

            // Create player and associate player with keyboard
            StateManager::get()->createActivePlayer(
                         PlayerManager::get()->getPlayer(0), device, NULL);

            if (kart_properties_manager->getKart(UserConfigParams::m_default_kart) == NULL)
            {
                Log::warn("main", "Kart '%s' is unknown so will use the "
                          "default kart.",
                          UserConfigParams::m_default_kart.c_str());
                race_manager->setLocalKartInfo(0, UserConfigParams::m_default_kart.getDefaultValue());
            }
            else
            {
                // Set up race manager appropriately
                race_manager->setLocalKartInfo(0, UserConfigParams::m_default_kart);
            }

            // ASSIGN should make sure that only input from assigned devices
            // is read.
            input_manager->getDeviceList()->setAssignMode(ASSIGN);

            // Go straight to the race
            StateManager::get()->enterGameState();
        }

        // If an important news message exists it is shown in a popup dialog.
        const core::stringw important_message =
                                     NewsManager::get()->getImportantMessage();
        if(important_message!="")
        {
            new MessageDialog(important_message,
                              MessageDialog::MESSAGE_DIALOG_OK,
                              NULL, true);
        }   // if important_message


        // Replay a race
        // =============
        if(history->replayHistory())
        {
            // This will setup the race manager etc.
            history->Load();
            race_manager->setupPlayerKartInfo();
            race_manager->startNew(false);
            main_loop->run();
            // well, actually run() will never return, since
            // it exits after replaying history (see history::GetNextDT()).
            // So the next line is just to make this obvious here!
            exit(-3);
        }

        // Not replaying
        // =============
        if(!ProfileWorld::isProfileMode())
        {
            if(UserConfigParams::m_no_start_screen)
            {
                // Quickstart (-N)
                // ===============
                // all defaults are set in InitTuxkart()
                race_manager->setupPlayerKartInfo();
                race_manager->startNew(false);
            }
        }
        else  // profile
        {
            // Profiling
            // =========
            race_manager->setMajorMode (RaceManager::MAJOR_MODE_SINGLE);
            race_manager->setupPlayerKartInfo();
            race_manager->startNew(false);
        }
        main_loop->run();

    }  // try
    catch (std::exception &e)
    {
        Log::error("main", "Exception caught : %s.",e.what());
        Log::error("main", "Aborting SuperTuxKart.");
    }

    /* Program closing...*/

    if(user_config)
    {
        // In case that abort is triggered before user_config exists
        if (UserConfigParams::m_crashed) UserConfigParams::m_crashed = false;
        user_config->saveConfig();
    }

#ifdef ENABLE_WIIUSE
    if(wiimote_manager)
        delete wiimote_manager;
#endif

    // If the window was closed in the middle of a race, remove players,
    // so we don't crash later when StateManager tries to access input devices.
    StateManager::get()->resetActivePlayers();
    if(input_manager) delete input_manager; // if early crash avoid delete NULL
    NetworkManager::getInstance()->abort();

    cleanSuperTuxKart();

#ifdef DEBUG
    MemoryLeaks::checkForLeaks();
#endif

#ifndef WIN32
    if (user_config) //close logfiles
    {
        Log::closeOutputFiles();
#endif
        fclose(stderr);
        fclose(stdout);
#ifndef WIN32
    }
#endif



    return 0 ;
}   // main

// ============================================================================
#ifdef WIN32
//routine for running under windows
int APIENTRY WinMain(HINSTANCE hInstance, HINSTANCE hPrevInstance,
                     LPTSTR lpCmdLine, int nCmdShow)
{
    return main(__argc, __argv);
}
#endif

//=============================================================================
/** Frees all manager and their associated memory.
 */
static void cleanSuperTuxKart()
{

    delete main_loop;

    irr_driver->updateConfigIfRelevant();

    if(Online::RequestManager::isRunning())
        Online::RequestManager::get()->stopNetworkThread();

    //delete in reverse order of what they were created in.
    //see InitTuxkart()
    Online::RequestManager::deallocate();
    Online::ServersManager::deallocate();
    Online::ProfileManager::destroy();
    GUIEngine::DialogQueue::deallocate();

    AchievementsManager::destroy();
    Referee::cleanup();

    if(ReplayPlay::get())       ReplayPlay::destroy();
    if(race_manager)            delete race_manager;
    NewsManager::deallocate();
    if(addons_manager)          delete addons_manager;
    NetworkManager::kill();

    if(grand_prix_manager)      delete grand_prix_manager;
    if(highscore_manager)       delete highscore_manager;
    if(attachment_manager)      delete attachment_manager;
    ItemManager::removeTextures();
    if(powerup_manager)         delete powerup_manager;
    if(projectile_manager)      delete projectile_manager;
    if(kart_properties_manager) delete kart_properties_manager;
    if(track_manager)           delete track_manager;
    if(material_manager)        delete material_manager;
    if(history)                 delete history;
    ReplayRecorder::destroy();
    if(sfx_manager)             delete sfx_manager;
    if(music_manager)           delete music_manager;
    delete ParticleKindManager::get();
    if(stk_config)              delete stk_config;
    if(user_config)             delete user_config;
    PlayerManager::destroy();
    if(unlock_manager)          delete unlock_manager;
    if(translations)            delete translations;
    if(file_manager)            delete file_manager;
    if(irr_driver)              delete irr_driver;

    StateManager::deallocate();
    GUIEngine::EventHandler::deallocate();
}   // cleanSuperTuxKart
<|MERGE_RESOLUTION|>--- conflicted
+++ resolved
@@ -525,12 +525,7 @@
         UserConfigParams::m_log_errors_to_console=true;
     }
 
-<<<<<<< HEAD
-    if(CommandLine::has("--screensize", &s) ||
-       CommandLine::has("-s", &s)              )
-=======
     if(CommandLine::has("--screensize", &s) || CommandLine::has("-s", &s))
->>>>>>> 4d3e8350
     {
         //Check if fullscreen and new res is blacklisted
         int width, height;
