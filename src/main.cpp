--- conflicted
+++ resolved
@@ -169,15 +169,13 @@
 #include "modes/demo_world.hpp"
 #include "modes/profile_world.hpp"
 #include "network/network_manager.hpp"
-<<<<<<< HEAD
 #include "online/http_manager.hpp"
-=======
 #include "network/client_network_manager.hpp"
 #include "network/server_network_manager.hpp"
 #include "network/protocol_manager.hpp"
-#include "network/protocols/lobby_room_protocol.hpp"
-#include "online/current_online_user.hpp"
->>>>>>> a5501630
+#include "network/protocols/server_lobby_room_protocol.hpp"
+#include "online/current_user.hpp"
+#include "online/http_manager.hpp"
 #include "race/grand_prix_manager.hpp"
 #include "race/highscore_manager.hpp"
 #include "race/history.hpp"
@@ -410,13 +408,11 @@
     // "       --history=n        Replay history file 'history.dat' using:\n"
     // "                            n=1: recorded positions\n"
     // "                            n=2: recorded key strokes\n"
-    //"       --server[=port]    This is the server (running on the specified "
-    //                          "port).\n"
-    //"       --client=ip        This is a client, connect to the specified ip"
-    //                          " address.\n"
-    //"       --port=n           Port number to use.\n"
-    //"       --numclients=n     Number of clients to wait for (server "
-    //                          "only).\n"
+    "       --server           Start a server (not a playing client).\n"
+    "       --login=s          Automatically sign in (set the login).\n"
+    "       --password=s       Automatically sign in (set the password).\n"
+    "       --port=n           Port number to use.\n"
+    "       --max-players=n    Maximum number of clients (server only).\n"
     "       --no-console       Does not write messages in the console but to\n"
     "                          stdout.log.\n"
     "       --console          Write messages in the console and files\n"
@@ -612,7 +608,7 @@
 {
     int n;
     char s[1024];
-    
+
     bool try_login = false;
     irr::core::stringw login, password;
 
@@ -1110,11 +1106,18 @@
         UserConfigParams::m_sfx = false;  // Disable sound effects
         UserConfigParams::m_music = false;// and music when profiling
     }
-    
+
     if (try_login)
     {
         irr::core::stringw s;
-        CurrentOnlineUser::get()->signIn(login, password, s);
+        Online::CurrentUser::SignInRequest* request =
+                Online::CurrentUser::get()->requestSignIn(login, password, false, false);
+        Online::HTTPManager::get()->synchronousRequest(request);
+
+        if (request->isSuccess())
+        {
+            Log::info("Main", "Logged in from command line.");
+        }
     }
 
     return 1;
@@ -1248,7 +1251,7 @@
     if(news_manager)            delete news_manager;
     if(addons_manager)          delete addons_manager;
     NetworkManager::kill();
-    
+
     if(grand_prix_manager)      delete grand_prix_manager;
     if(highscore_manager)       delete highscore_manager;
     if(attachment_manager)      delete attachment_manager;
@@ -1390,10 +1393,10 @@
 
         //handleCmdLine() needs InitTuxkart() so it can't be called first
         if(!handleCmdLine(argc, argv)) exit(0);
-        
+
         // load the network manager
         // If the server has been created (--server option), this will do nothing (just a warning):
-        NetworkManager::getInstance<ClientNetworkManager>(); 
+        NetworkManager::getInstance<ClientNetworkManager>();
         NetworkManager::getInstance()->run();
         if (NetworkManager::getInstance()->isServer())
         {
@@ -1410,6 +1413,20 @@
                 const XMLNode *xml = new XMLNode (xml_file);
                 addons_manager->initOnline(xml);
             }
+        }
+
+        // no graphics, and no profile mode
+        if (ProfileWorld::isNoGraphics() && !ProfileWorld::isProfileMode())
+        {
+            // hack to have a running game slot :
+            PtrVector<PlayerProfile>& players = UserConfigParams::m_all_players;
+            if (UserConfigParams::m_default_player.toString().size() > 0)
+                for (int n=0; n<players.size(); n++)
+                    if (players[n].getName() == UserConfigParams::m_default_player.toString())
+                        unlock_manager->setCurrentSlot(players[n].getUniqueID());
+
+            main_loop->run();
+            throw "salut";
         }
 
         if(!UserConfigParams::m_no_start_screen)
@@ -1474,7 +1491,7 @@
 
             // Create player and associate player with keyboard
             StateManager::get()->createActivePlayer(
-                    UserConfigParams::m_all_players.get(0), device );
+                    UserConfigParams::m_all_players.get(0), device, NULL);
 
             if (kart_properties_manager->getKart(UserConfigParams::m_default_kart) == NULL)
             {
