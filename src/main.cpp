//
//  SuperTuxKart - a fun racing game with go-kart
//  Copyright (C) 2004-2006 Steve Baker <sjbaker1@airmail.net>
//  Copyright (C) 2011 Joerg Henrichs, Marianne Gagnon
//
//  This program is free software; you can redistribute it and/or
//  modify it under the terms of the GNU General Public License
//  as published by the Free Software Foundation; either version 3
//  of the License, or (at your option) any later version.
//
//  This program is distributed in the hope that it will be useful,
//  but WITHOUT ANY WARRANTY; without even the implied warranty of
//  MERCHANTABILITY or FITNESS FOR A PARTICULAR PURPOSE.  See the
//  GNU General Public License for more details.
//
//  You should have received a copy of the GNU General Public License
//  along with this program; if not, write to the Free Software
//  Foundation, Inc., 59 Temple Place - Suite 330, Boston, MA  02111-1307, USA.


/**
 * \mainpage SuperTuxKart developer documentation
 *
 * This document contains the developer documentation for SuperTuxKart,
 * including the list of modules, the list of classes, the API reference,
 * and some pages that describe in more depth some parts of the code/engine.
 *
 * \section Overview
 *
 * Here is an overview of the high-level interactions between modules :
 \dot
 digraph interaction {
 race -> modes
 race -> tracks
 race -> karts
 modes -> tracks
 modes -> karts
 tracks -> graphics
 karts -> graphics
 tracks -> items
 graphics -> irrlicht
 guiengine -> irrlicht
 states_screens -> guiengine
 states_screens -> input
 guiengine -> input
 karts->physics
 tracks->physics
 karts -> controller
 input->controller
 tracks -> animations
 physics -> animations
 }
 \enddot 
 
 Note that this graph is only an approximation because the real one would be
 much too complicated :)
 
 
 \section Modules
 
 \li \ref addonsgroup :
   Handles add-ons that can be downloaded.
 \li \ref animations :
   This module manages interpolation-based animation (of position, rotation
   and/or scale)
 \li \ref audio :
   This module handles audio (sound effects and music).
 \li \ref challenges :
   This module handles the challenge system, which locks features (tracks, karts
   modes, etc.) until the user completes some task.
 \li \ref config :
   This module handles the user configuration, the supertuxkart configuration
   file (which contains options usually not edited by the player) and the input
   configuration file.
 \li \ref graphics :
   This module contains the core graphics engine, that is mostly a thin layer
   on top of irrlicht providing some additional features we need for STK
   (like particles, more scene node types, mesh manipulation tools, material
   management, etc...)
 \li \ref guiengine :
   Contains the generic GUI engine (contains the widgets and the backing logic
   for event handling, the skin, screens and dialogs). See module @ref states_screens
   for the actual STK GUI screens. Note that all input comes through this module
   too.
 \li \ref widgetsgroup :
   Contains the various types of widgets supported by the GUI engine.
 \li \ref input :
   Contains classes for input management (keyboard and gamepad)
 \li \ref io :
  Contains generic utility classes for file I/O (especially XML handling).
 \li \ref items :
   Defines the various collectibles and weapons of STK.
 \li \ref karts :
   Contains classes that deal with the properties, models and physics
   of karts.
 \li \ref controller :
   Contains kart controllers, which are either human players or AIs
   (this module thus contains the AIs)
 \li \ref modes :
   Contains the logic for the various game modes (race, follow the leader,
   battle, etc.)
 \li \ref physics :
   Contains various physics utilities.
 \li \ref race :
   Contains the race information that is conceptually above what you can find
   in group Modes. Handles highscores, grands prix, number of karts, which
   track was selected, etc.
 \li \ref states_screens :
   Contains the various screens and dialogs of the STK user interface,
   using the facilities of the guiengine module. Also contains the
   stack of menus and handles state management (in-game vs menu).
 \li \ref tracks :
   Contains information about tracks, namely drivelines, checklines and track
   objects.
 \li \ref tutorial :
   Work in progress
 */

#ifdef WIN32
#  ifdef __CYGWIN__
#    include <unistd.h>
#  endif
#  define _WINSOCKAPI_
#  include <windows.h>
#  ifdef _MSC_VER
#    include <io.h>
#    include <direct.h>
#  endif
#else
#  include <unistd.h>
#endif
#include <time.h>
#include <stdexcept>
#include <cstdio>
#include <string>
#include <cstring>
#include <sstream>
#include <algorithm>

#include <IEventReceiver.h>

#include "main_loop.hpp"
#include "addons/addons_manager.hpp"
#include "addons/inetwork_http.hpp"
#include "addons/news_manager.hpp"
#include "audio/music_manager.hpp"
#include "audio/sfx_manager.hpp"
#include "challenges/unlock_manager.hpp"
#include "config/stk_config.hpp"
#include "config/user_config.hpp"
#include "config/player.hpp"
#include "graphics/hardware_skinning.hpp"
#include "graphics/irr_driver.hpp"
#include "graphics/material_manager.hpp"
#include "graphics/particle_kind_manager.hpp"
#include "graphics/referee.hpp"
#include "guiengine/engine.hpp"
#include "guiengine/event_handler.hpp"
#include "input/input_manager.hpp"
#include "input/device_manager.hpp"
#include "input/wiimote_manager.hpp"
#include "io/file_manager.hpp"
#include "items/attachment_manager.hpp"
#include "items/item_manager.hpp"
#include "items/projectile_manager.hpp"
#include "karts/controller/ai_base_controller.hpp"
#include "karts/kart_properties.hpp"
#include "karts/kart_properties_manager.hpp"
#include "modes/demo_world.hpp"
#include "modes/profile_world.hpp"
#include "network/network_manager.hpp"
#include "race/grand_prix_manager.hpp"
#include "race/highscore_manager.hpp"
#include "race/history.hpp"
#include "race/race_manager.hpp"
#include "replay/replay_play.hpp"
#include "replay/replay_recorder.hpp"
#include "states_screens/story_mode_lobby.hpp"
#include "states_screens/state_manager.hpp"
#include "states_screens/dialogs/message_dialog.hpp"
#include "tracks/track.hpp"
#include "tracks/track_manager.hpp"
#include "utils/constants.hpp"
#include "utils/leak_check.hpp"
#include "utils/log.hpp"
#include "utils/translation.hpp"

// ============================================================================
//                        gamepad visualisation screen
// ============================================================================

void gamepadVisualisation()
{
    
    core::array<SJoystickInfo>          irrlicht_gamepads;
    irr_driver->getDevice()->activateJoysticks(irrlicht_gamepads);

        
    struct Gamepad
    {
        s16   m_axis[SEvent::SJoystickEvent::NUMBER_OF_AXES];
        bool  m_button_state[SEvent::SJoystickEvent::NUMBER_OF_BUTTONS];
    };
    
    #define GAMEPAD_COUNT 8 // const won't work
    
    class EventReceiver : public IEventReceiver
    {
    public:
        Gamepad m_gamepads[GAMEPAD_COUNT];
        
        EventReceiver()
        {
            for (int n=0; n<GAMEPAD_COUNT; n++)
            {
                Gamepad& g = m_gamepads[n];
                for (int i=0; i<SEvent::SJoystickEvent::NUMBER_OF_AXES; i++) 
                    g.m_axis[i] = 0;
                for (int i=0; i<SEvent::SJoystickEvent::NUMBER_OF_BUTTONS; i++)
                    g.m_button_state[i] = false;
            }
        }
        
        virtual bool OnEvent (const irr::SEvent &event)
        {
            switch (event.EventType)
            {
                case EET_JOYSTICK_INPUT_EVENT :
                {
                    const SEvent::SJoystickEvent& evt = event.JoystickEvent;
                    if (evt.Joystick >= GAMEPAD_COUNT) return true;
                    
                    Gamepad& g = m_gamepads[evt.Joystick];
                    for (int i=0; i<SEvent::SJoystickEvent::NUMBER_OF_AXES;i++)
                    {
                        g.m_axis[i] = evt.Axis[i];
                    }
                    for (int i=0; i<SEvent::SJoystickEvent::NUMBER_OF_BUTTONS; 
                         i++)
                    {
                        g.m_button_state[i] = evt.IsButtonPressed(i);
                    }
                    break;
                }
                
                case EET_KEY_INPUT_EVENT:
                {
                    const SEvent::SKeyInput& evt = event.KeyInput;
                    
                    if (evt.PressedDown)
                    {
                        if (evt.Key == KEY_RETURN || evt.Key == KEY_ESCAPE || 
                            evt.Key == KEY_SPACE)
                        {
                            exit(0);
                        }
                    }

                }
                
                default:
                    // don't care about others
                    break;
            }
            return true;
        }
    };
    
    EventReceiver* events = new EventReceiver();
    irr_driver->getDevice()->setEventReceiver(events);
    
    while (true)
    {
        if (!irr_driver->getDevice()->run()) break;
        
        video::IVideoDriver* driver = irr_driver->getVideoDriver();
        const core::dimension2du size = driver ->getCurrentRenderTargetSize();
        
        driver->beginScene(true, true, video::SColor(255,0,0,0));
        
        for (int n=0; n<GAMEPAD_COUNT; n++)
        {
            Gamepad& g = events->m_gamepads[n];
            
            const int MARGIN = 10;
            const int x = (n & 1 ? size.Width/2 + MARGIN : MARGIN );
            const int w = size.Width/2 - MARGIN*2;
            const int h = size.Height/(GAMEPAD_COUNT/2) - MARGIN*2;
            const int y = size.Height/(GAMEPAD_COUNT/2)*(n/2) + MARGIN;

            driver->draw2DRectangleOutline( core::recti(x, y, x+w, y+h) );

            const int btn_y = y + 5;
            const int btn_x = x + 5;
            const int BTN_SIZE = 
                (w - 10)/SEvent::SJoystickEvent::NUMBER_OF_BUTTONS;
            
            for (int b=0; b<SEvent::SJoystickEvent::NUMBER_OF_BUTTONS; b++)
            {
                core::position2di pos(btn_x + b*BTN_SIZE, btn_y);
                core::dimension2di size(BTN_SIZE, BTN_SIZE);
                
                if (g.m_button_state[b])
                {
                    driver->draw2DRectangle (video::SColor(255,255,0,0),
                                             core::recti(pos, size));
                }
                
                driver->draw2DRectangleOutline( core::recti(pos, size) );
            }
                        
            const int axis_y = btn_y + BTN_SIZE + 5;
            const int axis_x = btn_x;
            const int axis_w = w - 10;
            const int axis_h = (h - BTN_SIZE - 15) 
                            / SEvent::SJoystickEvent::NUMBER_OF_AXES;
            
            for (int a=0; a<SEvent::SJoystickEvent::NUMBER_OF_AXES; a++)
            {
                const float rate = g.m_axis[a] / 32767.0f;
                
                core::position2di pos(axis_x, axis_y + a*axis_h);
                core::dimension2di size(axis_w, axis_h);
                
                const bool deadzone = (abs(g.m_axis[a]) < DEADZONE_JOYSTICK);
                
                core::recti fillbar(core::position2di(axis_x + axis_w/2, 
                                                      axis_y + a*axis_h),
                                    core::dimension2di( (int)(axis_w/2*rate), 
                                                        axis_h)               );
                fillbar.repair(); // dimension may be negative
                driver->draw2DRectangle (deadzone ? video::SColor(255,255,0,0)
                                                  : video::SColor(255,0,255,0),
                                         fillbar);
                driver->draw2DRectangleOutline( core::recti(pos, size) );
            }
        }
        
        driver->endScene();
    }
}
// ============================================================================


void cmdLineHelp (char* invocation)
{
    Log::info("main",
    "Usage: %s [OPTIONS]\n\n"
    "Run SuperTuxKart, a racing game with go-kart that features"
    " the Tux and friends.\n\n"
    "Options:\n"
    "  -N,  --no-start-screen  Immediately start race without showing a "
                              "menu.\n"
    "  -R,  --race-now         Same as -N but also skip the ready-set-go phase"
                              "and the music.\n"
    "  -t,  --track NAME       Start at track NAME (see --list-tracks).\n"
    "       --gp NAME          Start the specified Grand Prix.\n"
    "       --stk-config FILE  use ./data/FILE instead of "
                              "./data/stk_config.xml\n"
    "  -l,  --list-tracks      Show available tracks.\n"
    "  -k,  --numkarts NUM     Number of karts on the racetrack.\n"
    "       --kart NAME        Use kart number NAME (see --list-karts).\n"
    "       --ai=a,b,...       Use the karts a, b, ... for the AI.\n" 
    "       --list-karts       Show available karts.\n"
    "       --laps N           Define number of laps to N.\n"
    "       --mode N           N=1 novice, N=2 driver, N=3 racer.\n"
    "       --type N           N=0 Normal, N=1 Time trial, N=2 FTL\n"
    "       --reverse          Play track in reverse (if allowed)\n"
    // TODO: add back "--players" switch
    // "       --players n      Define number of players to between 1 and 4.\n"
    "  -f,  --fullscreen       Select fullscreen display.\n"
    "  -w,  --windowed         Windowed display (default).\n"
    "  -s,  --screensize WxH   Set the screen size (e.g. 320x200).\n"
    "  -v,  --version          Show version of SuperTuxKart.\n"
    "       --trackdir DIR     A directory from which additional tracks are "
                              "loaded.\n"
    "       --renderer NUM     Choose the renderer. Valid renderers are:\n"
    "                            Default: 0, OpenGL: 1, Direct3D9: 2, \n"
    "                            Direct3D8: 3, Software: 4, \n"
    "                            Burning's Software: 5, Null device: 6\n"
    "       --animations=n     Play karts' animations (All: 2, Humans only: 1,"
                              " Nobody: 0).\n"
    "       --gfx=n            Play other graphical effects like impact stars "
                              "dance,\n"
    "                            water animations or explosions (Enable: 1, "
                              "Disable: 0).\n"
    "       --weather=n        Show weather effects like rain or snow (0 or 1 "
                              "as --gfx).\n"
    "       --camera-style=n   Flexible (0) or hard like v0.6 (1) kart-camera "
                              "link.\n"
    "       --profile-laps=n   Enable automatic driven profile mode for n "
                              "laps.\n"
    "       --profile-time=n   Enable automatic driven profile mode for n "
                              "seconds.\n"
    "       --no-graphics      Do not display the actual race.\n"
    "       --demo-mode t      Enables demo mode after t seconds idle time in "
                               "main menu.\n"
    "       --demo-tracks t1,t2 List of tracks to be used in demo mode. No\n"
    "                          spaces are allowed in the track names.\n"
    "       --demo-laps n      Number of laps in a demo.\n"
    "       --demo-karts n     Number of karts to use in a demo.\n"
    "       --ghost            Replay ghost data together with one player kart.\n"
    // "       --history          Replay history file 'history.dat'.\n"
    // "       --history=n        Replay history file 'history.dat' using:\n"
    // "                            n=1: recorded positions\n"
    // "                            n=2: recorded key strokes\n"
    //"       --server[=port]    This is the server (running on the specified "
    //                          "port).\n"
    //"       --client=ip        This is a client, connect to the specified ip"
    //                          " address.\n"
    //"       --port=n           Port number to use.\n"
    //"       --numclients=n     Number of clients to wait for (server "
    //                          "only).\n"
    "       --log=terminal     Write messages to screen.\n"
    "       --log=file         Write messages/warning to log files "
                              "stdout.log/stderr.log.\n"
    "  -h,  --help             Show this help.\n"
    "\n"
    "You can visit SuperTuxKart's homepage at "
    "http://supertuxkart.sourceforge.net\n\n", invocation
    );
}   // cmdLineHelp

//=============================================================================
/** For base options that don't need much to be inited (and, in some cases,
 *  that need to be read before initing stuff) - it only assumes that
 *  user config is loaded (necessary to check for blacklisted screen
 *  resolutions), but nothing else (esp. not kart_properties_manager and
 *  track_manager, since their search path might be extended by command
 *  line options).
 */
int handleCmdLinePreliminary(int argc, char **argv)
{
    int n;
    for(int i=1; i<argc; i++)
    {
        if(argv[i][0] != '-') continue;
        if (!strcmp(argv[i], "--help" ) ||
            !strcmp(argv[i], "-help"  ) ||
            !strcmp(argv[i], "--help" ) ||
            !strcmp(argv[i], "-help"  ) ||
            !strcmp(argv[i], "-h"     )     )
        {
            cmdLineHelp(argv[0]);
            exit(0);
        }
        else if(!strcmp(argv[i], "--gamepad-visualisation") ||
                !strcmp(argv[i], "--gamepad-visualization")   )
        {
            UserConfigParams::m_gamepad_visualisation=true;
        }
        else if ( !strcmp(argv[i], "--debug=memory") )
        {
            UserConfigParams::m_verbosity |= UserConfigParams::LOG_MEMORY;
        }
        else if ( !strcmp(argv[i], "--debug=addons") )
        {
            UserConfigParams::m_verbosity |= UserConfigParams::LOG_ADDONS;
        }
        else if ( !strcmp(argv[i], "--debug=gui") )
        {
            UserConfigParams::m_verbosity |= UserConfigParams::LOG_GUI;
        }
        else if ( !strcmp(argv[i], "--debug=flyable") )
        {
            UserConfigParams::m_verbosity |= UserConfigParams::LOG_FLYABLE;
        }
        else if ( !strcmp(argv[i], "--debug=misc") )
        {
            UserConfigParams::m_verbosity |= UserConfigParams::LOG_MISC;
        }
        else if ( sscanf(argv[i], "--xmas=%d", &n) )
        {
            if (n)
            {
                UserConfigParams::m_xmas_enabled = true;
            }
            else
            {
                UserConfigParams::m_xmas_enabled = false;
            }
        }
        else if( !strcmp(argv[i], "--log=terminal"))
        {
            UserConfigParams::m_log_errors=false;
        }
        else if( !strcmp(argv[i], "--log=file"))
        {
            UserConfigParams::m_log_errors=true;
        } 
        else if( !strcmp(argv[i], "--log=nocolor"))
        {
            Log::disableColor();
            Log::verbose("main", "Colours disabled.\n");
        } 
        else if(sscanf(argv[i], "--log=%d",&n)==1)
        {
            Log::setLogLevel(n);
        }
        else if ( !strcmp(argv[i], "--debug=all") )
        {
            UserConfigParams::m_verbosity |= UserConfigParams::LOG_ALL;
        }
        else if( (!strcmp(argv[i], "--stk-config")) && i+1<argc )
        {
            stk_config->load(file_manager->getDataFile(argv[i+1]));
            Log::info("main", "STK config will be read from %s.\n",argv[i+1] );
            i++;
        }
        else if( !strcmp(argv[i], "--trackdir") && i+1<argc )
        {
            TrackManager::addTrackSearchDir(argv[i+1]);
            i++;
        }
        else if( !strcmp(argv[i], "--kartdir") && i+1<argc )
        {
            KartPropertiesManager::addKartSearchDir(argv[i+1]);
            i++;
        }
        else if( !strcmp(argv[i], "--no-graphics") )
        {
            ProfileWorld::disableGraphics();
        }
#if !defined(WIN32) && !defined(__CYGWIN)
        else if ( !strcmp(argv[i], "--fullscreen") || !strcmp(argv[i], "-f"))
        {
            // Check that current res is not blacklisted
            std::ostringstream o;
            o << UserConfigParams::m_width << "x" 
              << UserConfigParams::m_height;
            std::string res = o.str();
            if (std::find(UserConfigParams::m_blacklist_res.begin(),
                          UserConfigParams::m_blacklist_res.end(),res) 
                             == UserConfigParams::m_blacklist_res.end())
                UserConfigParams::m_fullscreen = true;
            else 
                Log::warn("main", "Resolution %s has been blacklisted, so it "
                          "is not available!\n", res.c_str());
        }
        else if ( !strcmp(argv[i], "--windowed") || !strcmp(argv[i], "-w"))
        {
            UserConfigParams::m_fullscreen = false;
        }
#endif
        else if( !strcmp(argv[i], "--renderer") && (i+1 < argc)  )
        {
            Log::verbose("main", "You chose renderer %i\n", atoi(argv[i+1]));
            UserConfigParams::m_renderer = atoi(argv[i+1]);
            i++;
        }
        else if ( (!strcmp(argv[i], "--screensize") || !strcmp(argv[i], "-s") )
             && i+1<argc)
        {
            //Check if fullscreen and new res is blacklisted
            int width, height;
            if (sscanf(argv[i+1], "%dx%d", &width, &height) == 2)
            {
                std::ostringstream o;
                o << width << "x" << height;
                std::string res = o.str();
                if (!UserConfigParams::m_fullscreen || 
                    std::find(UserConfigParams::m_blacklist_res.begin(), 
                              UserConfigParams::m_blacklist_res.end(),res) == 
                                  UserConfigParams::m_blacklist_res.end())
                {
                    UserConfigParams::m_prev_width = 
                        UserConfigParams::m_width = width;
                    UserConfigParams::m_prev_height = 
                        UserConfigParams::m_height = height;
                    Log::verbose("main", "You choose to use %dx%d.\n",
                             (int)UserConfigParams::m_width,
                             (int)UserConfigParams::m_height );
                }
                else
                    Log::warn("main", "Resolution %s has been blacklisted, so "
                                      "it is not available!\n", res.c_str());
                i++;
            }
            else
            {
                Log::fatal("main", "Error: --screensize argument must be "
                                   "given as WIDTHxHEIGHT\n");
                exit(EXIT_FAILURE);
            }
        }
        else if (strcmp(argv[i], "--version") == 0 || 
                 strcmp(argv[i], "-v"       ) == 0    )
        {
            Log::info("main", "==============================\n");
            Log::info("main", "SuperTuxKart, %s.\n", STK_VERSION ) ;
#ifdef SVNVERSION
            Log::info("main", "SuperTuxKart, SVN revision number '%s'.\n",
                      SVNVERSION ) ;
#endif
            
            // IRRLICHT_VERSION_SVN
            Log::info("main", "Irrlicht version %i.%i.%i (%s)\n",
                      IRRLICHT_VERSION_MAJOR , IRRLICHT_VERSION_MINOR,
                      IRRLICHT_VERSION_REVISION, IRRLICHT_SDK_VERSION );
            
            Log::info("main", "==============================\n");
        }   // --verbose or -v
    }
    return 0;
}

// ============================================================================
/** Handles command line options.
 *  \param argc Number of command line options
 *  \param argv Command line options.
 */
int handleCmdLine(int argc, char **argv)
{
    int n;
    char s[1024];

    for(int i=1; i<argc; i++)
    {

        if(!strcmp(argv[i], "--gamepad-debug"))
        {
            UserConfigParams::m_gamepad_debug=true;
        }
        else if (!strcmp(argv[i], "--tutorial-debug"))
        {
            UserConfigParams::m_tutorial_debug = true;
        }
        else if(sscanf(argv[i], "--track-debug=%d",&n)==1)
        {
            UserConfigParams::m_track_debug=n;
        }
        else if(!strcmp(argv[i], "--track-debug"))
        {
            UserConfigParams::m_track_debug=1;
        }
        else if(!strcmp(argv[i], "--material-debug"))
        {
            UserConfigParams::m_material_debug = true;
        }
        else if(!strcmp(argv[i], "--ftl-debug"))
        {
            UserConfigParams::m_ftl_debug = true;
        }
        else if(UserConfigParams::m_artist_debug_mode && 
               !strcmp(argv[i], "--camera-debug"))
        {
            UserConfigParams::m_camera_debug=1;
        }
        else if(UserConfigParams::m_artist_debug_mode && 
               !strcmp(argv[i], "--physics-debug"))
        {
            UserConfigParams::m_physics_debug=1;
        }
        else if(!strcmp(argv[i], "--kartsize-debug"))
        {
            for(unsigned int i=0; 
                i<kart_properties_manager->getNumberOfKarts(); i++)
            {
                const KartProperties *km = 
                    kart_properties_manager->getKartById(i);
                 Log::info("main", "%s:\t%swidth: %f length: %f height: %f "
                                   "mesh-buffer count %d\n",
                        km->getIdent().c_str(),
                        (km->getIdent().size()<7) ? "\t" : "",
                        km->getMasterKartModel().getWidth(),
                        km->getMasterKartModel().getLength(),
                        km->getMasterKartModel().getHeight(),
                        km->getMasterKartModel().getModel()
                          ->getMeshBufferCount());
            }
        }
        else if(UserConfigParams::m_artist_debug_mode && 
                !strcmp(argv[i], "--check-debug"))
        {
            UserConfigParams::m_check_debug=true;
        }
        else if(!strcmp(argv[i], "--slipstream-debug"))
        {
            UserConfigParams::m_slipstream_debug=true;
        }
        else if(!strcmp(argv[i], "--rendering-debug"))
        {
            UserConfigParams::m_rendering_debug=true;
        }
        else if(!strcmp(argv[i], "--ai-debug"))
        {
            AIBaseController::enableDebug();
        }
        else if(sscanf(argv[i], "--server=%d",&n)==1)
        {
            network_manager->setMode(NetworkManager::NW_SERVER);
            UserConfigParams::m_server_port = n;
        }
        else if( !strcmp(argv[i], "--server") )
        {
            network_manager->setMode(NetworkManager::NW_SERVER);
        }
        else if( sscanf(argv[i], "--port=%d", &n) )
        {
            UserConfigParams::m_server_port=n;
        }
        else if( sscanf(argv[i], "--client=%1023s", s) )
        {
            network_manager->setMode(NetworkManager::NW_CLIENT);
            UserConfigParams::m_server_address=s;
        }
        else if ( sscanf(argv[i], "--gfx=%d", &n) )
        {
            if (n)
            {
                UserConfigParams::m_graphical_effects = true;
            }
            else
            {
                UserConfigParams::m_graphical_effects = false;
            }
        }
        else if ( sscanf(argv[i], "--weather=%d", &n) )
        {
            if (n)
            {
                UserConfigParams::m_weather_effects = true;
            }
            else
            {
                UserConfigParams::m_weather_effects = false;
            }
        }
        else if ( sscanf(argv[i], "--animations=%d", &n) )
        {
            UserConfigParams::m_show_steering_animations = n;
        }

        else if ( sscanf(argv[i], "--camera-style=%d", &n) )
        {
            UserConfigParams::m_camera_style = n;
        }
        else if( (!strcmp(argv[i], "--kart") && i+1<argc ))
        {
            // This doesn't work anymore because now we support multiple players
            // and currently do not know which player profile to use since it
            // wasn't selected yet
            //if (!unlock_manager->getCurrentSlot()->isLocked(argv[i+1]))
            {
                const KartProperties *prop = 
                    kart_properties_manager->getKart(argv[i+1]);
                if(prop)
                {
                    UserConfigParams::m_default_kart = argv[i+1];
                    
                    // if a player was added with -N, change its kart. 
                    // Otherwise, nothing to do, kart choice will be picked 
                    // up upon player creation.
                    if (StateManager::get()->activePlayerCount() > 0)
                    {
                        race_manager->setLocalKartInfo(0, argv[i+1]);
                    }
                    Log::verbose("main", "You chose to use kart '%s'.\n",
                                 argv[i+1] ) ;
                    i++;
                }
                else
                {
                    Log::warn("main", "Kart '%s' not found, ignored.\n",
                              argv[i+1]);
                }
            }
            /*
            else
            {
                Log::warn("main", "Kart %s has not been unlocked yet. \n",
                          argv[i+1]);
                Log::warn("main",
                          "Use --list-karts to list available karts.\n\n");
                return 0;
            }
             */
        }
        else if( sscanf(argv[i], "--ai=%1023s", s)==1)
        {
            const std::vector<std::string> l=
                StringUtils::split(std::string(s),',');
            race_manager->setDefaultAIKartList(l);
            // Add 1 for the player kart
            race_manager->setNumKarts(l.size()+1);
        }
        else if( (!strcmp(argv[i], "--mode") && i+1<argc ))
        {
            switch (atoi(argv[i+1]))
            {
            case 1:
                race_manager->setDifficulty(RaceManager::DIFFICULTY_EASY);
                break;
            case 2:
                race_manager->setDifficulty(RaceManager::DIFFICULTY_MEDIUM);
                break;
            case 3:
                race_manager->setDifficulty(RaceManager::DIFFICULTY_HARD);
                break;
            }
            i++;
        }
        else if( (!strcmp(argv[i], "--type") && i+1<argc ))
        {
            switch (atoi(argv[i+1]))
            {
            case 0: race_manager
                        ->setMinorMode(RaceManager::MINOR_MODE_NORMAL_RACE);
                    break;
            case 1: race_manager
                        ->setMinorMode(RaceManager::MINOR_MODE_TIME_TRIAL);
                    break;
            case 2: race_manager
                        ->setMinorMode(RaceManager::MINOR_MODE_FOLLOW_LEADER);
                    break;
            default:
                Log::warn("main", "Invalid race type '%d' - ignored.\n",
                          atoi(argv[i+1]));
            }
            i++;
        }
        else if( !strcmp(argv[i], "--reverse"))
        {
            race_manager->setReverseTrack(true);
        }
        else if( (!strcmp(argv[i], "--track") || !strcmp(argv[i], "-t"))
                 && i+1<argc                                              )
        {
            // This doesn't work anymore because now we support multiple players
            // and currently do not know which player profile to use since it
            // wasn't selected yet
            //if (!unlock_manager->getCurrentSlot()->isLocked(argv[i+1]))
            {
                race_manager->setTrack(argv[i+1]);
                Log::verbose("main", "You choose to start in track: %s.\n",
                             argv[i+1] );
                
                Track* t = track_manager->getTrack(argv[i+1]);
                if (t == NULL)
                {
                    Log::warn("main", "Can't find track named <%s>\n",
                              argv[i+1]);
                }
<<<<<<< HEAD
                else if (t->isArena())
                {
                    race_manager->setMinorMode(
                                            RaceManager::MINOR_MODE_3_STRIKES);
                }
=======
                if (t->isArena())
                    race_manager->setMinorMode(RaceManager::MINOR_MODE_3_STRIKES);
                else if(t->isSoccer())
                    race_manager->setMinorMode(RaceManager::MINOR_MODE_SOCCER);
>>>>>>> 293e9289
            }
            /*
            else
            {
                Log::warn("main", "Track %s has not been unlocked yet. \n",
                         argv[i+1]);
                Log::warn("main", "Use --list-tracks to list available "
                                  "tracks.\n\n");
                return 0;
            }
             */
            i++;
        }
        else if( (!strcmp(argv[i], "--gp")) && i+1<argc)
        {
            race_manager->setMajorMode(RaceManager::MAJOR_MODE_GRAND_PRIX);
            const GrandPrixData *gp = 
                grand_prix_manager->getGrandPrix(argv[i+1]);
            
            if (gp == NULL)
            {
                Log::warn("main", "There is no GP named '%s'\n", argv[i+1]);
                return 0;
            }
            
            race_manager->setGrandPrix(*gp);
            i++;
        }
        else if( (!strcmp(argv[i], "--numkarts") || !strcmp(argv[i], "-k")) &&
                 i+1<argc )
        {
            UserConfigParams::m_num_karts = atoi(argv[i+1]);
            if(UserConfigParams::m_num_karts > stk_config->m_max_karts)
            {
                Log::warn("main",
                          "Number of karts reset to maximum number %d\n",
                                  stk_config->m_max_karts);
                UserConfigParams::m_num_karts = stk_config->m_max_karts;
            }
            race_manager->setNumKarts( UserConfigParams::m_num_karts );
            Log::verbose("main", "%d karts will be used.\n",
                         (int)UserConfigParams::m_num_karts);
            i++;
        }
        else if( !strcmp(argv[i], "--list-tracks") || !strcmp(argv[i], "-l") )
        {

            Log::info("main", "  Available tracks:\n" );
            for (size_t i = 0; i != track_manager->getNumberOfTracks(); i++)
            {
                const Track *track = track_manager->getTrack(i);
                // FIXME: crashes
                //if (!unlock_manager->getCurrentSlot()->isLocked(track->getIdent()))
                //{
                    Log::info("main", "\t%14s: %ls\n",
                              track->getIdent().c_str(),
                              track->getName());
                //}
            }

            Log::info("main", "Use --track N to choose track.\n\n");
        }
        else if( !strcmp(argv[i], "--list-karts") )
        {
            Log::info("main", "  Available karts:\n" );
            for (unsigned int i = 0; 
                 NULL != kart_properties_manager->getKartById(i); i++)
            {
                const KartProperties* KP =
                    kart_properties_manager->getKartById(i);
                // FIXME: crashes
                //if (!unlock_manager->getCurrentSlot()->isLocked(KP->getIdent()))
                //{
                    Log::info("main", "\t%10s: %ls\n", KP->getIdent().c_str(),
                             KP->getName());
                //}
            }
            Log::info("main", "\n" );
        }
        else if (    !strcmp(argv[i], "--no-start-screen")
                     || !strcmp(argv[i], "-N")                )
        {
            UserConfigParams::m_no_start_screen = true;
        }
        else if (    !strcmp(argv[i], "--race-now")
                     || !strcmp(argv[i], "-R")                )
        {
            UserConfigParams::m_no_start_screen = true;
            UserConfigParams::m_race_now = true;
        }
        else if ( !strcmp(argv[i], "--laps") && i+1<argc )
        {
            Log::verbose("main", "You choose to have %d laps.\n",
                         atoi(argv[i+1]) );
            race_manager->setNumLaps(atoi(argv[i+1]));
            i++;
        }
        else if( sscanf(argv[i], "--profile-laps=%d",  &n)==1)
        {
            Log::verbose("main", "Profiling %d laps\n",n);
            UserConfigParams::m_no_start_screen = true;
            ProfileWorld::setProfileModeLaps(n);
            race_manager->setNumLaps(n);
        }
        else if( sscanf(argv[i], "--profile-time=%d",  &n)==1)
        {
            Log::verbose("main", "Profiling: %d seconds.\n", n);
            UserConfigParams::m_no_start_screen = true;
            ProfileWorld::setProfileModeTime((float)n);
            race_manager->setNumLaps(999999); // profile end depends on time
        }
        else if( !strcmp(argv[i], "--no-graphics") )
        {
            // Set default profile mode of 1 lap if we haven't already set one
            if (!ProfileWorld::isProfileMode()) {
                UserConfigParams::m_no_start_screen = true;
                ProfileWorld::setProfileModeLaps(1);
                race_manager->setNumLaps(1);
            }
        }
        else if( !strcmp(argv[i], "--ghost"))
        {
            ReplayPlay::create();
        }
        else if( sscanf(argv[i], "--history=%d",  &n)==1)
        {
            history->doReplayHistory( (History::HistoryReplayMode)n);
            // Force the no-start screen flag, since this initialises
            // the player structures correctly.
            UserConfigParams::m_no_start_screen = true;

        }
        else if( !strcmp(argv[i], "--history") )
        {
            history->doReplayHistory(History::HISTORY_POSITION);
            // Force the no-start screen flag, since this initialises
            // the player structures correctly.
            UserConfigParams::m_no_start_screen = true;

        }
        else if( !strcmp(argv[i], "--demo-mode") && i+1<argc)
        {
            unlock_manager->setCurrentSlot(UserConfigParams::m_all_players[0]
                                       .getUniqueID()                    );
            float t;
            StringUtils::fromString(argv[i+1], t);
            DemoWorld::enableDemoMode(t);
            // The default number of laps is taken from ProfileWorld and
            // is 0. So set a more useful default for demo mode.
            DemoWorld::setNumLaps(2);
            i++;
        } 
        else if( !strcmp(argv[i], "--demo-laps") && i+1<argc)
        {
            // Note that we use a separate setting for demo mode to avoid the
            // problem that someone plays a game, and in further demos then
            // the wrong (i.e. last selected) number of laps would be used
            DemoWorld::setNumLaps(atoi(argv[i+1]));
            i++;
        }
        else if( !strcmp(argv[i], "--demo-karts") && i+1<argc)
        {
            // Note that we use a separate setting for demo mode to avoid the
            // problem that someone plays a game, and in further demos then
            // the wrong (i.e. last selected) number of karts would be used
            DemoWorld::setNumKarts(atoi(argv[i+1]));
            i++;
        }
        else if( !strcmp(argv[i], "--demo-tracks") && i+1<argc)
        {
            DemoWorld::setTracks(StringUtils::split(std::string(argv[i+1]), 
                                                    ','));
            i++;
        }
#ifdef ENABLE_WIIUSE
        else if( !strcmp(argv[i], "--wii"))
        {
            WiimoteManager::enable();
        }
#endif
        // these commands are already processed in handleCmdLinePreliminary, 
        // but repeat this just so that we don't get error messages about 
        // unknown commands
        else if( !strcmp(argv[i], "--stk-config")&& i+1<argc ) { i++; }
        else if( !strcmp(argv[i], "--trackdir")  && i+1<argc ) { i++; }
        else if( !strcmp(argv[i], "--kartdir")   && i+1<argc ) { i++; }
        else if( !strcmp(argv[i], "--renderer")  && i+1<argc ) { i++; }
        else if( !strcmp(argv[i], "--debug=memory" )                       ) {}
        else if( !strcmp(argv[i], "--debug=addons" )                       ) {}
        else if( !strcmp(argv[i], "--debug=gui"    )                       ) {}
        else if( !strcmp(argv[i], "--debug=flyable")                       ) {}
        else if( !strcmp(argv[i], "--debug=misc"   )                       ) {}
        else if( !strcmp(argv[i], "--debug=all"    )                       ) {}
        else if ( sscanf(argv[i], "--xmas=%d", &n) )                         {}
        else if( !strcmp(argv[i], "--log=terminal" )                       ) {}
        else if( !strcmp(argv[i], "--log=nocolor"  )                       ) {}
        else if( !strcmp(argv[i], "--log=file"     )                       ) {}
        else if(  sscanf(argv[i], "--log=%d",&n    )==1                    ) {}
        else if( !strcmp(argv[i], "--screensize") || 
                 !strcmp(argv[i], "-s")            )                     {i++;}
        else if( !strcmp(argv[i], "--fullscreen") || !strcmp(argv[i], "-f")) {}
        else if( !strcmp(argv[i], "--windowed")   || !strcmp(argv[i], "-w")) {}
        else if( !strcmp(argv[i], "--version")    || !strcmp(argv[i], "-v")) {}
#ifdef __APPLE__
        // on OS X, sometimes the Finder will pass a -psn* something parameter
        // to the application
        else if( strncmp(argv[i], "-psn", 3) == 0) {}
#endif
        else
        {
            Log::error("main", "Invalid parameter: %s.\n\n", argv[i] );
            cmdLineHelp(argv[0]);
            return 0;
        }
    }   // for i <argc
    if(UserConfigParams::m_no_start_screen)
        unlock_manager->setCurrentSlot(UserConfigParams::m_all_players[0]
                                       .getUniqueID()                    );
    if(ProfileWorld::isProfileMode())
    {
        UserConfigParams::m_sfx = false;  // Disable sound effects 
        UserConfigParams::m_music = false;// and music when profiling
    }

    return 1;
}   // handleCmdLine

//=============================================================================
/** Initialises the minimum number of managers to get access to user_config.
 */
void initUserConfig(char *argv[])
{
    irr_driver              = new IrrDriver();
    file_manager            = new FileManager(argv);
    user_config             = new UserConfig();     // needs file_manager
    const bool config_ok    = user_config->loadConfig();
    
    if (UserConfigParams::m_language.toString() != "system")
    {
#ifdef WIN32
        std::string s=std::string("LANGUAGE=")
                     +UserConfigParams::m_language.c_str();
        _putenv(s.c_str());
#else
        setenv("LANGUAGE", UserConfigParams::m_language.c_str(), 1);
#endif
    }
    
    translations            = new Translations();   // needs file_manager
    stk_config              = new STKConfig();      // in case of --stk-config
                                                    // command line parameters
    
    if (!config_ok || UserConfigParams::m_all_players.size() == 0)
    {
        user_config->addDefaultPlayer();
        user_config->saveConfig();
    }
    
}   // initUserConfig

//=============================================================================
void initRest()
{
    stk_config->load(file_manager->getDataFile("stk_config.xml"));

    // Now create the actual non-null device in the irrlicht driver
    irr_driver->initDevice();
    
    // Init GUI
    IrrlichtDevice* device = irr_driver->getDevice();
    video::IVideoDriver* driver = device->getVideoDriver();
    
    if (UserConfigParams::m_gamepad_visualisation)
    {
        gamepadVisualisation();
        exit(0);
    }
    
    GUIEngine::init(device, driver, StateManager::get());

    // This only initialises the non-network part of the addons manager. The
    // online section of the addons manager will be initialised from a
    // separate thread running in network http.
    news_manager            = new NewsManager();
    addons_manager          = new AddonsManager();
    
    INetworkHttp::create();

    // Note that the network thread must be started after the assignment
    // to network_http (since the thread might use network_http, otherwise
    // a race condition can be introduced resulting in a crash).
    INetworkHttp::get()->startNetworkThread();
    music_manager           = new MusicManager();
    sfx_manager             = new SFXManager();
    // The order here can be important, e.g. KartPropertiesManager needs
    // defaultKartProperties, which are defined in stk_config.
    history                 = new History              ();
    ReplayRecorder::create();
    material_manager        = new MaterialManager      ();
    track_manager           = new TrackManager         ();
    kart_properties_manager = new KartPropertiesManager();
    projectile_manager      = new ProjectileManager    ();
    powerup_manager         = new PowerupManager       ();
    attachment_manager      = new AttachmentManager    ();
    highscore_manager       = new HighscoreManager     ();
    network_manager         = new NetworkManager       ();
    KartPropertiesManager::addKartSearchDir(
                 file_manager->getAddonsFile("karts/"));
    track_manager->addTrackSearchDir(
                 file_manager->getAddonsFile("tracks/"));

    track_manager->loadTrackList();
    music_manager->addMusicToTracks();

    GUIEngine::addLoadingIcon(
        irr_driver->getTexture(file_manager->getTextureFile("notes.png")) );

    grand_prix_manager      = new GrandPrixManager     ();
    // Consistency check for challenges, and enable all challenges
    // that have all prerequisites fulfilled
    grand_prix_manager->checkConsistency();
    GUIEngine::addLoadingIcon( irr_driver->getTexture(
                               file_manager->getTextureFile("cup_gold.png")) );

    race_manager            = new RaceManager          ();
    // default settings for Quickstart
    race_manager->setNumLocalPlayers(1);
    race_manager->setNumLaps   (3);
    race_manager->setMajorMode (RaceManager::MAJOR_MODE_SINGLE);
    race_manager->setMinorMode (RaceManager::MINOR_MODE_NORMAL_RACE);
    race_manager->setDifficulty(
                 (RaceManager::Difficulty)(int)UserConfigParams::m_difficulty);

}   // initRest

//=============================================================================
/** Frees all manager and their associated memory.
 */
void cleanSuperTuxKart()
{
    irr_driver->updateConfigIfRelevant();
    
    if(INetworkHttp::get())
        INetworkHttp::get()->stopNetworkThread();
    //delete in reverse order of what they were created in.
    //see InitTuxkart()
    Referee::cleanup();
    if(ReplayPlay::get())       ReplayPlay::destroy();
    if(race_manager)            delete race_manager;
    INetworkHttp::destroy();
    if(news_manager)            delete news_manager;
    if(addons_manager)          delete addons_manager;
    if(network_manager)         delete network_manager;
    if(grand_prix_manager)      delete grand_prix_manager;
    if(highscore_manager)       delete highscore_manager;
    if(attachment_manager)      delete attachment_manager;
    ItemManager::removeTextures();
    if(powerup_manager)         delete powerup_manager;   
    if(projectile_manager)      delete projectile_manager;
    if(kart_properties_manager) delete kart_properties_manager;
    if(track_manager)           delete track_manager;
    if(material_manager)        delete material_manager;
    if(history)                 delete history;
    ReplayRecorder::destroy();
    if(sfx_manager)             delete sfx_manager;
    if(music_manager)           delete music_manager;
    delete ParticleKindManager::get();
    if(stk_config)              delete stk_config;
    if(user_config)             delete user_config;
    if(unlock_manager)          delete unlock_manager;
    if(translations)            delete translations;
    if(file_manager)            delete file_manager;
    if(irr_driver)              delete irr_driver;
    
    StateManager::deallocate();
    GUIEngine::EventHandler::deallocate();
}   // cleanSuperTuxKart

//=============================================================================
#ifdef BREAKPAD
bool ShowDumpResults(const wchar_t* dump_path,
                     const wchar_t* minidump_id,
                     void* context,
                     EXCEPTION_POINTERS* exinfo,
                     MDRawAssertionInfo* assertion,
                     bool succeeded) 
{
    wprintf(L"Path: %s id %s.\n", dump_path, minidump_id);
    return succeeded;
}
#endif

static bool checkXmasTime()
{
    time_t      rawtime;
    struct tm*  timeinfo;
    time(&rawtime);
    timeinfo = localtime(&rawtime);
    return (timeinfo->tm_mon == 12-1);  // Xmas mode happens in December
}

int main(int argc, char *argv[] )
{
#ifdef BREAKPAD
    google_breakpad::ExceptionHandler eh(L"C:\\Temp", NULL, ShowDumpResults, 
                                         NULL, google_breakpad::ExceptionHandler::HANDLER_ALL);
#endif
    srand(( unsigned ) time( 0 ));
    
    try {
        // Init the minimum managers so that user config exists, then
        // handle all command line options that do not need (or must
        // not have) other managers initialised:
        initUserConfig(argv); // argv passed so config file can be
                              // found more reliably
        
        UserConfigParams::m_xmas_enabled = checkXmasTime();
        
        handleCmdLinePreliminary(argc, argv);

        initRest();

        if (UserConfigParams::m_log_errors)
        {
             //Enable logging of stdout and stderr to logfile
            std::string logoutfile = file_manager->getLogFile("stdout.log");
            std::string logerrfile = file_manager->getLogFile("stderr.log");
            Log::verbose("main", "Error messages and other text output will "
                         "be logged to %s and %s\n", logoutfile.c_str(),
                         logerrfile.c_str());
            if(freopen (logoutfile.c_str(),"w",stdout)!=stdout)
            {
                Log::error("main", "Can not open log file '%s'. Writing to "
                                "stdout instead.\n", logoutfile.c_str());
            }
            if(freopen (logerrfile.c_str(),"w",stderr)!=stderr)
            {
                Log::error("main", "Can not open log file '%s'. Writing to "
                           "stderr instead.\n", logerrfile.c_str());
            }
        }

        input_manager = new InputManager ();
        
#ifdef ENABLE_WIIUSE
        wiimote_manager = new WiimoteManager();
#endif

        // Get into menu mode initially.
        input_manager->setMode(InputManager::MENU);
        main_loop = new MainLoop();
        material_manager        -> loadMaterial    ();
        GUIEngine::addLoadingIcon( irr_driver->getTexture(
                           file_manager->getGUIDir() + "options_video.png") );
        kart_properties_manager -> loadAllKarts    ();
        unlock_manager          = new UnlockManager();
        //m_tutorial_manager      = new TutorialManager();
        GUIEngine::addLoadingIcon( irr_driver->getTexture(
                               file_manager->getTextureFile("gui_lock.png")) );
        projectile_manager      -> loadData        ();

        // Both item_manager and powerup_manager load models and therefore
        // textures from the model directory. To avoid reading the 
        // materials.xml twice, we do this here once for both:
        file_manager->pushTextureSearchPath(file_manager->getModelFile(""));
        const std::string materials_file = 
            file_manager->getModelFile("materials.xml");
        if(materials_file!="")
        {
            // Some of the materials might be needed later, so just add
            // them all permanently (i.e. as shared). Adding them temporary
            // will actually not be possible: powerup_manager adds some
            // permanent icon materials, which would (with the current
            // implementation) make the temporary materials permanent anyway.
            material_manager->addSharedMaterial(materials_file);
        }
        Referee::init();
        powerup_manager         -> loadAllPowerups ();
        ItemManager::loadDefaultItemMeshes();

        GUIEngine::addLoadingIcon( irr_driver->getTexture(
                                    file_manager->getGUIDir() + "gift.png") );

        file_manager->popTextureSearchPath();

        attachment_manager      -> loadModels      ();

        GUIEngine::addLoadingIcon( irr_driver->getTexture(
            file_manager->getGUIDir() + "banana.png") );

        //handleCmdLine() needs InitTuxkart() so it can't be called first
        if(!handleCmdLine(argc, argv)) exit(0);

        addons_manager->checkInstalledAddons();

        // Load addons.xml to get info about addons even when not
        // allowed to access the internet
        if (UserConfigParams::m_internet_status != INetworkHttp::IPERM_ALLOWED) {
            std::string xml_file = file_manager->getAddonsFile("addons.xml");
            if (file_manager->fileExists(xml_file)) {
                const XMLNode *xml = new XMLNode (xml_file);
                addons_manager->initOnline(xml);
            }
        }
        
        if(!UserConfigParams::m_no_start_screen)
        {
            StateManager::get()->pushScreen(StoryModeLobbyScreen::getInstance());
#ifdef ENABLE_WIIUSE
            // Show a dialog to allow connection of wiimotes. */
            if(WiimoteManager::isEnabled())
            {
                wiimote_manager->askUserToConnectWiimotes();
            }
#endif
            if(UserConfigParams::m_internet_status ==
                INetworkHttp::IPERM_NOT_ASKED)
            {
                class ConfirmServer : 
                      public MessageDialog::IConfirmDialogListener
                {
                public:
                    virtual void onConfirm()
                    {
                        INetworkHttp::destroy();
                        UserConfigParams::m_internet_status = 
                            INetworkHttp::IPERM_ALLOWED;
                        GUIEngine::ModalDialog::dismiss();
                        INetworkHttp::create();
                        // Note that the network thread must be started after
                        // the assignment to network_http (since the thread 
                        // might use network_http, otherwise a race condition 
                        // can be introduced resulting in a crash).
                        INetworkHttp::get()->startNetworkThread();

                    }   // onConfirm
                    // --------------------------------------------------------
                    virtual void onCancel()
                    {
                        INetworkHttp::destroy();
                        UserConfigParams::m_internet_status =
                            INetworkHttp::IPERM_NOT_ALLOWED;
                        GUIEngine::ModalDialog::dismiss();
                        INetworkHttp::create();
                        INetworkHttp::get()->startNetworkThread();
                    }   // onCancel
                };   // ConfirmServer

                new MessageDialog(_("SuperTuxKart may connect to a server "
                    "to download add-ons and notify you of updates. Would you "
                    "like this feature to be enabled? (To change this setting "
                    "at a later time, go to options, select tab "
                    "'User Interface', and edit \"Allow STK to connect to the "
                    "Internet\")."),
                    MessageDialog::MESSAGE_DIALOG_CONFIRM,
                    new ConfirmServer(), true);
            }
        }
        else 
        {
            InputDevice *device;

            // Use keyboard 0 by default in --no-start-screen
            device = input_manager->getDeviceList()->getKeyboard(0);

            // Create player and associate player with keyboard
            StateManager::get()->createActivePlayer( 
                    UserConfigParams::m_all_players.get(0), device );
            
            if (kart_properties_manager->getKart(UserConfigParams::m_default_kart) == NULL)
            {
                Log::warn("main", "Kart '%s' is unknown so will use the "
                          "default kart.\n",
                          UserConfigParams::m_default_kart.c_str());
                race_manager->setLocalKartInfo(0, UserConfigParams::m_default_kart.getDefaultValue());
            }
            else
            {
                // Set up race manager appropriately
                race_manager->setLocalKartInfo(0, UserConfigParams::m_default_kart);
            }
            
            // ASSIGN should make sure that only input from assigned devices
            // is read.
            input_manager->getDeviceList()->setAssignMode(ASSIGN);

            // Go straight to the race
            StateManager::get()->enterGameState();
        }


        // If an important news message exists it is shown in a popup dialog.
        const core::stringw important_message = 
                                           news_manager->getImportantMessage();
        if(important_message!="")
        {
            new MessageDialog(important_message,
                              MessageDialog::MESSAGE_DIALOG_OK,
                              NULL, true);
        }   // if important_message


        // Replay a race
        // =============
        if(history->replayHistory())
        {
            // This will setup the race manager etc.
            history->Load();
            network_manager->setupPlayerKartInfo();
            race_manager->startNew(false);
            main_loop->run();
            // well, actually run() will never return, since
            // it exits after replaying history (see history::GetNextDT()).
            // So the next line is just to make this obvious here!
            exit(-3);
        }

        // Initialise connection in case that a command line option was set
        // configuring a client or server. Otherwise this function does nothing
        // here (and will be called again from the network gui).
        if(!network_manager->initialiseConnections())
        {
            Log::error("main", "Problems initialising network connections,\n"
                            "Running in non-network mode.\n");
        }
        // On the server start with the network information page for now
        if(network_manager->getMode()==NetworkManager::NW_SERVER)
        {
            // TODO - network menu
            //menu_manager->pushMenu(MENUID_NETWORK_GUI);
        }
        // Not replaying
        // =============
        if(!ProfileWorld::isProfileMode())
        {
            if(UserConfigParams::m_no_start_screen)
            {
                // Quickstart (-N)
                // ===============
                // all defaults are set in InitTuxkart()
                network_manager->setupPlayerKartInfo();
                race_manager->startNew(false);
            }
        }
        else  // profile
        {
            // Profiling
            // =========
            race_manager->setMajorMode (RaceManager::MAJOR_MODE_SINGLE);
            race_manager->setDifficulty(RaceManager::DIFFICULTY_HARD);
            network_manager->setupPlayerKartInfo();
            race_manager->startNew(false);
        }
        main_loop->run();

    }  // try
    catch (std::exception &e)
    {
        Log::error("main", "Exception caught : %s\n",e.what());
        Log::error("main", "Aborting SuperTuxKart\n");
    }

    /* Program closing...*/

    if(user_config)
    {
        // In case that abort is triggered before user_config exists
        if (UserConfigParams::m_crashed) UserConfigParams::m_crashed = false;
        user_config->saveConfig();
    }
    
#ifdef ENABLE_WIIUSE
    if(wiimote_manager)
        delete wiimote_manager;
#endif
    
    if(input_manager) delete input_manager; // if early crash avoid delete NULL

    if (user_config && UserConfigParams::m_log_errors) //close logfiles
    {
        fclose(stderr);
        fclose(stdout);
    }

    cleanSuperTuxKart();

#ifdef DEBUG
    MemoryLeaks::checkForLeaks();
#endif
    
    return 0 ;
}
<|MERGE_RESOLUTION|>--- conflicted
+++ resolved
@@ -841,18 +841,10 @@
                     Log::warn("main", "Can't find track named <%s>\n",
                               argv[i+1]);
                 }
-<<<<<<< HEAD
                 else if (t->isArena())
-                {
-                    race_manager->setMinorMode(
-                                            RaceManager::MINOR_MODE_3_STRIKES);
-                }
-=======
-                if (t->isArena())
                     race_manager->setMinorMode(RaceManager::MINOR_MODE_3_STRIKES);
                 else if(t->isSoccer())
                     race_manager->setMinorMode(RaceManager::MINOR_MODE_SOCCER);
->>>>>>> 293e9289
             }
             /*
             else
