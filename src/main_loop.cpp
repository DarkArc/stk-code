--- conflicted
+++ resolved
@@ -41,24 +41,15 @@
 #include "states_screens/state_manager.hpp"
 #include "utils/profiler.hpp"
 
-<<<<<<< HEAD
 #ifndef WIN32
 #include <unistd.h>
 #endif
 
 MainLoop* main_loop = 0;
 
+// ----------------------------------------------------------------------------
 MainLoop::MainLoop(unsigned parent_pid)
         : m_abort(false), m_parent_pid(parent_pid)
-=======
-#include <assert.h>
-
-MainLoop* main_loop = 0;
-
-// ----------------------------------------------------------------------------
-MainLoop::MainLoop() :
-m_abort(false)
->>>>>>> e1a2f680
 {
     m_curr_time       = 0;
     m_prev_time       = 0;
