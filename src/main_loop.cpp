//
//  SuperTuxKart - a fun racing game with go-kart
//  Copyright (C) 2004-2015 Ingo Ruhnke <grumbel@gmx.de>
//  Copyright (C) 2006-2015 SuperTuxKart-Team
//
//  This program is free software; you can redistribute it and/or
//  modify it under the terms of the GNU General Public License
//  as published by the Free Software Foundation; either version 3
//  of the License, or (at your option) any later version.
//
//  This program is distributed in the hope that it will be useful,
//  but WITHOUT ANY WARRANTY; without even the implied warranty of
//  MERCHANTABILITY or FITNESS FOR A PARTICULAR PURPOSE.  See the
//  GNU General Public License for more details.
//
//  You should have received a copy of the GNU General Public License
//  along with this program; if not, write to the Free Software
//  Foundation, Inc., 59 Temple Place - Suite 330, Boston, MA  02111-1307, USA.

#include "main_loop.hpp"

#include "audio/sfx_manager.hpp"
#include "config/user_config.hpp"
#include "graphics/irr_driver.hpp"
#include "graphics/material_manager.hpp"
#include "guiengine/engine.hpp"
#include "guiengine/message_queue.hpp"
#include "input/input_manager.hpp"
#include "modes/profile_world.hpp"
#include "modes/world.hpp"
#include "network/network_config.hpp"
#include "network/protocol_manager.hpp"
#include "network/race_event_manager.hpp"
#include "network/rewind_manager.hpp"
#include "network/stk_host.hpp"
#include "online/request_manager.hpp"
#include "race/history.hpp"
#include "race/race_manager.hpp"
#include "states_screens/main_menu_screen.hpp"
#include "states_screens/online_screen.hpp"
#include "states_screens/state_manager.hpp"
#include "utils/profiler.hpp"

<<<<<<< HEAD
#include <assert.h>

MainLoop* main_loop = 0;

=======
#ifndef WIN32
#include <unistd.h>
#endif

MainLoop* main_loop = 0;

// ----------------------------------------------------------------------------
>>>>>>> 01c12879
MainLoop::MainLoop(unsigned parent_pid)
        : m_abort(false), m_parent_pid(parent_pid)
{
    m_curr_time       = 0;
    m_prev_time       = 0;
    m_throttle_fps    = true;
    m_is_last_substep = false;
#ifdef WIN32
    if (parent_pid != 0)
    {
        std::string class_name = "separate_process";
        class_name += StringUtils::toString(GetCurrentProcessId());
        WNDCLASSEX wx = {};
        wx.cbSize = sizeof(WNDCLASSEX);
        wx.lpfnWndProc = [](HWND h, UINT m, WPARAM w, LPARAM l)->LRESULT
        {
            if (m == WM_DESTROY)
            {
                PostQuitMessage(0);
                return 0;
            }
            return DefWindowProc(h, m, w, l);
        };
        wx.hInstance = GetModuleHandle(0);
        wx.lpszClassName = &class_name[0];
        if (RegisterClassEx(&wx))
        {
            CreateWindowEx(0, &class_name[0], "stk_server_only",
                0, 0, 0, 0, 0, HWND_MESSAGE, NULL, NULL, NULL);
        }
    }
#endif
}  // MainLoop

//-----------------------------------------------------------------------------
MainLoop::~MainLoop()
{
}   // ~MainLoop

//-----------------------------------------------------------------------------
/** Returns the current dt, which guarantees a limited frame rate. If dt is
 *  too low (the frame rate too high), the process will sleep to reach the
 *  maxium frame rate.
 */
float MainLoop::getLimitedDt()
{
    m_prev_time = m_curr_time;
    float dt = 0;

    // In profile mode without graphics, run with a fixed dt of 1/60
    if ((ProfileWorld::isProfileMode() && ProfileWorld::isNoGraphics()) ||
        UserConfigParams::m_arena_ai_stats)
    {
        return 1.0f/60.0f;
    }

    IrrlichtDevice* device = irr_driver->getDevice();

    while( 1 )
    {
        m_curr_time = device->getTimer()->getRealTime();
        dt = (float)(m_curr_time - m_prev_time);
        // On a server (i.e. without graphics) the frame rate can be under
        // 1 ms, i.e. dt = 0. Additionally, the resolution of a sleep
        // statement is not that precise either: if the sleep statement
        // would be consistent < 1ms, but the stk time would increase by
        // 1 ms, the stk clock would be desynchronised from real time
        // (it would go faster), resulting in synchronisation problems
        // with clients (server time is supposed to be behind client time).
        // So we play it safe by adding a loop to make sure at least 1ms
        // (minimum time that can be handled by the integer timer) delay here.
        while (dt <= 0)
        {
            StkTime::sleep(1);
            m_curr_time = device->getTimer()->getRealTime();
            dt = (float)(m_curr_time - m_prev_time);
        }

        const World* const world = World::getWorld();
        if (UserConfigParams::m_fps_debug && world)
        {
            const LinearWorld *lw = dynamic_cast<const LinearWorld*>(world);
            if (lw)
            {
                Log::verbose("fps", "time %f distance %f dt %f fps %f",
                             lw->getTime(),
                             lw->getDistanceDownTrackForKart(0),
                             dt*0.001f, 1000.0f / dt);
            }
            else
            {
                Log::verbose("fps", "time %f dt %f fps %f",
                             world->getTime(), dt*0.001f, 1000.0f / dt);
            }

        }

        // Don't allow the game to run slower than a certain amount.
        // when the computer can't keep it up, slow down the shown time instead
        // But this can not be done in networking, otherwise the game time on
        // client and server will not be in synch anymore
        if(!NetworkConfig::get()->isNetworking())
        {
            /* time 3 internal substeps take */
            const float MAX_ELAPSED_TIME = 3.0f*1.0f / 60.0f*1000.0f;
            if (dt > MAX_ELAPSED_TIME) dt = MAX_ELAPSED_TIME;
        }
        if (!m_throttle_fps || ProfileWorld::isProfileMode()) break;

        // Throttle fps if more than maximum, which can reduce
        // the noise the fan on a graphics card makes.
        // When in menus, reduce FPS much, it's not necessary to push to the
        // maximum for plain menus
        const int max_fps = (irr_driver->isRecording() &&
                             UserConfigParams::m_limit_game_fps )
                          ? UserConfigParams::m_record_fps 
                          : ( StateManager::get()->throttleFPS() 
                              ? 60 
                              : UserConfigParams::m_max_fps     );
        const int current_fps = (int)(1000.0f / dt);
        if (!m_throttle_fps || current_fps <= max_fps ||
            ProfileWorld::isProfileMode()                )  break;

        int wait_time = 1000 / max_fps - 1000 / current_fps;
        if (wait_time < 1) wait_time = 1;

        PROFILER_PUSH_CPU_MARKER("Throttle framerate", 0, 0, 0);
        StkTime::sleep(wait_time);
        PROFILER_POP_CPU_MARKER();
    }   // while(1)

    dt *= 0.001f;

<<<<<<< HEAD
    // If this is a client, the server might request an adjustment of
    // this client's world clock (to reduce number of rewinds).
=======
    // If this is a client, the server might request an 
    // adjustment of this client's world clock (to reduce
    // number of rewinds).
>>>>>>> 01c12879
    if (World::getWorld()                   &&
        NetworkConfig::get()->isClient()    &&
        !RewindManager::get()->isRewinding()   )
    {
        dt = World::getWorld()->adjustDT(dt);
    }

<<<<<<< HEAD
=======
    // If we are doing a replay, use the dt from the history file if this
    // is not networked, otherwise history will use current time and dt
    // to findout which events to replay
    if (World::getWorld() && history->replayHistory() )
    {
        history->updateReplay(World::getWorld()->getTimeTicks(), dt);
    }
>>>>>>> 01c12879
    return dt;
}   // getLimitedDt

//-----------------------------------------------------------------------------
/** Updates all race related objects.
 *  \param ticks Number of ticks (physics steps) to simulate - should be 1.
 */
void MainLoop::updateRace(int ticks)
{
    if (!World::getWorld())  return;   // No race on atm - i.e. we are in menu

    // The race event manager will update world in case of an online race
    if ( RaceEventManager::getInstance() && 
         RaceEventManager::getInstance()->isRunning() )
        RaceEventManager::getInstance()->update(ticks);
    else
        World::getWorld()->updateWorld(ticks);
}   // updateRace

//-----------------------------------------------------------------------------
/** Run the actual main loop.
 *  The sequnce in which various parts of STK are updated is:
 *  - Determine next time step size (`getLimitedDt`). This takes maximum fps
 *    into account (i.e. sleep if the fps would be too high), and will actually
 *    slow down the in-game clock if the fps are too low (if more than 3/60 of
 *    a second have passed, more than 3 physics time steps would be needed, 
 *    and physics do at most 3 time steps).
 *  - if a race is taking place (i.e. not only a menu being shown), call
 *    `updateRace()`, which is a thin wrapper around a call to
 *    `World::updateWorld()`:
 *    - Update history manager (which will either set the kart position and/or
 *      controls when replaying, or store the current info for a replay).
 *      This is mostly for debugging only (though available even in release
 *      mode).
 *    - Updates Replays - either storing data when not replaying, or
 *      updating kart positions/control when replaying).
 *    - Calls `WorldStatus::update()`, which updates the race state (e.g.
 *      go from 'ready' to 'set' etc), and clock.
 *    - Updates the physics (`Physics::update()`). This will simulate all
 *      physical objects for the specified time with bullet.
 *    - Updates all karts (`Kart::update()`). Obviously the update function
 *      does a lot more than what is described here, this is only supposed to
 *      be a _very_ high level overview:
 *      - Updates its rewinder (to store potentially changed controls
 *        as events) in `KartRewinder::update()`.
 *      - Calls `Moveable::update()`, which takes the new position from
 *        the physics and saves it (and computes dependent values, like
 *        heading, local velocity).
 *      - Updates its controller. This is either:
 *        - an AI using `SkiddingController::update()` (which then will
 *          compute the new controls), or 
 *        - a player controller using `PlayerController::update()`, which will
 *          handle smooth steering (in case of digital input devices steering
 *          is adjusted a bit over time to avoid an instant change from all
 *          left to all right). Input events will be handled when updating
 *          the irrlicht driver later at the end of the main loop.
 *      - Updates kart animation (like rescue, ...) if one is shown atm.
 *      - Update attachments.
 *      - update physics, i.e. taking the current steering and updating
 *        the bullet raycast vehicle with that data. The settings are actually
 *        only used in the next frame when the physics are updated.
 *    - Updates all cameras via `Camera::update()`. The camera position and
 *      rotation is adjusted according to the position etc of the kart (and
 *      special circumstances like rescue, falling).
 *    - Updates all projectiles using the projectile manager. Some of the
 *      projectiles are mostly handled by the physics (e.g. a cake will mainly
 *      check if it's out of bounds), others (like basket ball) do all 
 *      their aiming and movement here.
 *    - Updates the rewind manager to store rewind states.
 *  - Updates the music manager.
 *  - Updates the input manager (which only updates internal time, actual
 *    input handling follows late)
 *  - Updates the wiimote manager. This will read the data of all wiimotes
 *    and feed the corresponding events to the irrlicht event system.
 *  - Updates the STK internal gui engine. This updates all widgets, and
 *    e.g. takes care of the rotation of the karts in the KartSelection
 *    screen using the ModelViewWidget.
 *  - Updates STK's irrlicht driver `IrrDriver::update()`:
 *    - Calls Irrlicht's `beginScene()` .
 *    - Renders the scene (several times with different viewport if
 *      split screen is being used)
 *    - Calls `GUIEngine::render()`, which renders all widgets with the
 *      help of Irrlicht's GUIEnvironment (`drawAll()`). This will also
 *      handle all events, i.e. all input is now handled (e.g. steering,
 *      firing etc are all set in the corresponding karts depending on
 *      user input).
 *    - Calls Irrlicht's `endScene()`
 */
void MainLoop::run()
{
    IrrlichtDevice* device = irr_driver->getDevice();

    m_curr_time = device->getTimer()->getRealTime();
    // DT keeps track of the leftover time, since the race update
    // happens in fixed timesteps
    float left_over_time = 0;

#ifdef WIN32
    HANDLE parent = 0;
    if (m_parent_pid != 0)
    {
        parent = OpenProcess(PROCESS_ALL_ACCESS, FALSE, m_parent_pid);
        if (parent == 0 || parent == INVALID_HANDLE_VALUE)
        {
            Log::warn("MainLoop", "Cannot open parent handle, this child "
                "may not be auto destroyed when parent is terminated");
        }
    }
#endif

    while(!m_abort)
    {
#ifdef WIN32
        if (parent != 0 && parent != INVALID_HANDLE_VALUE)
        {
            MSG msg;
            while (PeekMessage(&msg, NULL, 0, 0, PM_REMOVE))
            {
                TranslateMessage(&msg);
                DispatchMessage(&msg);
                if (msg.message == WM_QUIT)
                    m_abort = true;
            }
            // If parent is killed, abort the child main loop too
            if (WaitForSingleObject(parent, 0) != WAIT_TIMEOUT)
                m_abort = true;
        }
<<<<<<< HEAD
=======
#else
        // POSIX equivalent
        if (m_parent_pid != 0 && getppid() != (int)m_parent_pid)
            m_abort = true;
>>>>>>> 01c12879
#endif
        m_is_last_substep = false;
        PROFILER_PUSH_CPU_MARKER("Main loop", 0xFF, 0x00, 0xF7);

        left_over_time += getLimitedDt();
        int num_steps   = stk_config->time2Ticks(left_over_time);
        float dt = stk_config->ticks2Time(1);
        left_over_time -= num_steps * dt ;

        if (STKHost::existHost() &&
            STKHost::get()->requestedShutdown())
        {
            SFXManager::get()->quickSound("anvil");
<<<<<<< HEAD
            core::stringw msg = _("Connection to server is lost.");
=======
            core::stringw msg = _("Server connection timed out.");
>>>>>>> 01c12879
            if (!STKHost::get()->getErrorMessage().empty())
            {
                msg = STKHost::get()->getErrorMessage();
            }
            STKHost::get()->shutdown();
            if (World::getWorld())
            {
                race_manager->exitRace();
            }
            if (!ProfileWorld::isNoGraphics())
            {
                GUIEngine::Screen* new_stack[] =
                {
                    MainMenuScreen::getInstance(),
                    OnlineScreen::getInstance(), NULL
                };
                StateManager::get()->resetAndSetStack(new_stack);
                MessageQueue::add(MessageQueue::MT_ERROR, msg);
            }
            NetworkConfig::get()->unsetNetworking();
        }
<<<<<<< HEAD
=======

        // Add a Time step entry to the rewind list, which can store all
        // all input ecents being issued during the driver update.
        if (World::getWorld() && RewindManager::get()->isEnabled())
        {
            RewindManager::get()
                ->addNextTimeStep(World::getWorld()->getTimeTicks(), dt);
        }
>>>>>>> 01c12879

        if (!m_abort)
        {
            float frame_duration = num_steps * dt;
            if (!ProfileWorld::isNoGraphics())
            {
                PROFILER_PUSH_CPU_MARKER("Update race", 0, 255, 255);
                if (World::getWorld())
                    World::getWorld()->updateGraphics(frame_duration);
                PROFILER_POP_CPU_MARKER();

                // Render the previous frame, and also handle all user input.
                PROFILER_PUSH_CPU_MARKER("IrrDriver update", 0x00, 0x00, 0x7F);
                irr_driver->update(frame_duration);
                PROFILER_POP_CPU_MARKER();

                PROFILER_PUSH_CPU_MARKER("Input/GUI", 0x7F, 0x00, 0x00);
                input_manager->update(frame_duration);
                GUIEngine::update(frame_duration);
                PROFILER_POP_CPU_MARKER();
<<<<<<< HEAD
                if (World::getWorld() && history->replayHistory())
                    history->updateReplay(World::getWorld()->getTimeTicks());
=======

>>>>>>> 01c12879
                PROFILER_PUSH_CPU_MARKER("Music", 0x7F, 0x00, 0x00);
                SFXManager::get()->update();
                PROFILER_POP_CPU_MARKER();
            }
            // Some protocols in network will use RequestManager
            PROFILER_PUSH_CPU_MARKER("Database polling update", 0x00, 0x7F, 0x7F);
            Online::RequestManager::get()->update(frame_duration);
            PROFILER_POP_CPU_MARKER();
        }

        for(int i=0; i<num_steps; i++)
        {
            // Create the TimeStepInfo structure. For the first iteration
            // this is done before the irr_driver update (since this needs
            // to store input events at the event), but for any further
            // substep another TimeStepInfo needs to be created here.
            if (World::getWorld() && RewindManager::get()->isEnabled() && i>0)
            {
                RewindManager::get()
                    ->addNextTimeStep(World::getWorld()->getTimeTicks(), dt);
            }

            // Enable last substep in last iteration
            m_is_last_substep = (i == num_steps - 1);

            PROFILER_PUSH_CPU_MARKER("Update race", 0, 255, 255);
            if (World::getWorld()) updateRace(1);
            PROFILER_POP_CPU_MARKER();

            // We need to check again because update_race may have requested
            // the main loop to abort; and it's not a good idea to continue
            // since the GUI engine is no more to be called then.
            if (m_abort) break;

            PROFILER_PUSH_CPU_MARKER("Protocol manager update",
                                     0x7F, 0x00, 0x7F);
            if (auto pm = ProtocolManager::lock())
            {
                pm->update(1);
            }
            PROFILER_POP_CPU_MARKER();

            if (World::getWorld()) World::getWorld()->updateTime(1);
        }   // for i < num_steps

        m_is_last_substep = false;
        PROFILER_POP_CPU_MARKER();   // MainLoop pop
        PROFILER_SYNC_FRAME();
    }  // while !m_abort

#ifdef WIN32
    if (parent != 0 && parent != INVALID_HANDLE_VALUE)
        CloseHandle(parent);
#endif

}   // run

//-----------------------------------------------------------------------------
/** Set the abort flag, causing the mainloop to be left.
 */
void MainLoop::abort()
{
    m_abort = true;
}   // abort

/* EOF */<|MERGE_RESOLUTION|>--- conflicted
+++ resolved
@@ -41,12 +41,6 @@
 #include "states_screens/state_manager.hpp"
 #include "utils/profiler.hpp"
 
-<<<<<<< HEAD
-#include <assert.h>
-
-MainLoop* main_loop = 0;
-
-=======
 #ifndef WIN32
 #include <unistd.h>
 #endif
@@ -54,7 +48,6 @@
 MainLoop* main_loop = 0;
 
 // ----------------------------------------------------------------------------
->>>>>>> 01c12879
 MainLoop::MainLoop(unsigned parent_pid)
         : m_abort(false), m_parent_pid(parent_pid)
 {
@@ -188,14 +181,8 @@
 
     dt *= 0.001f;
 
-<<<<<<< HEAD
     // If this is a client, the server might request an adjustment of
     // this client's world clock (to reduce number of rewinds).
-=======
-    // If this is a client, the server might request an 
-    // adjustment of this client's world clock (to reduce
-    // number of rewinds).
->>>>>>> 01c12879
     if (World::getWorld()                   &&
         NetworkConfig::get()->isClient()    &&
         !RewindManager::get()->isRewinding()   )
@@ -203,16 +190,6 @@
         dt = World::getWorld()->adjustDT(dt);
     }
 
-<<<<<<< HEAD
-=======
-    // If we are doing a replay, use the dt from the history file if this
-    // is not networked, otherwise history will use current time and dt
-    // to findout which events to replay
-    if (World::getWorld() && history->replayHistory() )
-    {
-        history->updateReplay(World::getWorld()->getTimeTicks(), dt);
-    }
->>>>>>> 01c12879
     return dt;
 }   // getLimitedDt
 
@@ -340,13 +317,10 @@
             if (WaitForSingleObject(parent, 0) != WAIT_TIMEOUT)
                 m_abort = true;
         }
-<<<<<<< HEAD
-=======
 #else
         // POSIX equivalent
         if (m_parent_pid != 0 && getppid() != (int)m_parent_pid)
             m_abort = true;
->>>>>>> 01c12879
 #endif
         m_is_last_substep = false;
         PROFILER_PUSH_CPU_MARKER("Main loop", 0xFF, 0x00, 0xF7);
@@ -360,11 +334,7 @@
             STKHost::get()->requestedShutdown())
         {
             SFXManager::get()->quickSound("anvil");
-<<<<<<< HEAD
-            core::stringw msg = _("Connection to server is lost.");
-=======
             core::stringw msg = _("Server connection timed out.");
->>>>>>> 01c12879
             if (!STKHost::get()->getErrorMessage().empty())
             {
                 msg = STKHost::get()->getErrorMessage();
@@ -386,17 +356,6 @@
             }
             NetworkConfig::get()->unsetNetworking();
         }
-<<<<<<< HEAD
-=======
-
-        // Add a Time step entry to the rewind list, which can store all
-        // all input ecents being issued during the driver update.
-        if (World::getWorld() && RewindManager::get()->isEnabled())
-        {
-            RewindManager::get()
-                ->addNextTimeStep(World::getWorld()->getTimeTicks(), dt);
-        }
->>>>>>> 01c12879
 
         if (!m_abort)
         {
@@ -417,12 +376,8 @@
                 input_manager->update(frame_duration);
                 GUIEngine::update(frame_duration);
                 PROFILER_POP_CPU_MARKER();
-<<<<<<< HEAD
                 if (World::getWorld() && history->replayHistory())
                     history->updateReplay(World::getWorld()->getTimeTicks());
-=======
-
->>>>>>> 01c12879
                 PROFILER_PUSH_CPU_MARKER("Music", 0x7F, 0x00, 0x00);
                 SFXManager::get()->update();
                 PROFILER_POP_CPU_MARKER();
@@ -435,16 +390,6 @@
 
         for(int i=0; i<num_steps; i++)
         {
-            // Create the TimeStepInfo structure. For the first iteration
-            // this is done before the irr_driver update (since this needs
-            // to store input events at the event), but for any further
-            // substep another TimeStepInfo needs to be created here.
-            if (World::getWorld() && RewindManager::get()->isEnabled() && i>0)
-            {
-                RewindManager::get()
-                    ->addNextTimeStep(World::getWorld()->getTimeTicks(), dt);
-            }
-
             // Enable last substep in last iteration
             m_is_last_substep = (i == num_steps - 1);
 
