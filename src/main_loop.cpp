--- conflicted
+++ resolved
@@ -321,7 +321,6 @@
 
         left_over_time += getLimitedDt();
         int num_steps   = stk_config->time2Ticks(left_over_time);
-
         float dt = stk_config->ticks2Time(1);
         left_over_time -= num_steps * dt ;
 
@@ -371,11 +370,6 @@
                 input_manager->update(frame_duration);
                 GUIEngine::update(frame_duration);
                 PROFILER_POP_CPU_MARKER();
-<<<<<<< HEAD
-=======
-                if (World::getWorld() && history->replayHistory())
-                    history->updateReplay(World::getWorld()->getTicksSinceStart());
->>>>>>> 00712c5c
                 PROFILER_PUSH_CPU_MARKER("Music", 0x7F, 0x00, 0x00);
                 SFXManager::get()->update();
                 PROFILER_POP_CPU_MARKER();
@@ -389,10 +383,6 @@
         m_ticks_adjustment.lock();
         if (m_ticks_adjustment.getData() != 0)
         {
-<<<<<<< HEAD
-            if (World::getWorld() && history->replayHistory())
-                history->updateReplay(World::getWorld()->getTimeTicks());
-=======
             if (m_ticks_adjustment.getData() > 0)
             {
                 num_steps += m_ticks_adjustment.getData();
@@ -415,8 +405,11 @@
         }
         m_ticks_adjustment.unlock();
 
-        for (int i = 0; i < num_steps; i++)
-        {
+        for(int i=0; i<num_steps; i++)
+        {
+            if (World::getWorld() && history->replayHistory())
+                history->updateReplay(World::getWorld()->getTicksSinceStart());
+
             PROFILER_PUSH_CPU_MARKER("Protocol manager update",
                                      0x7F, 0x00, 0x7F);
             if (auto pm = ProtocolManager::lock())
@@ -425,7 +418,6 @@
             }
             PROFILER_POP_CPU_MARKER();
 
->>>>>>> 00712c5c
             PROFILER_PUSH_CPU_MARKER("Update race", 0, 255, 255);
             if (World::getWorld()) updateRace(1);
             PROFILER_POP_CPU_MARKER();
@@ -451,10 +443,6 @@
                 World::getWorld()->updateTime(1);
             }
         }   // for i < num_steps
-<<<<<<< HEAD
-
-=======
->>>>>>> 00712c5c
         PROFILER_POP_CPU_MARKER();   // MainLoop pop
         PROFILER_SYNC_FRAME();
     }  // while !m_abort
