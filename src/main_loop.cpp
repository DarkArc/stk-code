//
//  SuperTuxKart - a fun racing game with go-kart
//  Copyright (C) 2004-2015 Ingo Ruhnke <grumbel@gmx.de>
//  Copyright (C) 2006-2015 SuperTuxKart-Team
//
//  This program is free software; you can redistribute it and/or
//  modify it under the terms of the GNU General Public License
//  as published by the Free Software Foundation; either version 3
//  of the License, or (at your option) any later version.
//
//  This program is distributed in the hope that it will be useful,
//  but WITHOUT ANY WARRANTY; without even the implied warranty of
//  MERCHANTABILITY or FITNESS FOR A PARTICULAR PURPOSE.  See the
//  GNU General Public License for more details.
//
//  You should have received a copy of the GNU General Public License
//  along with this program; if not, write to the Free Software
//  Foundation, Inc., 59 Temple Place - Suite 330, Boston, MA  02111-1307, USA.

#include "main_loop.hpp"

#include <assert.h>

#include "audio/sfx_manager.hpp"
#include "config/user_config.hpp"
#include "graphics/irr_driver.hpp"
#include "graphics/material_manager.hpp"
#include "guiengine/engine.hpp"
#include "input/input_manager.hpp"
#include "input/wiimote_manager.hpp"
#include "modes/profile_world.hpp"
#include "modes/world.hpp"
#include "network/network_config.hpp"
#include "network/protocol_manager.hpp"
#include "network/race_event_manager.hpp"
#include "network/rewind_manager.hpp"
#include "network/stk_host.hpp"
#include "online/request_manager.hpp"
#include "race/history.hpp"
#include "race/race_manager.hpp"
#include "states_screens/state_manager.hpp"
#include "utils/profiler.hpp"

MainLoop* main_loop = 0;

MainLoop::MainLoop() :
m_abort(false)
{
    m_curr_time = 0;
    m_prev_time = 0;
    m_throttle_fps = true;
}  // MainLoop

//-----------------------------------------------------------------------------
MainLoop::~MainLoop()
{
}   // ~MainLoop

//-----------------------------------------------------------------------------
/** Returns the current dt, which guarantees a limited frame rate. If dt is
 *  too low (the frame rate too high), the process will sleep to reach the
 *  maxium frame rate.
 */
float MainLoop::getLimitedDt()
{
    float dt = 0;
    // If we are doing a replay, use the dt from the history file
    if (World::getWorld() && history->replayHistory() )
    {
        dt = history->updateReplayAndGetDT();
        return dt;
    }


    // In profile mode without graphics, run with a fixed dt of 1/60
    if ((ProfileWorld::isProfileMode() && ProfileWorld::isNoGraphics()) ||
        UserConfigParams::m_arena_ai_stats)
    {
        return 1.0f/60.0f;
    }

    IrrlichtDevice* device = irr_driver->getDevice();
    m_prev_time = m_curr_time;

    while( 1 )
    {
        m_curr_time = device->getTimer()->getRealTime();
        dt = (float)(m_curr_time - m_prev_time);
        if (dt <= 0) break;    // should not really happen
        const World* const world = World::getWorld();
        if (UserConfigParams::m_fps_debug && world)
        {
            const LinearWorld *lw = dynamic_cast<const LinearWorld*>(world);
            if (lw)
            {
                Log::verbose("fps", "time %f distance %f dt %f fps %f",
                             lw->getTime(),
                             lw->getDistanceDownTrackForKart(0),
                             dt*0.001f, 1000.0f / dt);
            }
            else
            {
                Log::verbose("fps", "time %f dt %f fps %f",
                             world->getTime(), dt*0.001f, 1000.0f / dt);
            }

        }

        // Don't allow the game to run slower than a certain amount.
        // when the computer can't keep it up, slow down the shown time instead
        // But this can not be done in networking, otherwise the game time on
        // client and server will not be in synch anymore
        if(!NetworkConfig::get()->isNetworking())
        {
            /* time 3 internal substeps take */
            const float MAX_ELAPSED_TIME = 3.0f*1.0f / 60.0f*1000.0f;
            if (dt > MAX_ELAPSED_TIME) dt = MAX_ELAPSED_TIME;
        }
        if (!m_throttle_fps || ProfileWorld::isProfileMode()) break;

<<<<<<< HEAD
        // Throttle fps if more than a certain maximum, which can reduce
        // the noise the fan on a graphics card makes. When in menus, limit
        // FPS even more
        const int max_fps = StateManager::get()->throttleFPS() 
                          ? 30 
                          : UserConfigParams::m_max_fps;
=======
        // Throttle fps if more than maximum, which can reduce
        // the noise the fan on a graphics card makes.
        // When in menus, reduce FPS much, it's not necessary to push to the maximum for plain menus
        const int max_fps = (irr_driver->isRecording() &&
            UserConfigParams::m_limit_game_fps ? UserConfigParams::m_record_fps :
            StateManager::get()->throttleFPS() ? 60 : UserConfigParams::m_max_fps);
        if (dt > 0)
        {
            const int current_fps = (int)(1000.0f / dt);
            if (m_throttle_fps && current_fps > max_fps && !ProfileWorld::isProfileMode())
            {
                int wait_time = 1000 / max_fps - 1000 / current_fps;
                if (wait_time < 1) wait_time = 1;
>>>>>>> b6df36fc

        const int current_fps = (int)(1000.0f / dt);
        if (current_fps <= max_fps ) break;

        int wait_time = 1000 / max_fps - 1000 / current_fps;
        if (wait_time < 1) wait_time = 1;

        PROFILER_PUSH_CPU_MARKER("Throttle framerate", 0, 0, 0);
        StkTime::sleep(wait_time);
        PROFILER_POP_CPU_MARKER();
    }
    dt *= 0.001f;

    // If this is a client, the server might request an 
    // adjustment of this client's world clock (to reduce
    // number of rewinds).
    if (World::getWorld()                   &&
        NetworkConfig::get()->isClient()    &&
        !RewindManager::get()->isRewinding()   )
    {
        dt = World::getWorld()->adjustDT(dt);
    }
    return dt;
}   // getLimitedDt

//-----------------------------------------------------------------------------
/** Updates all race related objects.
 *  \param dt Time step size.
 */
void MainLoop::updateRace(float dt)
{
    if (!World::getWorld())  return;   // No race on atm - i.e. we are in menu

    // The race event manager will update world in case of an online race
    if ( RaceEventManager::getInstance() && 
         RaceEventManager::getInstance()->isRunning() )
        RaceEventManager::getInstance()->update(dt);
    else
        World::getWorld()->updateWorld(dt);
}   // updateRace

//-----------------------------------------------------------------------------
/** Run the actual main loop.
 *  The sequnce in which various parts of STK are updated is:
 *  - Determine next time step size (`getLimitedDt`). This takes maximum fps
 *    into account (i.e. sleep if the fps would be too high), and will actually
 *    slow down the in-game clock if the fps are too low (if more than 3/60 of
 *    a second have passed, more than 3 physics time steps would be needed, 
 *    and physics do at most 3 time steps).
 *  - if a race is taking place (i.e. not only a menu being shown), call
 *    `updateRace()`, which is a thin wrapper around a call to
 *    `World::updateWorld()`:
 *    - Update history manager (which will either set the kart position and/or
 *      controls when replaying, or store the current info for a replay).
 *      This is mostly for debugging only (though available even in release
 *      mode).
 *    - Updates Replays - either storing data when not replaying, or
 *      updating kart positions/control when replaying).
 *    - Calls `WorldStatus::update()`, which updates the race state (e.g.
 *      go from 'ready' to 'set' etc), and clock.
 *    - Updates the physics (`Physics::update()`). This will simulate all
 *      physical objects for the specified time with bullet.
 *    - Updates all karts (`Kart::update()`). Obviously the update function
 *      does a lot more than what is described here, this is only supposed to
 *      be a _very_ high level overview:
 *      - Updates its rewinder (to store potentially changed controls
 *        as events) in `KartRewinder::update()`.
 *      - Calls `Moveable::update()`, which takes the new position from
 *        the physics and saves it (and computes dependent values, like
 *        heading, local velocity).
 *      - Updates its controller. This is either:
 *        - an AI using `SkiddingController::update()` (which then will
 *          compute the new controls), or 
 *        - a player controller using `PlayerController::update()`, which will
 *          handle smooth steering (in case of digital input devices steering
 *          is adjusted a bit over time to avoid an instant change from all
 *          left to all right). Input events will be handled when updating
 *          the irrlicht driver later at the end of the main loop.
 *      - Updates kart animation (like rescue, ...) if one is shown atm.
 *      - Update attachments.
 *      - update physics, i.e. taking the current steering and updating
 *        the bullet raycast vehicle with that data. The settings are actually
 *        only used in the next frame when the physics are updated.
 *    - Updates all cameras via `Camera::update()`. The camera position and
 *      rotation is adjusted according to the position etc of the kart (and
 *      special circumstances like rescue, falling).
 *    - Updates all projectiles using the projectile manager. Some of the
 *      projectiles are mostly handled by the physics (e.g. a cake will mainly
 *      check if it's out of bounds), others (like basket ball) do all 
 *      their aiming and movement here.
 *    - Updates the rewind manager to store rewind states.
 *  - Updates the music manager.
 *  - Updates the input manager (which only updates internal time, actual
 *    input handling follows late)
 *  - Updates the wiimote manager. This will read the data of all wiimotes
 *    and feed the corresponding events to the irrlicht event system.
 *  - Updates the STK internal gui engine. This updates all widgets, and
 *    e.g. takes care of the rotation of the karts in the KartSelection
 *    screen using the ModelViewWidget.
 *  - Updates STK's irrlicht driver `IrrDriver::update()`:
 *    - Calls Irrlicht's `beginScene()` .
 *    - Renders the scene (several times with different viewport if
 *      split screen is being used)
 *    - Calls `GUIEngine::render()`, which renders all widgets with the
 *      help of Irrlicht's GUIEnvironment (`drawAll()`). This will also
 *      handle all events, i.e. all input is now handled (e.g. steering,
 *      firing etc are all set in the corresponding karts depending on
 *      user input).
 *    - Calls Irrlicht's `endScene()`
 */
void MainLoop::run()
{
    IrrlichtDevice* device = irr_driver->getDevice();

    m_curr_time = device->getTimer()->getRealTime();
    while(!m_abort)
    {
        PROFILER_PUSH_CPU_MARKER("Main loop", 0xFF, 0x00, 0xF7);

        m_prev_time = m_curr_time;
        float dt   = getLimitedDt();

        // Add a Time step entry to the rewind list, which can store all
        // all input ecents being issued during the driver update.
        if (World::getWorld() && RewindManager::get()->isEnabled())
        {
            RewindManager::get()
                ->addNextTimeStep(World::getWorld()->getTime(), dt);
        }

        if (!m_abort && !ProfileWorld::isNoGraphics())
        {
            // Render the previous frame, and also handle all user input.
            PROFILER_PUSH_CPU_MARKER("IrrDriver update", 0x00, 0x00, 0x7F);
            irr_driver->update(dt);
            PROFILER_POP_CPU_MARKER();
        }

        PROFILER_PUSH_CPU_MARKER("Update race", 0, 255, 255);
        updateRace(dt);   // Doesn't do anything if race is not active
        PROFILER_POP_CPU_MARKER();
    
        // We need to check again because update_race may have requested
        // the main loop to abort; and it's not a good idea to continue
        // since the GUI engine is no more to be called then.
        if (m_abort) break;

        // Only do music, input, and graphics update if graphics are
        // enabled.
        if (!ProfileWorld::isNoGraphics())
        {
            PROFILER_PUSH_CPU_MARKER("Music/input/GUI", 0x7F, 0x00, 0x00);
            input_manager->update(dt);

            #ifdef ENABLE_WIIUSE
                wiimote_manager->update();
            #endif
            
            GUIEngine::update(dt);
            PROFILER_POP_CPU_MARKER();

            // Update sfx and music after graphics, so that graphics code
            // can use as many threads as possible without interfering
            // with audio
            PROFILER_PUSH_CPU_MARKER("Music/input/GUI", 0x7F, 0x00, 0x00);
            SFXManager::get()->update();
            PROFILER_POP_CPU_MARKER();

            PROFILER_PUSH_CPU_MARKER("Protocol manager update", 0x7F, 0x00, 0x7F);
            if (STKHost::existHost())
            {
                if (STKHost::get()->requestedShutdown())
                    STKHost::get()->shutdown();
                else
                    ProtocolManager::getInstance()->update(dt);
            }
            PROFILER_POP_CPU_MARKER();

        }
        else
        {
            PROFILER_PUSH_CPU_MARKER("Protocol manager update", 0x7F, 0x00, 0x7F);
            if(NetworkConfig::get()->isNetworking())
                ProtocolManager::getInstance()->update(dt);
            PROFILER_POP_CPU_MARKER();

        }
        PROFILER_PUSH_CPU_MARKER("Database polling update", 0x00, 0x7F, 0x7F);
        Online::RequestManager::get()->update(dt);
        PROFILER_POP_CPU_MARKER();

        if (World::getWorld() )
        {
            World::getWorld()->updateTime(dt);
        }

        PROFILER_POP_CPU_MARKER();
        PROFILER_SYNC_FRAME();
    }  // while !m_abort

}   // run

//-----------------------------------------------------------------------------
/** Set the abort flag, causing the mainloop to be left.
 */
void MainLoop::abort()
{
    m_abort = true;
}   // abort

/* EOF */<|MERGE_RESOLUTION|>--- conflicted
+++ resolved
@@ -118,31 +118,19 @@
         }
         if (!m_throttle_fps || ProfileWorld::isProfileMode()) break;
 
-<<<<<<< HEAD
-        // Throttle fps if more than a certain maximum, which can reduce
-        // the noise the fan on a graphics card makes. When in menus, limit
-        // FPS even more
-        const int max_fps = StateManager::get()->throttleFPS() 
-                          ? 30 
-                          : UserConfigParams::m_max_fps;
-=======
         // Throttle fps if more than maximum, which can reduce
         // the noise the fan on a graphics card makes.
-        // When in menus, reduce FPS much, it's not necessary to push to the maximum for plain menus
+        // When in menus, reduce FPS much, it's not necessary to push to the
+        // maximum for plain menus
         const int max_fps = (irr_driver->isRecording() &&
-            UserConfigParams::m_limit_game_fps ? UserConfigParams::m_record_fps :
-            StateManager::get()->throttleFPS() ? 60 : UserConfigParams::m_max_fps);
-        if (dt > 0)
-        {
-            const int current_fps = (int)(1000.0f / dt);
-            if (m_throttle_fps && current_fps > max_fps && !ProfileWorld::isProfileMode())
-            {
-                int wait_time = 1000 / max_fps - 1000 / current_fps;
-                if (wait_time < 1) wait_time = 1;
->>>>>>> b6df36fc
-
+                             UserConfigParams::m_limit_game_fps )
+                          ? UserConfigParams::m_record_fps 
+                          : ( StateManager::get()->throttleFPS() 
+                              ? 60 
+                              : UserConfigParams::m_max_fps     );
         const int current_fps = (int)(1000.0f / dt);
-        if (current_fps <= max_fps ) break;
+        if (!m_throttle_fps || current_fps <= max_fps ||
+            ProfileWorld::isProfileMode()                )  break;
 
         int wait_time = 1000 / max_fps - 1000 / current_fps;
         if (wait_time < 1) wait_time = 1;
@@ -150,7 +138,8 @@
         PROFILER_PUSH_CPU_MARKER("Throttle framerate", 0, 0, 0);
         StkTime::sleep(wait_time);
         PROFILER_POP_CPU_MARKER();
-    }
+    }   // while(1)
+
     dt *= 0.001f;
 
     // If this is a client, the server might request an 
