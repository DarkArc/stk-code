--- conflicted
+++ resolved
@@ -36,19 +36,11 @@
     bool m_throttle_fps;
 
     bool m_frame_before_loading_world;
-<<<<<<< HEAD
-    /** True during the last substep of the inner main loop (where world
-     *  is updated). Used to reduce amount of updates (e.g. sfx positions
-      * etc). */
-    Uint32   m_curr_time;
-    Uint32   m_prev_time;
-=======
 
     Synchronised<int> m_ticks_adjustment;
 
     uint32_t m_curr_time;
     uint32_t m_prev_time;
->>>>>>> 00712c5c
     unsigned m_parent_pid;
     float    getLimitedDt();
     void     updateRace(int ticks);
