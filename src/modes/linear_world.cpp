--- conflicted
+++ resolved
@@ -198,22 +198,10 @@
         if (m_karts[i]->hasFinishedRace() ||
             m_karts[i]->isEliminated()       ) continue;
 
-<<<<<<< HEAD
-        // During the last lap update the estimated finish time.
-        // This is used to play the faster music, and by the AI
-        if (m_kart_info[i].m_finished_laps == race_manager->getNumLaps()-1)
-        {
-            m_kart_info[i].m_estimated_finish =
-                estimateFinishTimeForKart(m_karts[i]);
-        }
-=======
         // Update the estimated finish time.
         // This is used by the AI
         m_kart_info[i].m_estimated_finish =
                 estimateFinishTimeForKart(m_karts[i]);
-
-        checkForWrongDirection(i, dt);
->>>>>>> be8ae4dc
     }
 
 #ifdef DEBUG
@@ -230,13 +218,8 @@
                        "distanceDownTrack=%f overallDistance=%f %s",
                     j, m_karts[j]->getPosition(),
                     m_karts[j]->hasFinishedRace(),
-<<<<<<< HEAD
                     m_kart_info[j].m_finished_laps,
-                    getDistanceDownTrackForKart(m_karts[j]->getWorldKartId()),
-=======
-                    m_kart_info[j].m_race_lap,
                     getDistanceDownTrackForKart(m_karts[j]->getWorldKartId(), true),
->>>>>>> be8ae4dc
                     m_kart_info[j].m_overall_distance,
                     (m_karts[j]->getPosition() == m_karts[i]->getPosition()
                      ? "<--- !!!" : "")                                      );
@@ -452,10 +435,6 @@
 float LinearWorld::getEstimatedFinishTime(const int kart_id) const
 {
     assert(kart_id < (int)m_kart_info.size());
-<<<<<<< HEAD
-    assert(m_kart_info[kart_id].m_finished_laps == race_manager->getNumLaps()-1);
-=======
->>>>>>> be8ae4dc
     return m_kart_info[kart_id].m_estimated_finish;
 }   // getEstimatedFinishTime
 
