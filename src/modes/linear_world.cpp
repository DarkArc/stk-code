--- conflicted
+++ resolved
@@ -198,20 +198,10 @@
         if (m_karts[i]->hasFinishedRace() ||
             m_karts[i]->isEliminated()       ) continue;
 
-<<<<<<< HEAD
-        // During the last lap update the estimated finish time.
-        // This is used to play the faster music, and by the AI
-        if (m_kart_info[i].m_finished_laps == race_manager->getNumLaps()-1)
-        {
-            m_kart_info[i].m_estimated_finish =
-                estimateFinishTimeForKart(m_karts[i]);
-        }
-=======
         // Update the estimated finish time.
         // This is used by the AI
         m_kart_info[i].m_estimated_finish =
                 estimateFinishTimeForKart(m_karts[i]);
->>>>>>> c2b5e566
     }
 
 #ifdef DEBUG
@@ -229,11 +219,7 @@
                     j, m_karts[j]->getPosition(),
                     m_karts[j]->hasFinishedRace(),
                     m_kart_info[j].m_finished_laps,
-<<<<<<< HEAD
-                    getDistanceDownTrackForKart(m_karts[j]->getWorldKartId()),
-=======
                     getDistanceDownTrackForKart(m_karts[j]->getWorldKartId(), true),
->>>>>>> c2b5e566
                     m_kart_info[j].m_overall_distance,
                     (m_karts[j]->getPosition() == m_karts[i]->getPosition()
                      ? "<--- !!!" : "")                                      );
@@ -251,10 +237,7 @@
 */
 void LinearWorld::updateGraphics(float dt)
 {
-<<<<<<< HEAD
-=======
     WorldWithRank::updateGraphics(dt);
->>>>>>> c2b5e566
     if (m_last_lap_sfx_playing &&
         m_last_lap_sfx->getStatus() != SFXBase::SFX_PLAYING)
     {
@@ -452,10 +435,6 @@
 float LinearWorld::getEstimatedFinishTime(const int kart_id) const
 {
     assert(kart_id < (int)m_kart_info.size());
-<<<<<<< HEAD
-    assert(m_kart_info[kart_id].m_finished_laps == race_manager->getNumLaps()-1);
-=======
->>>>>>> c2b5e566
     return m_kart_info[kart_id].m_estimated_finish;
 }   // getEstimatedFinishTime
 
