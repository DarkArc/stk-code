--- conflicted
+++ resolved
@@ -118,14 +118,11 @@
     virtual void  init() OVERRIDE;
     virtual      ~LinearWorld();
 
-<<<<<<< HEAD
     virtual void  update(int ticks) OVERRIDE;
     virtual void  updateGraphics(float dt) OVERRIDE;
     float         getDistanceDownTrackForKart(const int kart_id) const;
-=======
-    virtual void  update(float delta) OVERRIDE;
-    float         getDistanceDownTrackForKart(const int kart_id, bool account_for_checklines) const;
->>>>>>> be8ae4dc
+    float         getDistanceDownTrackForKart(const int kart_id,
+                                            bool account_for_checklines) const;
     float         getDistanceToCenterForKart(const int kart_id) const;
     float         getEstimatedFinishTime(const int kart_id) const;
     int           getLapForKart(const int kart_id) const;
