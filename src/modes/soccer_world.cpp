--- conflicted
+++ resolved
@@ -557,6 +557,7 @@
     // No attacker
     return -1;
 }   // getAttacker
+
 //-----------------------------------------------------------------------------
 int SoccerWorld::getTeamNum(SoccerTeam team) const
 {
@@ -580,14 +581,6 @@
     assert (n != m_kart_position_map.end());
     return n->second;
 }   // getRescuePositionIndex
-
-//-----------------------------------------------------------------------------
-void SoccerWorld::setAITeam()
-{
-<<<<<<< HEAD
-    m_ball->reset();
-    m_ball->getPhysicalObject()->reset();
-}   // resetBall
 
 //-----------------------------------------------------------------------------
 void SoccerWorld::enterRaceOverState()
@@ -623,7 +616,10 @@
     else
         WorldStatus::enterRaceOverState();
 }   // enterRaceOverState
-=======
+
+//-----------------------------------------------------------------------------
+void SoccerWorld::setAITeam()
+{
     const int total_player = race_manager->getNumPlayers();
     const int total_karts = race_manager->getNumberOfKarts();
 
@@ -667,5 +663,4 @@
     }
     Log::debug("SoccerWorld","blue AI: %d red AI: %d", m_blue_ai, m_red_ai);
 
-}   // setAITeam
->>>>>>> ae189836
+}   // setAITeam