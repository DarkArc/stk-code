//
//  SuperTuxKart - a fun racing game with go-kart
//  Copyright (C) 2006-2015 SuperTuxKart-Team
//
//  This program is free software; you can redistribute it and/or
//  modify it under the terms of the GNU General Public License
//  as published by the Free Software Foundation; either version 3
//  of the License, or (at your option) any later version.
//
//  This program is distributed in the hope that it will be useful,
//  but WITHOUT ANY WARRANTY; without even the implied warranty of
//  MERCHANTABILITY or FITNESS FOR A PARTICULAR PURPOSE.  See the
//  GNU General Public License for more details.
//
//  You should have received a copy of the GNU General Public License
//  along with this program; if not, write to the Free Software
//  Foundation, Inc., 59 Temple Place - Suite 330, Boston, MA  02111-1307, USA.

#include "modes/world.hpp"

#include "achievements/achievement_info.hpp"
#include "audio/music_manager.hpp"
#include "audio/sfx_base.hpp"
#include "audio/sfx_manager.hpp"
#include "config/player_manager.hpp"
#include "challenges/unlock_manager.hpp"
#include "config/user_config.hpp"
#include "graphics/camera.hpp"
#include "graphics/irr_driver.hpp"
#include "graphics/material.hpp"
#include "graphics/material_manager.hpp"
#include "graphics/render_info.hpp"
#include "io/file_manager.hpp"
#include "input/device_manager.hpp"
#include "input/keyboard_device.hpp"
#include "items/projectile_manager.hpp"
#include "karts/controller/battle_ai.hpp"
#include "karts/controller/soccer_ai.hpp"
#include "karts/controller/end_controller.hpp"
#include "karts/controller/local_player_controller.hpp"
#include "karts/controller/skidding_ai.hpp"
#include "karts/controller/spare_tire_ai.hpp"
#include "karts/controller/test_ai.hpp"
#include "karts/controller/network_player_controller.hpp"
#include "karts/kart.hpp"
#include "karts/kart_properties_manager.hpp"
#include "karts/kart_rewinder.hpp"
#include "modes/overworld.hpp"
#include "modes/profile_world.hpp"
#include "modes/soccer_world.hpp"
#include "network/network_config.hpp"
#include "network/rewind_manager.hpp"
#include "physics/btKart.hpp"
#include "physics/physics.hpp"
#include "physics/triangle_mesh.hpp"
#include "race/highscore_manager.hpp"
#include "race/history.hpp"
#include "race/race_manager.hpp"
#include "replay/replay_play.hpp"
#include "replay/replay_recorder.hpp"
#include "scriptengine/script_engine.hpp"
#include "states_screens/dialogs/race_paused_dialog.hpp"
#include "states_screens/race_gui_base.hpp"
#include "states_screens/main_menu_screen.hpp"
#include "states_screens/race_gui.hpp"
#include "states_screens/race_result_gui.hpp"
#include "states_screens/state_manager.hpp"
#include "tracks/track.hpp"
#include "tracks/track_manager.hpp"
#include "utils/constants.hpp"
#include "utils/profiler.hpp"
#include "utils/translation.hpp"
#include "utils/string_utils.hpp"

#include <algorithm>
#include <assert.h>
#include <ctime>
#include <sstream>
#include <stdexcept>


World* World::m_world = NULL;

/** The main world class is used to handle the track and the karts.
 *  The end of the race is detected in two phases: first the (abstract)
 *  function isRaceOver, which must be implemented by all game modes,
 *  must return true. In which case enterRaceOverState is called. At
 *  this time a winning (or losing) animation can be played. The WorldStatus
 *  class will in its enterRaceOverState switch to DELAY_FINISH_PHASE,
 *  but the remaining AI kart will keep on racing during that time.
 *  After a time period specified in stk_config.xml WorldStatus will
 *  switch to FINISH_PHASE and call terminateRace. Now the finishing status
 *  of all karts is set (i.e. in a normal race the arrival time for karts
 *  will be estimated), highscore is updated, and the race result gui
 *  is being displayed.
 *  Rescuing is handled via the three functions:
 *  getNumberOfRescuePositions() - which returns the number of rescue
 *           positions defined.
 *  getRescuePositionIndex(AbstractKart *kart) - which determines the
 *           index of the rescue position to be used for the given kart.
 *  getRescueTransform(unsigned int index) - which returns the transform
 *           (i.e. position and rotation) for the specified rescue
 *           position.
 *  This allows the world class to do some tests to make sure all rescue
 *  positions are valid (when started with --track-debug). It tries to
 *  place all karts on all rescue positions. If there are any problems
 *  (e.g. a rescue position not over terrain (perhaps because it is too
 *  low); or the rescue position is on a texture which will immediately
 *  trigger another rescue), a warning message will be printed.
 */

//-----------------------------------------------------------------------------
/** Constructor. Note that in the constructor it is not possible to call any
 *  functions that use World::getWorld(), since this is only defined
 *  after the constructor. Those functions must be called in the init()
 *  function, which is called immediately after the constructor.
 */
World::World() : WorldStatus()
{

#ifdef DEBUG
    m_magic_number = 0xB01D6543;
#endif

    m_race_gui           = NULL;
    m_saved_race_gui     = NULL;
    m_use_highscores     = true;
    m_schedule_pause     = false;
    m_schedule_unpause   = false;
    m_schedule_exit_race = false;
    m_schedule_tutorial  = false;
    m_is_network_world   = false;

    m_stop_music_when_dialog_open = true;

    WorldStatus::setClockMode(CLOCK_CHRONO);

}   // World

// ----------------------------------------------------------------------------
/** This function is called after instanciating. The code here can't be moved
 *  to the contructor as child classes must be instanciated, otherwise
 *  polymorphism will fail and the results will be incorrect . Also in init()
 *  functions can be called that use World::getWorld().
 */
void World::init()
{
    m_faster_music_active = false;
    m_fastest_kart        = 0;
    m_eliminated_karts    = 0;
    m_eliminated_players  = 0;
    m_num_players         = 0;
    unsigned int gk       = 0;
    if (race_manager->hasGhostKarts())
        gk = ReplayPlay::get()->getNumGhostKart();

    // Create the race gui before anything else is attached to the scene node
    // (which happens when the track is loaded). This allows the race gui to
    // do any rendering on texture. Note that this function can NOT be called
    // in the World constuctor, since it might be overwritten by a the game
    // mode class, which would not have been constructed at the time that this
    // constructor is called, so the wrong race gui would be created.
    createRaceGUI();

    RewindManager::create();

    // Grab the track file
    Track *track = track_manager->getTrack(race_manager->getTrackName());
    Scripting::ScriptEngine::getInstance<Scripting::ScriptEngine>();
    if(!track)
    {
        std::ostringstream msg;
        msg << "Track '" << race_manager->getTrackName()
            << "' not found.\n";
        throw std::runtime_error(msg.str());
    }

    std::string script_path = track->getTrackFile("scripting.as");
    Scripting::ScriptEngine::getInstance()->loadScript(script_path, true);

    // Create the physics
    Physics::getInstance<Physics>();

    unsigned int num_karts = race_manager->getNumberOfKarts();
    //assert(num_karts > 0);

    // Load the track models - this must be done before the karts so that the
    // karts can be positioned properly on (and not in) the tracks.
    // This also defines the static Track::getCurrentTrack function.
    track->loadTrackModel(race_manager->getReverseTrack());

    if (gk > 0)
    {
        ReplayPlay::get()->load();
        for (unsigned int k = 0; k < gk; k++)
            m_karts.push_back(ReplayPlay::get()->getGhostKart(k));
    }

    // Assign team of AIs for soccer mode before createKart
    SoccerWorld* sw = dynamic_cast<SoccerWorld*>(this);
    if (sw)
        sw->setAITeam();

    for(unsigned int i=0; i<num_karts; i++)
    {
        if (race_manager->getKartType(i) == RaceManager::KT_GHOST) continue;
        std::string kart_ident = history->replayHistory()
                               ? history->getKartIdent(i)
                               : race_manager->getKartIdent(i);
        int local_player_id  = race_manager->getKartLocalPlayerId(i);
        int global_player_id = race_manager->getKartGlobalPlayerId(i);
        AbstractKart* newkart = createKart(kart_ident, i, local_player_id,
                                   global_player_id,
                                   race_manager->getKartType(i),
                                   race_manager->getPlayerDifficulty(i));
        m_karts.push_back(newkart);

    }  // for i

    // Load other custom models if needed
    loadCustomModels();

    // Must be called after all karts are created
    m_race_gui->init();

    powerup_manager->updateWeightsForRace(race_manager->getNumberOfKarts());

    if (UserConfigParams::m_particles_effects > 1)
    {
        Weather::getInstance<Weather>();   // create Weather instance
    }

    if (Camera::getNumCameras() == 0)
    {
        if ( (NetworkConfig::get()->isServer() && 
              !ProfileWorld::isNoGraphics()       ) ||
            race_manager->isWatchingReplay()            )
        {
            // In case that the server is running with gui or watching replay,
            // create a camera and attach it to the first kart.
            Camera::createCamera(World::getWorld()->getKart(0), 0);

        }   // if server with graphics of is watching replay
    } // if getNumCameras()==0
}   // init

//-----------------------------------------------------------------------------
/** This function is called before a race is started (i.e. either after
 *  calling init() when starting a race for the first time, or after
 *  restarting a race, in which case no init() is called.
 */
void World::reset()
{
    RewindManager::get()->reset();

    // If m_saved_race_gui is set, it means that the restart was done
    // when the race result gui was being shown. In this case restore the
    // race gui (note that the race result gui is cached and so never really
    // destroyed).
    if(m_saved_race_gui)
    {
        m_race_gui       = m_saved_race_gui;
        m_saved_race_gui = NULL;
    }

    m_schedule_pause = false;
    m_schedule_unpause = false;

    WorldStatus::reset();
    m_faster_music_active = false;
    m_eliminated_karts    = 0;
    m_eliminated_players  = 0;
    m_is_network_world = false;

    for ( KartList::iterator i = m_karts.begin(); i != m_karts.end() ; ++i )
    {
        (*i)->reset();
    }

    Camera::resetAllCameras();

    if(race_manager->hasGhostKarts())
        ReplayPlay::get()->reset();

    resetAllKarts();
    // Note: track reset must be called after all karts exist, since check
    // objects need to allocate data structures depending on the number
    // of karts.
    Track::getCurrentTrack()->reset();

    // Reset the race gui.
    m_race_gui->reset();

    // Start music from beginning
    music_manager->stopMusic();

    // Enable SFX again
    SFXManager::get()->resumeAll();

    projectile_manager->cleanup();
    race_manager->reset();
    // Make sure to overwrite the data from the previous race.
    if(!history->replayHistory()) history->initRecording();
    if(race_manager->isRecordingRace())
    {
        Log::info("World", "Start Recording race.");
        ReplayRecorder::get()->init();
    }

    // Reset all data structures that depend on number of karts.
    irr_driver->reset();

    //Reset the Rubber Ball Collect Time to some negative value.
    powerup_manager->setBallCollectTicks(-100);
}   // reset

//-----------------------------------------------------------------------------

void World::createRaceGUI()
{
    m_race_gui = new RaceGUI();
}

//-----------------------------------------------------------------------------
/** Creates a kart, having a certain position, starting location, and local
 *  and global player id (if applicable).
 *  \param kart_ident Identifier of the kart to create.
 *  \param index Index of the kart.
 *  \param local_player_id If the kart is a player kart this is the index of
 *         this player on the local machine.
 *  \param global_player_id If the kart is a player kart this is the index of
 *         this player globally (i.e. including network players).
 */
AbstractKart *World::createKart(const std::string &kart_ident, int index,
                                int local_player_id, int global_player_id,
                                RaceManager::KartType kart_type,
                                PerPlayerDifficulty difficulty)
{
    unsigned int gk = 0;
    if (race_manager->hasGhostKarts())
        gk = ReplayPlay::get()->getNumGhostKart();

    std::shared_ptr<RenderInfo> ri = std::make_shared<RenderInfo>();
    if (global_player_id > -1 && race_manager->getKartInfo(global_player_id)
        .getDefaultKartColor() > 0.0f)
    {
        ri->setHue(race_manager->getKartInfo(global_player_id)
            .getDefaultKartColor());
    }

    int position           = index+1;
    btTransform init_pos   = getStartTransform(index - gk);
    AbstractKart *new_kart;
    if (RewindManager::get()->isEnabled())
        new_kart = new KartRewinder(kart_ident, index, position, init_pos,
                                    difficulty, ri);
    else
        new_kart = new Kart(kart_ident, index, position, init_pos, difficulty,
                            ri);

    new_kart->init(race_manager->getKartType(index));
    Controller *controller = NULL;
    switch(kart_type)
    {
    case RaceManager::KT_PLAYER:
    {
        controller = new LocalPlayerController(new_kart, local_player_id);
        const PlayerProfile* p = StateManager::get()
            ->getActivePlayer(local_player_id)->getConstProfile();
        if (p && p->getDefaultKartColor() > 0.0f)
        {
            ri->setHue(p->getDefaultKartColor());
        }

        m_num_players ++;
        break;
    }
    case RaceManager::KT_NETWORK_PLAYER:
    {
        controller = new NetworkPlayerController(new_kart);
        m_num_players++;
        break;
    }
    case RaceManager::KT_AI:
    {
        controller = loadAIController(new_kart);
        break;
    }
    case RaceManager::KT_GHOST:
    case RaceManager::KT_LEADER:
    case RaceManager::KT_SPARE_TIRE:
        break;
    }

    new_kart->setController(controller);

    return new_kart;
}   // createKart

//-----------------------------------------------------------------------------
/** Returns the start coordinates for a kart with a given index.
 *  \param index Index of kart ranging from 0 to kart_num-1. */
const btTransform &World::getStartTransform(int index)
{
    return Track::getCurrentTrack()->getStartTransform(index);
}   // getStartTransform

//-----------------------------------------------------------------------------
/** Creates an AI controller for the kart.
 *  \param kart The kart to be controlled by an AI.
 */
Controller* World::loadAIController(AbstractKart *kart)
{
    Controller *controller;
    int turn=0;

    if(race_manager->getMinorMode()==RaceManager::MINOR_MODE_3_STRIKES)
        turn=1;
    else if(race_manager->getMinorMode()==RaceManager::MINOR_MODE_SOCCER)
        turn=2;
    // If different AIs should be used, adjust turn (or switch randomly
    // or dependent on difficulty)
    switch(turn)
    {
        case 0:
            // If requested, start the test ai
            if( (AIBaseController::getTestAI()!=0                       ) && 
                ( (kart->getWorldKartId()+1) % AIBaseController::getTestAI() )==0)
                controller = new TestAI(kart);
            else
                controller = new SkiddingAI(kart);
            break;
        case 1:
            controller = new BattleAI(kart);
            break;
        case 2:
            controller = new SoccerAI(kart);
            break;
        default:
            Log::warn("[World]", "Unknown AI, using default.");
            controller = new SkiddingAI(kart);
            break;
    }

    return controller;
}   // loadAIController

//-----------------------------------------------------------------------------
World::~World()
{
    material_manager->unloadAllTextures();
    RewindManager::destroy();

    irr_driver->onUnloadWorld();

    projectile_manager->cleanup();

    // In case that a race is aborted (e.g. track not found) track is 0.
    if(Track::getCurrentTrack())
        Track::getCurrentTrack()->cleanup();

    // Delete the in-race-gui:
    if(m_saved_race_gui)
    {
        // If there is a save race gui, this means that the result gui is
        // currently being shown. The race result gui is a screen and so
        // is deleted by the state manager. So we only have to delete
        // the actual race gui:
        delete m_saved_race_gui;
    }
    else
    {
        // No race result gui is shown, so m_race_gui is the in-race
        // gui and this must be deleted.
        delete m_race_gui;
    }
    
    Weather::kill();

    for ( unsigned int i = 0 ; i < m_karts.size() ; i++ )
    {
        // Let ReplayPlay destroy the ghost karts
        if (m_karts[i]->isGhostKart()) continue;
        delete m_karts[i];
    }

    if(race_manager->hasGhostKarts() || race_manager->isRecordingRace())
    {
        // Destroy the old replay object, which also stored the ghost
        // karts, and create a new one (which means that in further
        // races the usage of ghosts will still be enabled).
        // It can allow auto recreation of ghost replay file lists
        // when next time visit the ghost replay selection screen.
        ReplayPlay::destroy();
        ReplayPlay::create();
    }
    m_karts.clear();
    if(race_manager->isRecordingRace())
        ReplayRecorder::get()->reset();
    race_manager->setRaceGhostKarts(false);
    race_manager->setRecordRace(false);
    race_manager->setWatchingReplay(false);
    race_manager->setTimeTarget(0.0f);
    race_manager->setSpareTireKartNum(0);

    Camera::removeAllCameras();

    // In case that the track is not found, Physics was not instantiated,
    // but kill handles this correctly.
    Physics::kill();

    Scripting::ScriptEngine::kill();

    m_world = NULL;

    irr_driver->getSceneManager()->clear();

#ifdef DEBUG
    m_magic_number = 0xDEADBEEF;
#endif

}   // ~World

//-----------------------------------------------------------------------------
/** Called when 'go' is being displayed for the first time. Here the brakes
 *  of the karts are released.
 */
void World::onGo()
{
    // Reset the brakes now that the prestart
    // phase is over (braking prevents the karts
    // from sliding downhill)
    for(unsigned int i=0; i<m_karts.size(); i++)
    {
        if (m_karts[i]->isGhostKart()) continue;
        m_karts[i]->getVehicle()->setAllBrakes(0);
    }
}   // onGo

//-----------------------------------------------------------------------------
/** Called at the end of a race. Updates highscores, pauses the game, and
 *  informs the unlock manager about the finished race. This function must
 *  be called after all other stats were updated from the different game
 *  modes.
 */
void World::terminateRace()
{
    m_schedule_pause = false;
    m_schedule_unpause = false;

    // Update the estimated finishing time for all karts that haven't
    // finished yet.
    const unsigned int kart_amount = getNumKarts();
    for(unsigned int i = 0; i < kart_amount ; i++)
    {
        if(!m_karts[i]->hasFinishedRace() && !m_karts[i]->isEliminated())
        {
            m_karts[i]->finishedRace(estimateFinishTimeForKart(m_karts[i]));

        }
    }   // i<kart_amount

    // Update highscores, and retrieve the best highscore if relevant
    // to show it in the GUI
    int best_highscore_rank = -1;
    std::string highscore_who = "";
    if (!this->isNetworkWorld())
    {
        updateHighscores(&best_highscore_rank);
    }

    // Check achievements
    PlayerManager::increaseAchievement(AchievementInfo::ACHIEVE_COLUMBUS,
                                       Track::getCurrentTrack()->getIdent(), 1);
    if (raceHasLaps())
    {
        PlayerManager::increaseAchievement(AchievementInfo::ACHIEVE_MARATHONER,
                                           "laps", race_manager->getNumLaps());
    }

    Achievement *achiev = PlayerManager::getCurrentAchievementsStatus()->getAchievement(AchievementInfo::ACHIEVE_GOLD_DRIVER);
    if (achiev)
    {
        std::string mode_name = getIdent(); // Get the race mode name
        int winner_position = 1;
        unsigned int opponents = achiev->getInfo()->getGoalValue("opponents"); // Get the required opponents number
        if (mode_name == IDENT_FTL)
        {
            winner_position = 2;
            opponents++;
        }
        for(unsigned int i = 0; i < kart_amount; i++)
        {
            // Retrieve the current player
            if (m_karts[i]->getController()->canGetAchievements())
            {
                // Check if the player has won
                if (m_karts[i]->getPosition() == winner_position && kart_amount > opponents )
                {
                    // Update the achievement
                    mode_name = StringUtils::toLowerCase(mode_name);
                    if (achiev->getValue("opponents") <= 0)
                        PlayerManager::increaseAchievement(AchievementInfo::ACHIEVE_GOLD_DRIVER,
                                                            "opponents", opponents);
                    PlayerManager::increaseAchievement(AchievementInfo::ACHIEVE_GOLD_DRIVER,
                                                        mode_name, 1);
                }
            }
        } // for i < kart_amount
    } // if (achiev)

    Achievement *win = PlayerManager::getCurrentAchievementsStatus()->getAchievement(AchievementInfo::ACHIEVE_UNSTOPPABLE);
    //if achivement has been unlocked
    if (win->getValue("wins") < 5 )
    {
        for(unsigned int i = 0; i < kart_amount; i++)
        {
            // Retrieve the current player
            if (m_karts[i]->getController()->canGetAchievements())
            {
                // Check if the player has won
                if (m_karts[i]->getPosition() == 1 )
                {
                    // Increase number of consecutive wins
                       PlayerManager::increaseAchievement(AchievementInfo::ACHIEVE_UNSTOPPABLE,
                                                            "wins", 1);
                }
                else
                {
                      //Set number of consecutive wins to 0
                      win->reset();
                }
            }
         }
    }
    PlayerManager::getCurrentPlayer()->raceFinished();

    if (m_race_gui) m_race_gui->clearAllMessages();
    // we can't delete the race gui here, since it is needed in case of
    // a restart: the constructor of it creates some textures which assume
    // that no scene nodes exist. In case of a restart there are scene nodes,
    // so we can't create the race gui again, so we keep it around
    // and save the pointer.
    assert(m_saved_race_gui==NULL);
    m_saved_race_gui = m_race_gui;

    RaceResultGUI* results = RaceResultGUI::getInstance();
    m_race_gui       = results;

    if (best_highscore_rank > 0)
    {
        results->setHighscore(best_highscore_rank);
    }
    else
    {
        results->clearHighscores();
    }

    results->push();
    WorldStatus::terminateRace();
}   // terminateRace

//-----------------------------------------------------------------------------
/** Waits till each kart is resting on the ground
 *
 * Does simulation steps still all karts reach the ground, i.e. are not
 * moving anymore
 */
void World::resetAllKarts()
{
    // Reset the physics 'remaining' time to 0 so that the number
    // of timesteps is reproducible if doing a physics-based history run
    Physics::getInstance()->getPhysicsWorld()->resetLocalTime();

    // If track checking is requested, check all rescue positions if
    // they are high enough.
    if(UserConfigParams::m_track_debug)
    {
        // Loop over all karts, in case that some karts are dfferent
        for(unsigned int kart_id=0; kart_id<(unsigned int)m_karts.size(); kart_id++)
        {
            if (m_karts[kart_id]->isGhostKart()) continue;
            for(unsigned int rescue_pos=0;
                rescue_pos<getNumberOfRescuePositions();
                rescue_pos++)
            {
                btTransform t = getRescueTransform(rescue_pos);
                // This will print out warnings if there is no terrain under
                // the kart, or the kart is being dropped on a reset texture
                moveKartTo(m_karts[kart_id], t);

            }   // rescue_pos<getNumberOfRescuePositions

            // Reset the karts back to the original start position.
            // This call is a bit of an overkill, but setting the correct
            // transforms, positions, motion state is a bit of a hassle.
            m_karts[kart_id]->reset();
        }   // for kart_id<m_karts.size()


    }   // if m_track_debug

    m_schedule_pause = false;
    m_schedule_unpause = false;

    //Project karts onto track from above. This will lower each kart so
    //that at least one of its wheel will be on the surface of the track
    for ( KartList::iterator i=m_karts.begin(); i!=m_karts.end(); i++)
    {
        if ((*i)->isGhostKart()) continue;
        Vec3 xyz = (*i)->getXYZ();
        //start projection from top of kart
        Vec3 up_offset = (*i)->getNormal() * (0.5f * ((*i)->getKartHeight()));
        (*i)->setXYZ(xyz+up_offset);

        bool kart_over_ground = Track::getCurrentTrack()->findGround(*i);

        if (!kart_over_ground)
        {
            Log::error("World",
                       "No valid starting position for kart %d on track %s.",
                       (int)(i - m_karts.begin()),
                       Track::getCurrentTrack()->getIdent().c_str());
            if (UserConfigParams::m_artist_debug_mode)
            {
                Log::warn("World", "Activating fly mode.");
                (*i)->flyUp();
                continue;
            }
            else
            {
                exit(-1);
            }
        }
    }

    // Do a longer initial simulation, which should be long enough for all
    // karts to be firmly on ground.
    float g = Track::getCurrentTrack()->getGravity();
    for (KartList::iterator i = m_karts.begin(); i != m_karts.end(); i++)
    {
        if ((*i)->isGhostKart()) continue;
        (*i)->getBody()->setGravity(
            (*i)->getMaterial() && (*i)->getMaterial()->hasGravity() ?
            (*i)->getNormal() * -g : Vec3(0, -g, 0));
    }
    for(int i=0; i<stk_config->getPhysicsFPS(); i++) 
        Physics::getInstance()->update(1);

    for ( KartList::iterator i=m_karts.begin(); i!=m_karts.end(); i++)
    {
        (*i)->kartIsInRestNow();
    }

    // Initialise the cameras, now that the correct kart positions are set
    for(unsigned int i=0; i<Camera::getNumCameras(); i++)
    {
        Camera::getCamera(i)->setInitialTransform();
    }
}   // resetAllKarts

// ----------------------------------------------------------------------------
/** Places a kart that is rescued. It calls getRescuePositionIndex to find
 *  to which rescue position the kart should be moved, then getRescueTransform
 *  to get the position and rotation of this rescue position, and then moves
 *  the kart.
 *  \param kart The kart that is rescued.
 */
void World::moveKartAfterRescue(AbstractKart* kart)
{
    unsigned int index = getRescuePositionIndex(kart);
    btTransform t      = getRescueTransform(index);
    moveKartTo(kart, t);
}  // moveKartAfterRescue

// ----------------------------------------------------------------------------
/** Places the kart at a given position and rotation.
 *  \param kart The kart to be moved.
 *  \param transform
 */
void World::moveKartTo(AbstractKart* kart, const btTransform &transform)
{
    btTransform pos(transform);

    // Move the kart
    Vec3 xyz = pos.getOrigin() +
        pos.getBasis() * Vec3(0, 0.5f*kart->getKartHeight(), 0);
    pos.setOrigin(xyz);
    kart->setXYZ(xyz);
    kart->setRotation(pos.getRotation());

    kart->getBody()->setCenterOfMassTransform(pos);
    // The raycast to determine the terrain underneath the kart is done from
    // the centre point of the 4 wheel positions. After a rescue, the wheel
    // positions need to be updated (otherwise the raycast will be done from
    // the previous position, which might be the position that triggered
    // the rescue in the first place).
    kart->getVehicle()->updateAllWheelPositions();

    // Project kart to surface of track
    // This will set the physics transform
    Track::getCurrentTrack()->findGround(kart);
    CheckManager::get()->resetAfterKartMove(kart);

}   // moveKartTo

// ----------------------------------------------------------------------------
void World::schedulePause(Phase phase)
{
    if (m_schedule_unpause)
    {
        m_schedule_unpause = false;
    }
    else
    {
        m_schedule_pause = true;
        m_scheduled_pause_phase = phase;
    }
}   // schedulePause

// ----------------------------------------------------------------------------
void World::scheduleUnpause()
{
    if (m_schedule_pause)
    {
        m_schedule_pause = false;
    }
    else
    {
        m_schedule_unpause = true;
    }
}   // scheduleUnpause

//-----------------------------------------------------------------------------
/** This is the main interface to update the world. This function calls
 *  update(), and checks then for the end of the race. Note that race over
 *  handling can not necessarily be done in update(), since not all
 *  data structures might have been updated (e.g.LinearWorld must
 *  call World::update() first, to get updated kart positions. If race
 *  over would be handled in World::update, LinearWorld had no opportunity
 *  to update its data structures before the race is finished).
 *  \param ticks Number of physics time steps - should be 1.
 */
void World::updateWorld(int ticks)
{
#ifdef DEBUG
    assert(m_magic_number == 0xB01D6543);
#endif


    if (m_schedule_pause)
    {
        pause(m_scheduled_pause_phase);
        m_schedule_pause = false;
    }
    else if (m_schedule_unpause)
    {
        unpause();
        m_schedule_unpause = false;
    }

    // Don't update world if a menu is shown or the race is over.
    if( getPhase() == FINISH_PHASE         ||
        getPhase() == IN_GAME_MENU_PHASE      )
        return;

<<<<<<< HEAD
=======
    if (!history->replayHistory()                 && 
        ! (NetworkConfig::get()->isClient() &&
           RewindManager::get()->isRewinding() )    )
    {
        history->updateSaving(ticks);   // updating the saved state
    }

>>>>>>> 01c12879
    try
    {
        update(ticks);
    }
    catch (AbortWorldUpdateException& e)
    {
        (void)e;   // avoid compiler warning
        return;
    }

#ifdef DEBUG
    assert(m_magic_number == 0xB01D6543);
#endif

    if( (!isFinishPhase()) && isRaceOver())
    {
        enterRaceOverState();
    }
    else
    {
        if (m_schedule_exit_race)
        {
            m_schedule_exit_race = false;
            race_manager->exitRace(false);
            race_manager->setAIKartOverride("");

            StateManager::get()->resetAndGoToScreen(MainMenuScreen::getInstance());

            if (m_schedule_tutorial)
            {
                m_schedule_tutorial = false;
                race_manager->setNumPlayers(1);
                race_manager->setMajorMode (RaceManager::MAJOR_MODE_SINGLE);
                race_manager->setMinorMode (RaceManager::MINOR_MODE_TUTORIAL);
                race_manager->setNumKarts( 1 );
                race_manager->setTrack( "tutorial" );
                race_manager->setDifficulty(RaceManager::DIFFICULTY_EASY);
                race_manager->setReverseTrack(false);

                // Use keyboard 0 by default (FIXME: let player choose?)
                InputDevice* device = input_manager->getDeviceManager()->getKeyboard(0);

                // Create player and associate player with keyboard
                StateManager::get()->createActivePlayer(PlayerManager::getCurrentPlayer(),
                                                        device);

                if (!kart_properties_manager->getKart(UserConfigParams::m_default_kart))
                {
                    Log::warn("[World]",
                              "Cannot find kart '%s', will revert to default.",
                              UserConfigParams::m_default_kart.c_str());
                    UserConfigParams::m_default_kart.revertToDefaults();
                }
                race_manager->setPlayerKart(0, UserConfigParams::m_default_kart);

                // ASSIGN should make sure that only input from assigned devices
                // is read.
                input_manager->getDeviceManager()->setAssignMode(ASSIGN);
                input_manager->getDeviceManager()
                    ->setSinglePlayer( StateManager::get()->getActivePlayer(0) );

                delete this;

                StateManager::get()->enterGameState();
                race_manager->setupPlayerKartInfo();
                race_manager->startNew(true);
            }
            else
            {
                delete this;

                if (race_manager->raceWasStartedFromOverworld())
                {
                    OverWorld::enterOverWorld();
                }

            }
        }
    }
}   // updateWorld

#define MEASURE_FPS 0

//-----------------------------------------------------------------------------

void World::scheduleTutorial()
{
    m_schedule_exit_race = true;
    m_schedule_tutorial = true;
}   // scheduleTutorial

//-----------------------------------------------------------------------------
/** This updates all only graphical elements. It is only called once per
 *  rendered frame, not once per time step.
 *  float dt Time since last rame.
 */
void World::updateGraphics(float dt)
{
    PROFILER_PUSH_CPU_MARKER("World::update (weather)", 0x80, 0x7F, 0x00);
    if (UserConfigParams::m_particles_effects > 1 && Weather::getInstance())
    {
        Weather::getInstance()->update(dt);
    }
    PROFILER_POP_CPU_MARKER();
}   // updateGraphics

//-----------------------------------------------------------------------------
/** Updates the physics, all karts, the track, and projectile manager.
 *  \param ticks Number of physics time steps - should be 1.
 */
void World::update(int ticks)
{
#ifdef DEBUG
    assert(m_magic_number == 0xB01D6543);
#endif

    PROFILER_PUSH_CPU_MARKER("World::update()", 0x00, 0x7F, 0x00);

#if MEASURE_FPS
    static int time = 0.0f;
    time += ticks;
    if (time > stk_config->time2Ticks(5.0f))
    {
        time -= stk_config->time2Ticks(5.0f);
        printf("%i\n",irr_driver->getVideoDriver()->getFPS());
    }
#endif

    PROFILER_PUSH_CPU_MARKER("World::update (sub-updates)", 0x20, 0x7F, 0x00);
    WorldStatus::update(ticks);
    PROFILER_POP_CPU_MARKER();
    PROFILER_PUSH_CPU_MARKER("World::update (RewindManager)", 0x20, 0x7F, 0x40);
    RewindManager::get()->update(ticks);
    PROFILER_POP_CPU_MARKER();

    PROFILER_PUSH_CPU_MARKER("World::update (Kart::upate)", 0x40, 0x7F, 0x00);

    // Update all the karts. This in turn will also update the controller,
    // which causes all AI steering commands set. So in the following 
    // physics update the new steering is taken into account.
    const int kart_amount = (int)m_karts.size();
    for (int i = 0 ; i < kart_amount; ++i)
    {
        SpareTireAI* sta =
            dynamic_cast<SpareTireAI*>(m_karts[i]->getController());
        // Update all karts that are not eliminated
        if(!m_karts[i]->isEliminated() || (sta && sta->isMoving()))
            m_karts[i]->update(ticks);
    }
    PROFILER_POP_CPU_MARKER();

    // Updating during a rewind introduces stuttering in the camera
    if (!RewindManager::get()->isRewinding())
    {
        PROFILER_PUSH_CPU_MARKER("World::update (camera)", 0x60, 0x7F, 0x00);

        for (unsigned int i = 0; i < Camera::getNumCameras(); i++)
        {
            Camera::getCamera(i)->update(stk_config->ticks2Time(ticks));
        }
        PROFILER_POP_CPU_MARKER();
    }   // if !rewind

    if(race_manager->isRecordingRace()) ReplayRecorder::get()->update(ticks);
    Scripting::ScriptEngine *script_engine = Scripting::ScriptEngine::getInstance();
    if (script_engine) script_engine->update(ticks);

<<<<<<< HEAD
    Physics::getInstance()->update(ticks);
=======
    if (!history->dontDoPhysics())
    {
        Physics::getInstance()->update(ticks);
    }
>>>>>>> 01c12879

    PROFILER_PUSH_CPU_MARKER("World::update (projectiles)", 0xa0, 0x7F, 0x00);
    projectile_manager->update(ticks);
    PROFILER_POP_CPU_MARKER();

    PROFILER_POP_CPU_MARKER();

#ifdef DEBUG
    assert(m_magic_number == 0xB01D6543);
#endif
}   // update

// ----------------------------------------------------------------------------
/** Only updates the track. The order in which the various parts of STK are
 *  updated is quite important (i.e. the track can't be updated as part of
 *  the standard update call):
 *  the track must be updated after updating the karts (otherwise the
 *  checklines would be using the previous kart positions to determine
 *  new laps, but linear world which determines distance along track would
 *  be using the new kart positions --> the lap counting line will be
 *  triggered one frame too late, potentially causing strange behaviour of
 *  the icons.
 *  Similarly linear world must update the position of all karts after all
 *  karts have been updated (i.e. World::update() must be called before
 *  updating the position of the karts). The check manager (which is called
 *  from Track::update()) needs the updated distance along track, so track
 *  update has to be called after updating the race position in linear world.
 *  That's why there is a separate call for trackUpdate here.
 */
void World::updateTrack(int ticks)
{
    Track::getCurrentTrack()->update(ticks);
}   // update Track

// ----------------------------------------------------------------------------
Highscores* World::getHighscores() const
{
    if(!m_use_highscores) return NULL;

    const Highscores::HighscoreType type = "HST_" + getIdent();

    Highscores * highscores =
        highscore_manager->getHighscores(type,
                                         getNumKarts(),
                                         race_manager->getDifficulty(),
                                         race_manager->getTrackName(),
                                         race_manager->getNumLaps(),
                                         race_manager->getReverseTrack());

    return highscores;
}   // getHighscores

// ----------------------------------------------------------------------------
/** Called at the end of a race. Checks if the current times are worth a new
 *  score, if so it notifies the HighscoreManager so the new score is added
 *  and saved.
 */
void World::updateHighscores(int* best_highscore_rank)
{
    *best_highscore_rank = -1;

    if(!m_use_highscores) return;

    // Add times to highscore list. First compute the order of karts,
    // so that the timing of the fastest kart is added first (otherwise
    // someone might get into the highscore list, only to be kicked out
    // again by a faster kart in the same race), which might be confusing
    // if we ever decide to display a message (e.g. during a race)
    unsigned int *index = new unsigned int[m_karts.size()];

    const unsigned int kart_amount = (unsigned int) m_karts.size();
    for (unsigned int i=0; i<kart_amount; i++ )
    {
        index[i] = 999; // first reset the contents of the array
    }
    for (unsigned int i=0; i<kart_amount; i++ )
    {
        const int pos = m_karts[i]->getPosition()-1;
        if(pos < 0 || pos >= (int)kart_amount) continue; // wrong position
        index[pos] = i;
    }

    for (unsigned int pos=0; pos<kart_amount; pos++)
    {
        if(index[pos] == 999)
        {
            // no kart claimed to be in this position, most likely means
            // the kart location data is wrong

#ifdef DEBUG
            Log::error("[World]", "Incorrect kart positions:");
            for (unsigned int i=0; i<m_karts.size(); i++ )
            {
                Log::error("[World]", "i=%d position %d.",i,
                           m_karts[i]->getPosition());
            }
#endif
            continue;
        }

        // Only record times for local player karts and only if
        // they finished the race
        if(!m_karts[index[pos]]->getController()->isLocalPlayerController())
            continue;
        if (!m_karts[index[pos]]->hasFinishedRace()) continue;

        assert(index[pos] < m_karts.size());
        Kart *k = (Kart*)m_karts[index[pos]];

        Highscores* highscores = getHighscores();

        int highscore_rank = 0;
        // The player is a local player, so there is a name:
        highscore_rank = highscores->addData(k->getIdent(),
                                             k->getController()->getName(),
                                             k->getFinishTime()    );

        if (highscore_rank > 0)
        {
            if (*best_highscore_rank == -1 ||
                highscore_rank < *best_highscore_rank)
            {
                *best_highscore_rank = highscore_rank;
            }

            highscore_manager->saveHighscores();
        }
    } // next position
    delete []index;

}   // updateHighscores

//-----------------------------------------------------------------------------
/** Returns the n-th player kart. Note that this function is O(N), not O(1),
 *  so it shouldn't be called inside of loops.
 *  \param n Index of player kart to return.
 */
AbstractKart *World::getPlayerKart(unsigned int n) const
{
    unsigned int count=-1;

    for(unsigned int i=0; i<m_karts.size(); i++)
        if(m_karts[i]->getController()->isPlayerController())
        {
            count++;
            if(count==n) return m_karts[i];
        }
    return NULL;
}   // getPlayerKart

//-----------------------------------------------------------------------------
/** Returns the nth local player kart, i.e. a kart that has a camera.
 *  Note that in profile mode this means a non player kart could be returned
 *  (since an AI kart will have the camera).
 *  \param n Index of player kart to return.
 */
AbstractKart *World::getLocalPlayerKart(unsigned int n) const
{
    if(n>=Camera::getNumCameras()) return NULL;
    return Camera::getCamera(n)->getKart();
}   // getLocalPlayerKart

//-----------------------------------------------------------------------------
/** Remove (eliminate) a kart from the race */
void World::eliminateKart(int kart_id, bool notify_of_elimination)
{
    AbstractKart *kart = m_karts[kart_id];
    if (kart->isGhostKart()) return;

    // Display a message about the eliminated kart in the race guia
    if (notify_of_elimination)
    {
        for(unsigned int i=0; i<Camera::getNumCameras(); i++)
        {
            Camera *camera = Camera::getCamera(i);
            if(camera->getKart()==kart)
                m_race_gui->addMessage(_("You have been eliminated!"), kart,
                                       2.0f);
            else
            {
                // Store the temporary string because clang would mess this up
                // (remove the stringw before the wchar_t* is used).
                const core::stringw &kart_name = kart->getName();
                m_race_gui->addMessage(_("'%s' has been eliminated.",
                                       kart_name),
                                       camera->getKart(),
                                       2.0f);
            }
        }  // for i < number of cameras
    }   // if notify_of_elimination

    if(kart->getController()->isLocalPlayerController())
    {
        for(unsigned int i=0; i<Camera::getNumCameras(); i++)
        {
            // Change the camera so that it will be attached to the leader
            // and facing backwards.
            Camera *camera = Camera::getCamera(i);
            if(camera->getKart()==kart)
                camera->setMode(Camera::CM_LEADER_MODE);
        }
        m_eliminated_players++;
    }

    // The kart can't be really removed from the m_kart array, since otherwise
    // a race can't be restarted. So it's only marked to be eliminated (and
    // ignored in all loops). Important:world->getCurrentNumKarts() returns
    // the number of karts still racing. This value can not be used for loops
    // over all karts, use race_manager->getNumKarts() instead!
    kart->eliminate();
    m_eliminated_karts++;

}   // eliminateKart

//-----------------------------------------------------------------------------
/** Called to determine the default collectibles to give each player at the
 *  start for this kind of race. Both parameters are of 'out' type.
 *  \param collectible_type The type of collectible each kart.
 *  \param amount The number of collectibles.
 */
void World::getDefaultCollectibles(int *collectible_type, int *amount )
{
    *collectible_type = PowerupManager::POWERUP_NOTHING;
    *amount = 0;
}   // getDefaultCollectibles

//-----------------------------------------------------------------------------
/** Pauses the music (and then pauses WorldStatus).
 */
void World::pause(Phase phase)
{
    if (m_stop_music_when_dialog_open)
        music_manager->pauseMusic();
    SFXManager::get()->pauseAll();

    WorldStatus::pause(phase);
}   // pause

//-----------------------------------------------------------------------------
void World::unpause()
{
    if (m_stop_music_when_dialog_open)
        music_manager->resumeMusic();
    SFXManager::get()->resumeAll();

    WorldStatus::unpause();

    for(unsigned int i=0; i<m_karts.size(); i++)
    {
        // Note that we can not test for isPlayerController here, since
        // an EndController will also return 'isPlayerController' if the
        // kart belonged to a player.
        LocalPlayerController *pc =
            dynamic_cast<LocalPlayerController*>(m_karts[i]->getController());
        if(pc)
            pc->resetInputState();
    }
}   // pause

//-----------------------------------------------------------------------------
void World::escapePressed()
{
    new RacePausedDialog(0.8f, 0.6f);
}   // escapePressed

// ----------------------------------------------------------------------------
/** Returns the start transform with the give index.
 *  \param rescue_pos Index of the start position to be returned.
 *  \returns The transform of the corresponding start position.
 */
btTransform World::getRescueTransform(unsigned int rescue_pos) const
{
    return Track::getCurrentTrack()->getStartTransform(rescue_pos);
}   // getRescueTransform

//-----------------------------------------------------------------------------
/** Uses the start position as rescue positions, override if necessary
 */
unsigned int World::getNumberOfRescuePositions() const
{
    return Track::getCurrentTrack()->getNumberOfStartPositions();
}   // getNumberOfRescuePositions

/* EOF */<|MERGE_RESOLUTION|>--- conflicted
+++ resolved
@@ -864,16 +864,6 @@
         getPhase() == IN_GAME_MENU_PHASE      )
         return;
 
-<<<<<<< HEAD
-=======
-    if (!history->replayHistory()                 && 
-        ! (NetworkConfig::get()->isClient() &&
-           RewindManager::get()->isRewinding() )    )
-    {
-        history->updateSaving(ticks);   // updating the saved state
-    }
-
->>>>>>> 01c12879
     try
     {
         update(ticks);
@@ -1041,14 +1031,7 @@
     Scripting::ScriptEngine *script_engine = Scripting::ScriptEngine::getInstance();
     if (script_engine) script_engine->update(ticks);
 
-<<<<<<< HEAD
     Physics::getInstance()->update(ticks);
-=======
-    if (!history->dontDoPhysics())
-    {
-        Physics::getInstance()->update(ticks);
-    }
->>>>>>> 01c12879
 
     PROFILER_PUSH_CPU_MARKER("World::update (projectiles)", 0xa0, 0x7F, 0x00);
     projectile_manager->update(ticks);
