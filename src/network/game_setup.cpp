//
//  SuperTuxKart - a fun racing game with go-kart
//  Copyright (C) 2013 SuperTuxKart-Team
//
//  This program is free software; you can redistribute it and/or
//  modify it under the terms of the GNU General Public License
//  as published by the Free Software Foundation; either version 3
//  of the License, or (at your option) any later version.
//
//  This program is distributed in the hope that it will be useful,
//  but WITHOUT ANY WARRANTY; without even the implied warranty of
//  MERCHANTABILITY or FITNESS FOR A PARTICULAR PURPOSE.  See the
//  GNU General Public License for more details.
//
//  You should have received a copy of the GNU General Public License
//  along with this program; if not, write to the Free Software
//  Foundation, Inc., 59 Temple Place - Suite 330, Boston, MA  02111-1307, USA.

#include "network/game_setup.hpp"

#include "karts/abstract_kart.hpp"
#include "modes/world.hpp"
#include "utils/log.hpp"


//-----------------------------------------------------------------------------

GameSetup::GameSetup()
{
}

//-----------------------------------------------------------------------------

GameSetup::~GameSetup()
{
    // remove all players
    for (unsigned int i = 0; i < m_players.size(); i++)
    {
        delete m_players[i];
    };
    m_players.clear();
}

//-----------------------------------------------------------------------------

void GameSetup::addPlayer(NetworkPlayerProfile* profile)
{
    m_players.push_back(profile);
<<<<<<< HEAD
    Log::info("GameSetup", "New player in the game setup. Global id : %u, "
        "Race id : %d.", profile->user_profile->getUserID(), profile->race_id);
=======
    Log::verbose("GameSetup", "New player in the game setup. Global id : %u, "
        "Race id : %d.", profile->user_profile->getID(), profile->race_id);
>>>>>>> fe85a750
}

//-----------------------------------------------------------------------------

bool GameSetup::removePlayer(uint32_t id)
{
    for (unsigned int i = 0; i < m_players.size(); i++)
    {
        if (m_players[i]->user_profile->getID() == id)
        {
            delete m_players[i];
            m_players.erase(m_players.begin()+i, m_players.begin()+i+1);
            Log::verbose("GameSetup", "Removed a player from the game setup. "
                        "Remains %u.", m_players.size());
            return true;
        }
    }
    return false;
}

//-----------------------------------------------------------------------------

bool GameSetup::removePlayer(uint8_t id)
{
    for (unsigned int i = 0; i < m_players.size(); i++)
    {
        if (m_players[i]->race_id == id) // check the given id
        {
            delete m_players[i];
            m_players.erase(m_players.begin()+i, m_players.begin()+i+1);
            Log::verbose("GameSetup", "Removed a player from the game setup. "
                        "Remains %u.", m_players.size());
            return true;
        }
        if (m_players[i]->race_id > id)
        {
            m_players[i]->race_id--; // all indices in [0;n[ (n = #players)
        }
    }
    return false;
}

//-----------------------------------------------------------------------------

void GameSetup::setPlayerKart(uint8_t id, std::string kart_name)
{
    bool found = false;
    for (unsigned int i = 0; i < m_players.size(); i++)
    {
        if (m_players[i]->race_id == id)
        {
            m_players[i]->kart_name = kart_name;
            Log::info("GameSetup::setPlayerKart", "Player %d took kart %s",
                        id, kart_name.c_str());
            found = true;
        }
    }
    if (!found)
    {
        Log::info("GameSetup::setPlayerKart", "The player %d was unknown.", id);
    }
}

//-----------------------------------------------------------------------------

void GameSetup::bindKartsToProfiles()
{
    World::KartList karts = World::getWorld()->getKarts();

    for (unsigned int i = 0; i < m_players.size(); i++)
    {
        Log::info("GameSetup", "Player %d has id %d and kart %s", i, m_players[i]->race_id, m_players[i]->kart_name.c_str());
    }
    for (unsigned int i = 0; i < karts.size(); i++)
    {
        Log::info("GameSetup", "Kart %d has id %d and kart %s", i, karts[i]->getWorldKartId(), karts[i]->getIdent().c_str());
    }
    for (unsigned int j = 0; j < m_players.size(); j++)
    {
        bool found = false;
        for (unsigned int i = 0 ; i < karts.size(); i++)
        {
            if (karts[i]->getIdent() == m_players[j]->kart_name)
            {
                m_players[j]->world_kart_id = karts[i]->getWorldKartId();
                found = true;
                break;
            }
        }
        if (!found)
        {
            Log::error("GameSetup", "Error while binding world kart ids to players profiles.");
        }
    }
}

//-----------------------------------------------------------------------------

const NetworkPlayerProfile* GameSetup::getProfile(uint32_t id)
{
    for (unsigned int i = 0; i < m_players.size(); i++)
    {
        if (m_players[i]->user_profile->getID() == id)
        {
            return m_players[i];
        }
    }
    return NULL;
}

//-----------------------------------------------------------------------------

const NetworkPlayerProfile* GameSetup::getProfile(uint8_t id)
{
    for (unsigned int i = 0; i < m_players.size(); i++)
    {
        if (m_players[i]->race_id == id)
        {
            return m_players[i];
        }
    }
    return NULL;
}

//-----------------------------------------------------------------------------

const NetworkPlayerProfile* GameSetup::getProfile(std::string kart_name)
{
    for (unsigned int i = 0; i < m_players.size(); i++)
    {
        if (m_players[i]->kart_name == kart_name)
        {
            return m_players[i];
        }
    }
    return NULL;
}

//-----------------------------------------------------------------------------

bool GameSetup::isKartAvailable(std::string kart_name)
{
    for (unsigned int i = 0; i < m_players.size(); i++)
    {
        if (m_players[i]->kart_name == kart_name)
            return false;
    }
    return true;
}<|MERGE_RESOLUTION|>--- conflicted
+++ resolved
@@ -46,13 +46,8 @@
 void GameSetup::addPlayer(NetworkPlayerProfile* profile)
 {
     m_players.push_back(profile);
-<<<<<<< HEAD
     Log::info("GameSetup", "New player in the game setup. Global id : %u, "
-        "Race id : %d.", profile->user_profile->getUserID(), profile->race_id);
-=======
-    Log::verbose("GameSetup", "New player in the game setup. Global id : %u, "
         "Race id : %d.", profile->user_profile->getID(), profile->race_id);
->>>>>>> fe85a750
 }
 
 //-----------------------------------------------------------------------------
