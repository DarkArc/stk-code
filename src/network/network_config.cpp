//
//  SuperTuxKart - a fun racing game with go-kart
//  Copyright (C) 2015 Joerg Henrichs
//
//  This program is free software; you can redistribute it and/or
//  modify it under the terms of the GNU General Public License
//  as published by the Free Software Foundation; either version 3
//  of the License, or (at your option) any later version.
//
//  This program is distributed in the hope that it will be useful,
//  but WITHOUT ANY WARRANTY; without even the implied warranty of
//  MERCHANTABILITY or FITNESS FOR A PARTICULAR PURPOSE.  See the
//  GNU General Public License for more details.
//
//  You should have received a copy of the GNU General Public License
//  along with this program; if not, write to the Free Software
//  Foundation, Inc., 59 Temple Place - Suite 330, Boston, MA  02111-1307, USA.

#include "network/network_config.hpp"
#include "config/stk_config.hpp"
#include "config/user_config.hpp"
#include "online/xml_request.hpp"

NetworkConfig *NetworkConfig::m_network_config = NULL;
bool           NetworkConfig::m_disable_lan    = false;

/** \class NetworkConfig
 *  This class is the interface between STK and the online code, particularly
 *  STKHost. It stores all online related properties (e.g. if this is a server
 *  or a host, name of the server, maximum number of players, ip address, ...).
 *  They can either be set from the GUI code, or via the command line (for a
 *  stand-alone server).
 *  When STKHost is created, it takes all necessary information from this
 *  instance.
 */
// ============================================================================
/** Constructor.
 */
NetworkConfig::NetworkConfig()
{
    m_network_type          = NETWORK_NONE;
    m_auto_connect          = false;
    m_is_server             = false;
    m_is_public_server      = false;
    m_max_players           = 4;
    m_cur_user_id           = 0;
    m_cur_user_token        = "";
    m_server_name           = "";
    m_password              = "";
<<<<<<< HEAD
    m_server_discovery_port = 2757;
    m_server_port           = 2758;
    m_client_port           = 2759;
}   // NetworkConfig

// --------------------------------------------------------------------
=======
    m_server_discovery_port = stk_config->m_server_discovery_port;
    if (UserConfigParams::m_random_ports)
    {
        m_client_port = 0;
        m_server_port = 0;
    }
    else
    {
        m_client_port = stk_config->m_client_port;
        m_server_port = stk_config->m_server_port;
    }
}   // NetworkConfig

// ----------------------------------------------------------------------------
>>>>>>> cd713f6c
/** Sets if this instance is a server or client. It also assigns the
 *  private port depending if this is a server or client.
 */
void NetworkConfig::setIsServer(bool b)
{
    m_is_server = b;
}   // setIsServer

// ----------------------------------------------------------------------------
unsigned NetworkConfig::getServerGameMode(RaceManager::MinorRaceModeType minor,
                                          RaceManager::MajorRaceModeType major)
{
    if (major == RaceManager::MAJOR_MODE_GRAND_PRIX)
    {
        if (minor == RaceManager::MINOR_MODE_NORMAL_RACE)
            return 0;
        else if (minor == RaceManager::MINOR_MODE_TIME_TRIAL)
            return 1;
        else if (minor == RaceManager::MINOR_MODE_FOLLOW_LEADER)
            return 2;
    }
    else
    {
        if (minor == RaceManager::MINOR_MODE_NORMAL_RACE)
            return 3;
        else if (minor == RaceManager::MINOR_MODE_TIME_TRIAL)
            return 4;
        else if (minor == RaceManager::MINOR_MODE_FOLLOW_LEADER)
            return 5;
        else if (minor == RaceManager::MINOR_MODE_3_STRIKES)
            return 6;
        else if (minor == RaceManager::MINOR_MODE_SOCCER)
            return 7;
    }
    return 0;
}   // getServerGameMode

// ----------------------------------------------------------------------------
std::pair<RaceManager::MinorRaceModeType, RaceManager::MajorRaceModeType>
    NetworkConfig::getLocalGameMode(unsigned id)
{
    switch(id)
    {
        case 0:
            return { RaceManager::MINOR_MODE_NORMAL_RACE,
                RaceManager::MAJOR_MODE_GRAND_PRIX };
        case 1:
            return { RaceManager::MINOR_MODE_TIME_TRIAL,
                RaceManager::MAJOR_MODE_GRAND_PRIX };
        case 2:
            return { RaceManager::MINOR_MODE_FOLLOW_LEADER,
                RaceManager::MAJOR_MODE_GRAND_PRIX };
        case 3:
            return { RaceManager::MINOR_MODE_NORMAL_RACE,
                RaceManager::MAJOR_MODE_SINGLE };
        case 4:
            return { RaceManager::MINOR_MODE_TIME_TRIAL,
                RaceManager::MAJOR_MODE_SINGLE };
        case 5:
            return { RaceManager::MINOR_MODE_FOLLOW_LEADER,
                RaceManager::MAJOR_MODE_SINGLE };
        case 6:
            return { RaceManager::MINOR_MODE_3_STRIKES,
                RaceManager::MAJOR_MODE_SINGLE };
        case 7:
            return { RaceManager::MINOR_MODE_SOCCER,
                RaceManager::MAJOR_MODE_SINGLE };
        default:
            break;
    }
    return { RaceManager::MINOR_MODE_NORMAL_RACE,
        RaceManager::MAJOR_MODE_SINGLE };

}   // getLocalGameMode

// ----------------------------------------------------------------------------
void NetworkConfig::setUserDetails(Online::XMLRequest* r,
                                   const std::string& name)
{
    assert(!m_cur_user_token.empty());
    r->setApiURL(Online::API::SERVER_PATH, name);
    r->addParameter("userid", m_cur_user_id);
    r->addParameter("token", m_cur_user_token);
}   // setUserDetails<|MERGE_RESOLUTION|>--- conflicted
+++ resolved
@@ -47,14 +47,6 @@
     m_cur_user_token        = "";
     m_server_name           = "";
     m_password              = "";
-<<<<<<< HEAD
-    m_server_discovery_port = 2757;
-    m_server_port           = 2758;
-    m_client_port           = 2759;
-}   // NetworkConfig
-
-// --------------------------------------------------------------------
-=======
     m_server_discovery_port = stk_config->m_server_discovery_port;
     if (UserConfigParams::m_random_ports)
     {
@@ -69,7 +61,6 @@
 }   // NetworkConfig
 
 // ----------------------------------------------------------------------------
->>>>>>> cd713f6c
 /** Sets if this instance is a server or client. It also assigns the
  *  private port depending if this is a server or client.
  */
