--- conflicted
+++ resolved
@@ -75,19 +75,11 @@
 // -----------------------------------------------------------------------------
 bool NetworkManager::initServer()
 {
-    if (UserConfigParams::logNetworking())
-    {
-        printf("initServer\n");
-    }
-    ENetAddress address;
-    address.host = ENET_HOST_ANY;
-    address.port = UserConfigParams::m_server_port;
-
-<<<<<<< HEAD
-    m_host = enet_host_create (& address     /* the address to bind the server host to */, 
-=======
+     ENetAddress address;
+     address.host = ENET_HOST_ANY;
+     address.port = UserConfigParams::m_server_port;
+
      m_host = enet_host_create (& address     /* the address to bind the server host to */,
->>>>>>> 1f42aaed
                                 stk_config->m_max_karts /* number of connections */,
                                 0             /* channel limit */,
                                 0             /* incoming bandwidth */,
@@ -113,11 +105,6 @@
  */
 bool NetworkManager::initClient()
 {
-    if (UserConfigParams::logNetworking())
-    {
-        printf("initClient\n");
-        printf("Client attempting to connect to: %s:%d\n", UserConfigParams::m_server_address.c_str(), (int)UserConfigParams::m_server_port);
-    }
     m_host = enet_host_create (NULL /* create a client host */,
                                1    /* only allow 1 outgoing connection */,
                                0    /* channel limit */,
@@ -163,10 +150,6 @@
     }
     m_server = peer;
     return true;
-    if (UserConfigParams::logNetworking())
-    {
-        printf("Connection succeed!\n");
-    }
 }  // initClient
 
 // ----------------------------------------------------------------------------
@@ -195,7 +178,6 @@
 */
 void NetworkManager::disableNetworking()
 {
-    printf("Networking Disabled!\n");
     m_mode=NW_NONE;
     if (m_host != NULL)
     {
@@ -209,10 +191,6 @@
 // ----------------------------------------------------------------------------
 void NetworkManager::handleNewConnection(ENetEvent *event)
 {
-    if (UserConfigParams::logNetworking())
-    {
-        printf("New connection! m_state %s connections!\n", (m_state==NS_ACCEPT_CONNECTIONS) ? "accepting" : "not accepting");
-    }
     // Only accept while waiting for connections
     if(m_state!=NS_ACCEPT_CONNECTIONS) return;
 
@@ -247,17 +225,9 @@
     {
     case NS_ACCEPT_CONNECTIONS:
         {
-            if (UserConfigParams::logNetworking())
-            {
-                printf("NS_ACCEPT_CONNECTIONS (handleMsgAtServer)!\n");
-            }
             ConnectMessage m(event->packet);
             m_client_names[(int)(long)event->peer->data] = m.getId();
             m_num_clients++;
-            if (UserConfigParams::logNetworking())
-            {
-                printf("m_num_clients: %i\n",m_num_clients);
-            }
             return;
         }
     case NS_KART_CONFIRMED:    // Fall through
@@ -304,10 +274,6 @@
         }
     case NS_READY_SET_GO_BARRIER:
         {
-            if (UserConfigParams::logNetworking())
-            {
-                printf("NS_R_S_G_BARRIER (handleMsgAtServer)\n");
-            }
             m_barrier_count ++;
             if(m_barrier_count==(int)m_num_clients)
             {
@@ -344,10 +310,6 @@
     {
     case NS_WAIT_FOR_AVAILABLE_CHARACTERS:
         {
-            if (UserConfigParams::logNetworking())
-            {
-                printf("Waiting for available characters (handleMsgAtClient)\n");
-            }
             CharacterInfoMessage m(event->packet);
             // FIXME: handle list of available characters
             m_state = NS_CHARACTER_SELECT;
@@ -355,10 +317,6 @@
         }
     case NS_CHARACTER_SELECT:
         {
-            if (UserConfigParams::logNetworking())
-            {
-                printf("Character Select (handleMsgAtClient)\n");
-            }
             CharacterConfirmMessage m(event->packet);
             kart_properties_manager->selectKartName(m.getKartName());
             // TODO - karts selection screen in networking
@@ -371,10 +329,6 @@
         }
     case NS_WAIT_FOR_KART_CONFIRMATION:
         {
-            if (UserConfigParams::logNetworking())
-            {
-                printf("Wait for Kart Conf (handleMsgAtClient)\n");
-            }
             CharacterConfirmMessage m(event->packet);
             kart_properties_manager->selectKartName(m.getKartName());
 
@@ -478,10 +432,6 @@
 // ----------------------------------------------------------------------------
 void NetworkManager::broadcastToClients(Message &m)
 {
-    if (UserConfigParams::logNetworking())
-    {
-        printf("broadcastToClients\n");
-    }
     enet_host_broadcast(m_host, 0, m.getPacket());
     enet_host_flush(m_host);
 }   // broadcastToClients
@@ -489,10 +439,6 @@
 // ----------------------------------------------------------------------------
 void NetworkManager::sendToServer(Message &m)
 {
-    if (UserConfigParams::logNetworking())
-    {
-        printf("sendToServer");
-    }
     enet_peer_send(m_server, 0, m.getPacket());
     enet_host_flush(m_host);
 }   // sendToServer
