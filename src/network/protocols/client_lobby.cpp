--- conflicted
+++ resolved
@@ -438,19 +438,13 @@
     // Get the player name who voted
     NetworkString& data = event->data();
 
-
     uint32_t host_id2 = data.getUInt32();
     std::shared_ptr<STKPeer> peer = STKHost::get()->findPeerByHostId(host_id2);
 
     std::string player_name;
     data.decodeString(&player_name);
-//    if (host_id2 != STKHost::get()->getMyHostId())
-    {
- //       std::string local_name = StringUtils::wideToUtf8(peer->getPlayerProfiles()[0]->getName());
-    }
 
     uint32_t host_id = data.getUInt32();
-<<<<<<< HEAD
     player_name += ": ";
     PeerVote vote(data);
     Log::verbose("CL", "vote from server: host %d track %s reverse %d",
@@ -464,58 +458,6 @@
     ts->addVote(host_id2);
 
 }   // receivePlayerVote
-=======
-    std::string track_name;
-    data.decodeString(&track_name);
-    Track* track = track_manager->getTrack(track_name);
-    if (!track)
-        Log::fatal("ClientLobby", "Missing track %s", track_name.c_str());
-    core::stringw track_readable = track->getName();
-    int lap = data.getUInt8();
-    int rev = data.getUInt8();
-    core::stringw yes = _("Yes");
-    core::stringw no = _("No");
-    core::stringw vote_msg;
-    if (race_manager->getMinorMode() == RaceManager::MINOR_MODE_FREE_FOR_ALL)
-    {
-        //I18N: Vote message in network game from a player
-        vote_msg = _("Track: %s,\nrandom item location: %s",
-            track_readable, rev == 1 ? yes : no);
-    }
-    else if (race_manager->getMinorMode() ==
-             RaceManager::MINOR_MODE_CAPTURE_THE_FLAG)
-    {
-        //I18N: Vote message in network game from a player
-        vote_msg = _("Track: %s", track_readable);
-    }
-    else if (race_manager->isSoccerMode())
-    {
-        if (m_game_setup->isSoccerGoalTarget())
-        {
-            //I18N: Vote message in network game from a player
-            vote_msg = _("Track: %s,\n"
-                "number of goals to win: %d,\nrandom item location: %s",
-                track_readable, lap, rev == 1 ? yes : no);
-        }
-        else
-        {
-            //I18N: Vote message in network game from a player
-            vote_msg = _("Track: %s,\n"
-                "maximum time: %d,\nrandom item location: %s",
-                track_readable, lap, rev == 1 ? yes : no);
-        }
-    }
-    else
-    {
-        //I18N: Vote message in network game from a player
-        vote_msg = _("Track: %s,\nlaps: %d, reversed: %s",
-            track_readable, lap, rev == 1 ? yes : no);
-    }
-    vote_msg = StringUtils::utf8ToWide(player_name) + L": " + vote_msg;
-    TracksScreen::getInstance()->addVoteMessage(player_name +
-        StringUtils::toString(host_id), vote_msg);
-}   // displayPlayerVote
->>>>>>> 8f55f249
 
 //-----------------------------------------------------------------------------
 /*! \brief Called when a new player is disconnected
