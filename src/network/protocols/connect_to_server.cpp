--- conflicted
+++ resolved
@@ -33,22 +33,6 @@
 #include "utils/time.hpp"
 #include "utils/log.hpp"
 
-<<<<<<< HEAD
-// ----------------------------------------------------------------------------
-/** Connects to a server. This is the quick connect constructor, which 
- *  will pick a server randomly.
- */
-ConnectToServer::ConnectToServer() : Protocol(PROTOCOL_CONNECTION)
-{
-    m_server_id  = 0;
-    m_host_id    = 0;
-    m_quick_join = true;
-    m_server_address.clear();
-    setHandleConnections(true);
-}   // ConnectToServer()
-
-=======
->>>>>>> cd713f6c
 // ----------------------------------------------------------------------------
 /** Specify server to connect to.
  *  \param server Server to connect to (if nullptr than we use quick play).
@@ -56,15 +40,7 @@
 ConnectToServer::ConnectToServer(std::shared_ptr<Server> server)
                : Protocol(PROTOCOL_CONNECTION)
 {
-<<<<<<< HEAD
-    m_server_id  = server_id;
-    m_host_id    = host_id;
-    m_quick_join = false;
-    m_server = ServersManager::get()->getServerByID(m_server_id);
-    m_server_address.copy(m_server->getAddress());
-=======
     m_server = server;
->>>>>>> cd713f6c
     setHandleConnections(true);
 }   // ConnectToServer(server, host)
 
@@ -82,18 +58,11 @@
 {
     Log::info("ConnectToServer", "SETUP");
     m_current_protocol.reset();
-<<<<<<< HEAD
-    // In case of LAN we already have the server's and our ip address,
-    // so we can immediately start requesting a connection.
-    m_state = NetworkConfig::get()->isLAN() ? GOT_SERVER_ADDRESS :
-        SET_PUBLIC_ADDRESS;
-=======
     // In case of LAN or client-server we already have the server's
     // and our ip address, so we can immediately start requesting a connection.
     m_state = (NetworkConfig::get()->isLAN() ||
         STKHost::get()->isClientServer()) ?
         GOT_SERVER_ADDRESS : SET_PUBLIC_ADDRESS;
->>>>>>> cd713f6c
 }   // setup
 
 // ----------------------------------------------------------------------------
@@ -103,8 +72,6 @@
     {
         case SET_PUBLIC_ADDRESS:
         {
-<<<<<<< HEAD
-=======
             if (!m_server)
             {
                 while (!ServersManager::get()->refresh())
@@ -133,7 +100,6 @@
                     return;
                 }
             }
->>>>>>> cd713f6c
             STKHost::get()->setPublicAddress();
             // Set to DONE will stop STKHost is not connected
             m_state = STKHost::get()->getPublicAddress().isUnset() ?
@@ -143,39 +109,17 @@
         case REGISTER_SELF_ADDRESS:
         {
             registerWithSTKServer();  // Register us with STK server
-<<<<<<< HEAD
-            if (m_quick_join)
-            {
-                handleQuickConnect();
-                // Quick connect will give us the server details,
-                // so we can immediately try to connect to the server
-                m_state = REQUESTING_CONNECTION;
-            }
-            else
-            {
-                m_state = GOT_SERVER_ADDRESS;
-            }
-=======
             m_state = GOT_SERVER_ADDRESS;
->>>>>>> cd713f6c
         }
         break;
         case GOT_SERVER_ADDRESS:
         {
-<<<<<<< HEAD
-            assert(!m_quick_join);
-            Log::info("ConnectToServer", "Server's address known");
-            m_state = REQUESTING_CONNECTION;
-            auto request_connection =
-                std::make_shared<RequestConnection>(m_server_id);
-=======
             assert(m_server);
             m_server_address.copy(m_server->getAddress());
             Log::info("ConnectToServer", "Server's address known");
             m_state = REQUESTING_CONNECTION;
             auto request_connection =
                 std::make_shared<RequestConnection>(m_server);
->>>>>>> cd713f6c
             request_connection->requestStart();
             m_current_protocol = request_connection;
             // Reset timer for next usage
@@ -183,10 +127,7 @@
             break;
         }
         case REQUESTING_CONNECTION:
-<<<<<<< HEAD
-=======
-        {
->>>>>>> cd713f6c
+        {
             if (!m_current_protocol.expired())
             {
                 return;
@@ -211,18 +152,11 @@
                 m_state = NetworkConfig::get()->isWAN() ?
                     HIDING_ADDRESS : DONE;
             }
-<<<<<<< HEAD
-            if ((!NetworkConfig::m_disable_lan && 
-                m_server_address.getIP() ==
-                STKHost::get()->getPublicAddress().getIP()) ||
-                NetworkConfig::get()->isLAN())
-=======
             if ((!NetworkConfig::m_disable_lan &&
                 m_server_address.getIP() ==
                 STKHost::get()->getPublicAddress().getIP()) ||
                 (NetworkConfig::get()->isLAN() ||
                 STKHost::get()->isClientServer()))
->>>>>>> cd713f6c
             {
                 // We're in the same lan (same public ip address).
                 // The state will change to CONNECTING
@@ -266,12 +200,8 @@
         {
             Log::info("ConnectToServer", "Connected");
             // LAN networking does not use the stk server tables.
-<<<<<<< HEAD
-            if (NetworkConfig::get()->isWAN())
-=======
             if (NetworkConfig::get()->isWAN() &&
                 !STKHost::get()->isClientServer())
->>>>>>> cd713f6c
             {
                 auto hide_address = std::make_shared<HidePublicAddress>();
                 hide_address->requestStart();
@@ -295,13 +225,7 @@
 }   // asynchronousUpdate
 
 // ----------------------------------------------------------------------------
-<<<<<<< HEAD
 void ConnectToServer::update(int ticks)
-{
-    switch(m_state.load())
-    {
-=======
-void ConnectToServer::update(float dt)
 {
     switch(m_state.load())
     {
@@ -311,7 +235,6 @@
             NetworkingLobby::getInstance()->setJoinedServer(m_server);
             break;
         }
->>>>>>> cd713f6c
         case DONE:
         {
             // lobby room protocol if we're connected only
@@ -329,11 +252,7 @@
             {
                 // Shutdown STKHost (go back to online menu too)
                 STKHost::get()->setErrorMessage(
-<<<<<<< HEAD
-                    _("Cannot connect to server %s.",  m_server->getName()));
-=======
                     _("Cannot connect to server %s.", m_server->getName()));
->>>>>>> cd713f6c
                 STKHost::get()->requestShutdown();
             }
             requestTerminate();
@@ -386,49 +305,6 @@
 }   // registerWithSTKServer
 
 // ----------------------------------------------------------------------------
-<<<<<<< HEAD
-/** Called to request a quick connect from the STK server.
- */
-void ConnectToServer::handleQuickConnect()
-{
-    Online::XMLRequest *request = new Online::XMLRequest();
-    PlayerManager::setUserDetails(request, "quick-join",
-                                  Online::API::SERVER_PATH);
-    request->executeNow();
-
-    const XMLNode * result = request->getXMLData();
-    std::string success;
-
-    if(result->get("success", &success) && success=="yes")
-    {
-        uint32_t ip;
-        result->get("ip", &ip);
-        m_server_address.setIP(ip);
-
-        uint16_t port;
-        // If we are using a LAN connection, we need the private (local) port
-        if (m_server_address.getIP() == 
-            STKHost::get()->getPublicAddress().getIP())
-        {
-            result->get("private_port", &port);
-        }
-        else
-            result->get("port", &port);
-
-        m_server_address.setPort(port);
-
-        Log::debug("GetPeerAddress", "Address gotten successfully.");
-    }
-    else
-    {
-        Log::error("GetPeerAddress", "Failed to get address.");
-    }
-    delete request;
-}   // handleQuickConnect
-
-// ----------------------------------------------------------------------------
-=======
->>>>>>> cd713f6c
 /** Called when the server is on the same LAN. It uses broadcast to
  *  find and conntect to the server. For WAN game, it makes sure server recieve
  *  request from stk addons first before continuing.
@@ -465,11 +341,7 @@
                    sender.toString().c_str());
         if (!is_wan)
         {
-<<<<<<< HEAD
-            if (sender.isPublicAddressLAN())
-=======
             if (sender.isPublicAddressLocalhost())
->>>>>>> cd713f6c
                 sender.setIP(0x7f000001); // 127.0.0.1
         }
         m_server_address.copy(sender);
