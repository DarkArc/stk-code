--- conflicted
+++ resolved
@@ -56,11 +56,7 @@
 
     void registerWithSTKServer();
     void waitingAloha(bool is_wan);
-<<<<<<< HEAD
-
-=======
     bool handleDirectConnect();
->>>>>>> 01c12879
 public:
              ConnectToServer(std::shared_ptr<Server> server);
     virtual ~ConnectToServer();
