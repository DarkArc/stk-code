#include "network/protocols/game_events_protocol.hpp"

#include "karts/abstract_kart.hpp"
#include "items/attachment.hpp"
#include "items/item.hpp"
#include "items/item_manager.hpp"
#include "items/powerup.hpp"
#include "modes/world.hpp"
#include "network/event.hpp"
#include "network/game_setup.hpp"
#include "network/protocol_manager.hpp"
#include "network/stk_host.hpp"
#include "network/stk_peer.hpp"

#include <stdint.h>

/** This class handles all 'major' game events. E.g. collecting an item,
 *  finishing a race etc. The game events manager is notified from the 
 *  game code, and it calls the corresponding function in this class.
 *  The server then notifies all clients. Clients receive the message
 *  in the synchronous notifyEvent function here, decode the message
 *  and call the original game code. The functions name are identical,
 *  e.g. kartFinishedRace(some parameter) is called from the GameEventManager
 *  on the server, and the received message is then handled by 
 *  kartFinishedRace(const NetworkString &).
 */
GameEventsProtocol::GameEventsProtocol() : Protocol(PROTOCOL_GAME_EVENTS)
{
}   // GameEventsProtocol

// ----------------------------------------------------------------------------
GameEventsProtocol::~GameEventsProtocol()
{
}   // ~GameEventsProtocol

// ----------------------------------------------------------------------------
/** Once the GameEventsProtocol is ready, signal the world that the timer
 *  can start.
*/
void GameEventsProtocol::setup()
{
    World::getWorld()->setReadyToRace();
}   // setup

// ----------------------------------------------------------------------------
bool GameEventsProtocol::notifyEvent(Event* event)
{
    // Avoid crash in case that we still receive race events when
    // the race is actually over.
    if (event->getType() != EVENT_TYPE_MESSAGE || !World::getWorld())
        return true;
    NetworkString &data = event->data();
    if (data.size() < 1) // for token and type
    {
        Log::warn("GameEventsProtocol", "Too short message.");
        return true;
    }
<<<<<<< HEAD
=======
    if ( event->getPeer()->getClientServerToken() != data.getToken())
    {
        Log::warn("GameEventsProtocol", "Bad token.");
        return true;
    }
>>>>>>> f31cfa26
    int8_t type = data.getUInt8();
    switch (type)
    {
        case GE_ITEM_COLLECTED:
            collectedItem(data);      break;
        case GE_KART_FINISHED_RACE:
            kartFinishedRace(data);   break;
        case GE_START_READY_SET_GO:
            receivedReadySetGo();     break;

        default:
            Log::warn("GameEventsProtocol", "Unkown message type.");
            break;
    }
    return true;
}   // notifyEvent

// ----------------------------------------------------------------------------
/** Called on the server when an item is collected.
 */
void GameEventsProtocol::collectedItem(Item* item, AbstractKart* kart)
{
    GameSetup* setup = STKHost::get()->getGameSetup();
    assert(setup);

    const std::vector<STKPeer*> &peers = STKHost::get()->getPeers();
    for (unsigned int i = 0; i < peers.size(); i++)
    {
        NetworkString *ns = getNetworkString(7);
        ns->setSynchronous(true);
        // Item picked : send item id, powerup type and kart race id
        uint8_t powerup = 0;
        if (item->getType() == Item::ITEM_BANANA)
            powerup = (int)(kart->getAttachment()->getType());
        else if (item->getType() == Item::ITEM_BONUS_BOX)
            powerup = (((int)(kart->getPowerup()->getType()) << 4) & 0xf0) 
                           + (kart->getPowerup()->getNum()         & 0x0f);

        ns->addUInt8(GE_ITEM_COLLECTED).addUInt32(item->getItemId())
           .addUInt8(powerup).addUInt8(kart->getWorldKartId());
        peers[i]->sendPacket(ns, /*reliable*/true);
        delete ns;
        Log::info("GameEventsProtocol",
                  "Notified a peer that a kart collected item %d.",
                  (int)(kart->getPowerup()->getType()));
    }
}   // collectedItem

// ----------------------------------------------------------------------------
/** Called on the client when an itemCollected message is received.
 */
void GameEventsProtocol::collectedItem(const NetworkString &data)
{
    if (data.size() < 6)
    {
        Log::warn("GameEventsProtocol", "collectedItem: Too short message.");
    }
    uint32_t item_id = data.getUInt32();
    uint8_t powerup_type = data.getUInt8();
    uint8_t kart_id = data.getUInt8();
    // now set the kart powerup
    AbstractKart* kart = World::getWorld()->getKart(kart_id);
    ItemManager::get()->collectedItem(ItemManager::get()->getItem(item_id),
                                      kart, powerup_type);
    Log::info("GameEventsProtocol", "Item %d picked by a player.",
               powerup_type);
}   // collectedItem

// ----------------------------------------------------------------------------
/** This function is called from the server when a kart finishes a race. It
 *  sends a notification to all clients about this event.
 *  \param kart The kart that finished the race.
 *  \param time The time at which the kart finished.
 */
void GameEventsProtocol::kartFinishedRace(AbstractKart *kart, float time)
{
    NetworkString *ns = getNetworkString(20);
    ns->setSynchronous(true);
    ns->addUInt8(GE_KART_FINISHED_RACE).addUInt8(kart->getWorldKartId())
       .addFloat(time);
    sendMessageToPeersChangingToken(ns, /*reliable*/true);
    delete ns;
}   // kartFinishedRace

// ----------------------------------------------------------------------------
/** This function is called on a client when it receives a kartFinishedRace
 *  event from the server. It updates the game with this information.
 *  \param ns The message from the server.
 */
void GameEventsProtocol::kartFinishedRace(const NetworkString &ns)
{
    if (ns.size() < 5) // for token and type
    {
        Log::warn("GameEventsProtocol", "kartFinisheRace: Too short message.");
        return;
    }

    uint8_t kart_id = ns.getUInt8();
    float time      = ns.getFloat();
    World::getWorld()->getKart(kart_id)->finishedRace(time,
                                                      /*from_server*/true);
}   // kartFinishedRace

// ----------------------------------------------------------------------------
/** This function is called on a server when the world starts the ready-set-go
 *  phase. It signals to all clients to do the same.
 */
void GameEventsProtocol::startReadySetGo()
{
    assert(NetworkConfig::get()->isServer());
    NetworkString *ns = getNetworkString(1);
    ns->setSynchronous(true);
    ns->addUInt8(GE_START_READY_SET_GO);
    sendMessageToPeersChangingToken(ns, /*reliable*/true);
    delete ns;
}   // startReadySetGo

// ----------------------------------------------------------------------------
/** Called on the client when it receives the message that the server has
 *  started its ready-set-go. Signal to world that it can go to the next
 *  phase (ready phase) now.
 */
void GameEventsProtocol::receivedReadySetGo()
{
    assert(NetworkConfig::get()->isClient());
    World::getWorld()->startReadySetGo();
}   // receivedReadySetGo<|MERGE_RESOLUTION|>--- conflicted
+++ resolved
@@ -55,14 +55,11 @@
         Log::warn("GameEventsProtocol", "Too short message.");
         return true;
     }
-<<<<<<< HEAD
-=======
     if ( event->getPeer()->getClientServerToken() != data.getToken())
     {
         Log::warn("GameEventsProtocol", "Bad token.");
         return true;
     }
->>>>>>> f31cfa26
     int8_t type = data.getUInt8();
     switch (type)
     {
