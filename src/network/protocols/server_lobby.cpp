--- conflicted
+++ resolved
@@ -1596,7 +1596,6 @@
     return m_state.load() == ACCEPTING_CLIENTS &&
         !m_game_setup->isGrandPrixStarted();
 }   // waitingForPlayers
-<<<<<<< HEAD
 
 //-----------------------------------------------------------------------------
 void ServerLobby::handlePendingConnection()
@@ -1649,6 +1648,4 @@
         return true;
     }
     return false;
-}   // decryptConnectionRequest
-=======
->>>>>>> bac516aa
+}   // decryptConnectionRequest