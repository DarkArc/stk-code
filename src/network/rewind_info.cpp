--- conflicted
+++ resolved
@@ -49,10 +49,7 @@
                                  bool is_confirmed)
     : RewindInfo(ticks, is_confirmed)
 {
-<<<<<<< HEAD
-=======
     m_buffer = buffer;
->>>>>>> c2b5e566
 }   // RewindInfoState
 
 // ------------------------------------------------------------------------
