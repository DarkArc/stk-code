--- conflicted
+++ resolved
@@ -159,23 +159,24 @@
         m_all_rewinder.push_back(rewinder);
         return true;
     }   // addRewinder
+
     // ------------------------------------------------------------------------
     /** Returns true if currently a rewind is happening. */
     bool isRewinding() const { return m_is_rewinding; }
+
     // ------------------------------------------------------------------------
-<<<<<<< HEAD
-    int getNotRewoundWorldTicks() const { return m_not_rewound_ticks;  }
+    int getNotRewoundWorldTicks() const
+    {
+        return m_not_rewound_ticks.load(std::memory_order_relaxed);
+    }   // getNotRewoundWorldTicks
+
     // ------------------------------------------------------------------------
     /** Returns the time of the latest confirmed state. */
     int getLatestConfirmedState() const
     {
         return m_rewind_queue.getLatestConfirmedState(); 
-    }
+    }   // getLatestConfirmedState
 
-=======
-    int getNotRewoundWorldTicks() const
-                { return m_not_rewound_ticks.load(std::memory_order_relaxed); }
->>>>>>> 304787f1
 };   // RewindManager
 
 
