--- conflicted
+++ resolved
@@ -53,10 +53,6 @@
     /** Iterator to the curren time step info to be handled. */
     AllRewindInfo::iterator m_current;
 
-<<<<<<< HEAD
-    void insertRewindInfo(RewindInfo *ri);
-
-=======
     /** Time at which the latest confirmed state is at. */
     int m_latest_confirmed_state_time;
 
@@ -64,7 +60,6 @@
     void insertRewindInfo(RewindInfo *ri);
     void cleanupOldRewindInfo(int ticks);
 
->>>>>>> c2b5e566
 public:
         static void unitTesting();
 
@@ -76,12 +71,7 @@
     void addLocalState(BareNetworkString *buffer, bool confirmed, int ticks);
     void addNetworkEvent(EventRewinder *event_rewinder,
                          BareNetworkString *buffer, int ticks);
-<<<<<<< HEAD
-    void addNetworkState(Rewinder *rewinder, BareNetworkString *buffer,
-                         int ticks);
-=======
     void addNetworkState(BareNetworkString *buffer, int ticks);
->>>>>>> c2b5e566
     void mergeNetworkData(int world_ticks,  bool *needs_rewind, 
                           int *rewind_ticks);
     void replayAllEvents(int ticks);
