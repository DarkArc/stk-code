//
//  SuperTuxKart - a fun racing game with go-kart
//  Copyright (C) 2013-2015 Glenn De Jonghe
//
//  This program is free software; you can redistribute it and/or
//  modify it under the terms of the GNU General Public License
//  as published by the Free Software Foundation; either version 3
//  of the License, or (at your option) any later version.
//
//  This program is distributed in the hope that it will be useful,
//  but WITHOUT ANY WARRANTY; without even the implied warranty of
//  MERCHANTABILITY or FITNESS FOR A PARTICULAR PURPOSE.  See the
//  GNU General Public License for more details.
//
//  You should have received a copy of the GNU General Public License
//  along with this program; if not, write to the Free Software
//  Foundation, Inc., 59 Temple Place - Suite 330, Boston, MA  02111-1307, USA.

#ifndef HEADER_SERVERS_MANAGER_HPP
#define HEADER_SERVERS_MANAGER_HPP

#include <atomic>
<<<<<<< HEAD
#include <algorithm>
#include <cassert>
#include <functional>
=======
>>>>>>> 01c12879
#include <memory>
#include <string>
#include <vector>

namespace Online { class XMLRequest; }
class Server;
class XMLNode;

/**
 * \brief
 * \ingroup online
 */
class ServersManager
{
private:
    /** List of servers */
    std::vector<std::shared_ptr<Server> > m_servers;

    std::atomic<float> m_last_load_time;

    std::atomic_bool m_list_updated;
    // ------------------------------------------------------------------------
     ServersManager();
    // ------------------------------------------------------------------------
    ~ServersManager();
    // ------------------------------------------------------------------------
    void setWanServers(bool success, const XMLNode* input);
    // ------------------------------------------------------------------------
    void setLanServers(std::vector<std::shared_ptr<Server> >& servers)
    {
        m_servers = std::move(servers);
        m_list_updated = true;
    }
    // ------------------------------------------------------------------------
    Online::XMLRequest* getWANRefreshRequest() const;
    // ------------------------------------------------------------------------
    Online::XMLRequest* getLANRefreshRequest() const;

public:
    // ------------------------------------------------------------------------
    // Singleton
    static ServersManager* get();
    // ------------------------------------------------------------------------
    static void deallocate();
    // ------------------------------------------------------------------------
    void cleanUpServers()                                { m_servers.clear(); }
    // ------------------------------------------------------------------------
<<<<<<< HEAD
    void sortServers(std::function<bool(const std::shared_ptr<Server> a,
                     const std::shared_ptr<Server> b)> sorting_function)
    {
        assert(m_list_updated);
        std::sort(m_servers.begin(), m_servers.end(), sorting_function);
    }
    // ------------------------------------------------------------------------
    bool refresh();
    // ------------------------------------------------------------------------
    const std::vector<std::shared_ptr<Server> >& getServers() const
                                                          { return m_servers; }
=======
    bool refresh();
    // ------------------------------------------------------------------------
    std::vector<std::shared_ptr<Server> >& getServers()   { return m_servers; }
>>>>>>> 01c12879
    // ------------------------------------------------------------------------
    bool listUpdated() const                         { return m_list_updated; }

};   // class ServersManager
#endif // HEADER_SERVERS_MANAGER_HPP<|MERGE_RESOLUTION|>--- conflicted
+++ resolved
@@ -20,12 +20,6 @@
 #define HEADER_SERVERS_MANAGER_HPP
 
 #include <atomic>
-<<<<<<< HEAD
-#include <algorithm>
-#include <cassert>
-#include <functional>
-=======
->>>>>>> 01c12879
 #include <memory>
 #include <string>
 #include <vector>
@@ -73,23 +67,9 @@
     // ------------------------------------------------------------------------
     void cleanUpServers()                                { m_servers.clear(); }
     // ------------------------------------------------------------------------
-<<<<<<< HEAD
-    void sortServers(std::function<bool(const std::shared_ptr<Server> a,
-                     const std::shared_ptr<Server> b)> sorting_function)
-    {
-        assert(m_list_updated);
-        std::sort(m_servers.begin(), m_servers.end(), sorting_function);
-    }
-    // ------------------------------------------------------------------------
-    bool refresh();
-    // ------------------------------------------------------------------------
-    const std::vector<std::shared_ptr<Server> >& getServers() const
-                                                          { return m_servers; }
-=======
     bool refresh();
     // ------------------------------------------------------------------------
     std::vector<std::shared_ptr<Server> >& getServers()   { return m_servers; }
->>>>>>> 01c12879
     // ------------------------------------------------------------------------
     bool listUpdated() const                         { return m_list_updated; }
 
