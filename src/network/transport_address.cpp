//
//  SuperTuxKart - a fun racing game with go-kart
//  Copyright (C) 2013-2015 Joerg Henrichs
//
//  This program is free software; you can redistribute it and/or
//  modify it under the terms of the GNU General Public License
//  as published by the Free Software Foundation; either version 3
//  of the License, or (at your option) any later version.
//
//  This program is distributed in the hope that it will be useful,
//  but WITHOUT ANY WARRANTY; without even the implied warranty of
//  MERCHANTABILITY or FITNESS FOR A PARTICULAR PURPOSE.  See the
//  GNU General Public License for more details.
//
//  You should have received a copy of the GNU General Public License
//  along with this program; if not, write to the Free Software
//  Foundation, Inc., 59 Temple Place - Suite 330, Boston, MA  02111-1307, USA.

#include "network/transport_address.hpp"

#ifdef WIN32
#  include <iphlpapi.h>
#else
<<<<<<< HEAD
#include <ifaddrs.h>
=======
#  include <sys/ioctl.h>
#  include <net/if.h>
#  include <string.h>
#  include <errno.h>
>>>>>>> cd713f6c
#endif

// ----------------------------------------------------------------------------
/** Returns if this IP address belongs to a LAN, i.e. is in 192.168* or
 *  10*, 172.16-31.*, or is on the same host, i.e. 127* or same public address.
 */
bool TransportAddress::isLAN() const
{
    uint32_t ip = getIP();
    if (ip >> 16 == 0xc0a8)         // Check for 192.168.*
        return true;
    else if (ip >> 20 == 0xac1 )    // 172.16-31.*
        return true;
    else if (ip >> 24 == 0x0a  )    // 10.*
        return true;
    else if (ip >> 24 == 0x7f  )    // 127.* localhost
        return true;
    return false;
}

// ----------------------------------------------------------------------------
/** Returns this IP address is localhost (127.0.0.1).
 */
<<<<<<< HEAD
bool TransportAddress::isPublicAddressLAN() const
{
#ifndef WIN32
    struct ifaddrs *ifap, *ifa;
    struct sockaddr_in *sa;
    getifaddrs(&ifap); // get the info
    for (ifa = ifap; ifa; ifa = ifa->ifa_next)
    {
        if (ifa->ifa_addr->sa_family == AF_INET)
        {
            sa = (struct sockaddr_in *) ifa->ifa_addr;
            // This interface is ours
            if (ntohl(sa->sin_addr.s_addr) == getIP())
                return true;
        }
    }
    freeifaddrs(ifap);
=======
bool TransportAddress::isPublicAddressLocalhost() const
{
#ifndef WIN32
    char buffer[2048] = {};
    struct ifconf ifc;
    ifc.ifc_len = sizeof(buffer);
    ifc.ifc_buf = (caddr_t)buffer;

    int fd = socket(AF_INET, SOCK_DGRAM, 0);
    if (fd < 0)
    {
        Log::error("TransportAddress","create socket failed, errno "
            "= %s (%d)\n", strerror(errno), errno);
        return false;
    }

    if (ioctl(fd, SIOCGIFCONF, &ifc) < 0)
    {
        if (fd >= 0)
            close(fd);
        Log::error("TransportAddress", "ioctl SIOCGIFCONF failed, "
            "errno = %s (%d)\n", strerror(errno), errno);
        return false;
    }
    bool is_local_host = false;
    for (int i = 0; i < ifc.ifc_len; i += sizeof(struct ifreq))
    {
        struct ifreq *ifr = (struct ifreq*)(buffer + i);
        if (ifr->ifr_addr.sa_family != AF_INET)
        {
            // only support IPv4
            continue;
        }
        struct sockaddr_in *addr = (struct sockaddr_in*)&ifr->ifr_addr;
        if (ntohl(addr->sin_addr.s_addr) == getIP())
        {
            is_local_host = true;
            break;
        }
    }
    if (fd >= 0 && close(fd) != 0)
    {
        Log::error("TransportAddress", "close fd %d failed, errno "
            "= %s (%d)\n", strerror(errno), errno);
    }
    return is_local_host;

>>>>>>> cd713f6c
#else
    // Query the list of all IP addresses on the local host. First call to
    // GetIpAddrTable with 0 bytes buffer will return insufficient buffer
    // error, and size will contain the number of bytes needed for all data.
    // Repeat the process of querying the size using GetIpAddrTable in a while
    // loop since it can happen that an interface comes online between the
    // previous call to GetIpAddrTable and the next call.
    MIB_IPADDRTABLE *table = NULL;
    unsigned long size = 0;
    int error = GetIpAddrTable(table, &size, 0);
    // Also add a count to limit the while loop - in case that something
    // strange is going on.
    int count = 0;
    while (error == ERROR_INSUFFICIENT_BUFFER && count < 10)
    {
        delete[] table;   // deleting NULL is legal
        table = (MIB_IPADDRTABLE*)new char[size];
        error = GetIpAddrTable(table, &size, 0);
        count++;
    }   // while insufficient buffer
    for (unsigned int i = 0; i < table->dwNumEntries; i++)
    {
        unsigned int ip = ntohl(table->table[i].dwAddr);
        if (getIP() == ip) // this interface is ours
        {
            delete[] table;
            return true;
        }
    }
    delete[] table;
<<<<<<< HEAD
#endif
    return false;
}   // isLAN
=======
    return false;
#endif
}   // isPublicAddressLocalhost
>>>>>>> cd713f6c

// ----------------------------------------------------------------------------
/** Unit testing. Test various LAN patterns to verify that isLAN() works as
 *  expected.
 */
void TransportAddress::unitTesting()
{
    TransportAddress t1("192.168.0.0");
    assert(t1.getIP() == (192u << 24) + (168u << 16));
    assert(t1.isLAN());

    TransportAddress t2("192.168.255.255");
    assert(t2.getIP() == (192u << 24) + (168u << 16) + (255u << 8) + 255u);
    assert(t2.isLAN());

    TransportAddress t3("193.168.0.1");
    assert(t3.getIP() == (193u << 24) + (168u << 16) + 1);
    assert(!t3.isLAN());

    TransportAddress t4("192.167.255.255");
    assert(t4.getIP() == (192u << 24) + (167u << 16) + (255u << 8) + 255u);
    assert(!t4.isLAN());

    TransportAddress t5("192.169.0.0");
    assert(t5.getIP() == (192u << 24) + (169u << 16));
    assert(!t5.isLAN());

    TransportAddress t6("172.16.0.0");
    assert(t6.getIP() == (172u << 24) + (16u << 16));
    assert(t6.isLAN());

    TransportAddress t7("172.31.255.255");
    assert(t7.getIP() == (172u << 24) + (31u << 16) + (255u << 8) + 255u);
    assert(t7.isLAN());

    TransportAddress t8("172.15.255.255");
    assert(t8.getIP() == (172u << 24) + (15u << 16) + (255u << 8) + 255u);
    assert(!t8.isLAN());

    TransportAddress t9("172.32.0.0");
    assert(t9.getIP() == (172u << 24) + (32u << 16));
    assert(!t9.isLAN());

    TransportAddress t10("10.0.0.0");
    assert(t10.getIP() == (10u << 24));
    assert(t10.isLAN());

    TransportAddress t11("10.255.255.255");
    assert(t11.getIP() == (10u << 24) + (255u << 16) + (255u << 8) + 255u);
    assert(t11.isLAN());

    TransportAddress t12("9.255.255.255");
    assert(t12.getIP() == (9u << 24) + (255u << 16) + (255u << 8) + 255u);
    assert(!t12.isLAN());

    TransportAddress t13("11.0.0.0");
    assert(t13.getIP() == (11u << 24));
    assert(!t13.isLAN());

    TransportAddress t14("127.0.0.0");
    assert(t14.getIP() == (127u << 24));
    assert(t14.isLAN());

    TransportAddress t15("127.255.255.255");
    assert(t15.getIP() == (127u << 24) + (255u << 16) + (255u << 8) + 255u);
    assert(t15.isLAN());

    TransportAddress t16("126.255.255.255");
    assert(t16.getIP() == (126u << 24) + (255u << 16) + (255u << 8) + 255u);
    assert(!t16.isLAN());

    TransportAddress t17("128.0.0.0");
    assert(t17.getIP() == (128u << 24));
    assert(!t17.isLAN());

}   // unitTesting<|MERGE_RESOLUTION|>--- conflicted
+++ resolved
@@ -21,14 +21,10 @@
 #ifdef WIN32
 #  include <iphlpapi.h>
 #else
-<<<<<<< HEAD
-#include <ifaddrs.h>
-=======
 #  include <sys/ioctl.h>
 #  include <net/if.h>
 #  include <string.h>
 #  include <errno.h>
->>>>>>> cd713f6c
 #endif
 
 // ----------------------------------------------------------------------------
@@ -52,25 +48,6 @@
 // ----------------------------------------------------------------------------
 /** Returns this IP address is localhost (127.0.0.1).
  */
-<<<<<<< HEAD
-bool TransportAddress::isPublicAddressLAN() const
-{
-#ifndef WIN32
-    struct ifaddrs *ifap, *ifa;
-    struct sockaddr_in *sa;
-    getifaddrs(&ifap); // get the info
-    for (ifa = ifap; ifa; ifa = ifa->ifa_next)
-    {
-        if (ifa->ifa_addr->sa_family == AF_INET)
-        {
-            sa = (struct sockaddr_in *) ifa->ifa_addr;
-            // This interface is ours
-            if (ntohl(sa->sin_addr.s_addr) == getIP())
-                return true;
-        }
-    }
-    freeifaddrs(ifap);
-=======
 bool TransportAddress::isPublicAddressLocalhost() const
 {
 #ifndef WIN32
@@ -118,7 +95,6 @@
     }
     return is_local_host;
 
->>>>>>> cd713f6c
 #else
     // Query the list of all IP addresses on the local host. First call to
     // GetIpAddrTable with 0 bytes buffer will return insufficient buffer
@@ -149,15 +125,9 @@
         }
     }
     delete[] table;
-<<<<<<< HEAD
-#endif
-    return false;
-}   // isLAN
-=======
     return false;
 #endif
 }   // isPublicAddressLocalhost
->>>>>>> cd713f6c
 
 // ----------------------------------------------------------------------------
 /** Unit testing. Test various LAN patterns to verify that isLAN() works as
