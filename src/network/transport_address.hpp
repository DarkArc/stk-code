--- conflicted
+++ resolved
@@ -89,11 +89,7 @@
     }   // TransportAddress(const TransportAddress&)
 public:
     // ------------------------------------------------------------------------
-<<<<<<< HEAD
-    bool isPublicAddressLAN() const;
-=======
     bool isPublicAddressLocalhost() const;
->>>>>>> cd713f6c
     // ------------------------------------------------------------------------
     bool isLAN() const;
     // ------------------------------------------------------------------------
