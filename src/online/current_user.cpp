--- conflicted
+++ resolved
@@ -106,15 +106,9 @@
         return request;
     }
 
-<<<<<<< HEAD
     CurrentUser::SignInRequest * CurrentUser::requestSignIn(    const irr::core::stringw &username,
                                                                 const irr::core::stringw &password,
                                                                 bool save_session, bool request_now)
-=======
-    const CurrentUser::SignInRequest * CurrentUser::requestSignIn(  const irr::core::stringw &username,
-                                                                    const irr::core::stringw &password,
-                                                                    bool save_session)
->>>>>>> 8c1d84ce
     {
         assert(getUserState() == US_SIGNED_OUT);
         setSaveSession(save_session);
@@ -123,16 +117,11 @@
         request->setParameter("action",std::string("connect"));
         request->setParameter("username",username);
         request->setParameter("password",password);
-<<<<<<< HEAD
         if (request_now)
         {
             HTTPManager::get()->addRequest(request);
-            m_state = US_SIGNING_IN;
-        }
-=======
-        HTTPManager::get()->addRequest(request);
-        setUserState (US_SIGNING_IN);
->>>>>>> 8c1d84ce
+            setUserState (US_SIGNING_IN);
+        }
         return request;
     }
 
@@ -229,15 +218,10 @@
 
     // ============================================================================
 
-<<<<<<< HEAD
     CurrentUser::ServerJoinRequest *  CurrentUser::requestServerJoin(uint32_t server_id,
                                                                     bool request_now)
     {
-        assert(m_state == US_SIGNED_IN || m_state == US_GUEST);
-=======
-    const CurrentUser::ServerJoinRequest *  CurrentUser::requestServerJoin(uint32_t server_id){
         assert(getUserState() == US_SIGNED_IN || getUserState() == US_GUEST);
->>>>>>> 8c1d84ce
         ServerJoinRequest * request = new ServerJoinRequest();
         request->setURL((std::string)UserConfigParams::m_server_multiplayer + "address-management.php");
         request->setParameter("action",std::string("request-connection"));
