//  SuperTuxKart - a fun racing game with go-kart
//  Copyright (C) 2013 Glenn De Jonghe
//  This program is free software; you can redistribute it and/or
//  modify it under the terms of the GNU General Public License
//  as published by the Free Software Foundation; either version 3
//  of the License, or (at your option) any later version.
//
//  This program is distributed in the hope that it will be useful,
//  but WITHOUT ANY WARRANTY; without even the implied warranty of
//  MERCHANTABILITY or FITNESS FOR A PARTICULAR PURPOSE.  See the
//  GNU General Public License for more details.
//
//  You should have received a copy of the GNU General Public License
//  along with this program; if not, write to the Free Software
//  Foundation, Inc., 59 Temple Place - Suite 330, Boston, MA  02111-1307, USA.

#include "online/http_request.hpp"

#include "config/user_config.hpp"
#include "online/request_manager.hpp"
#include "utils/constants.hpp"
#include "utils/translation.hpp"

#ifdef WIN32
#  include <winsock2.h>
#endif

#include <curl/curl.h>
#include <assert.h>

namespace Online
{
    const std::string API::USER_PATH = "user/";
    const std::string API::SERVER_PATH = "server/";

    /** Creates a HTTP(S) request that will have a raw string as result. (Can
     *  of course be used if the result doesn't matter.)
     *  \param manage_memory whether or not the RequestManager should take care of
     *         deleting the object after all callbacks have been done.
     *  \param priority by what priority should the RequestManager take care of
     *         this request.
     */
    HTTPRequest::HTTPRequest(bool manage_memory, int priority)
               : Request(manage_memory, priority, 0)
    {
        init();
    }   // HTTPRequest

    // ------------------------------------------------------------------------
    /** This constructor configures this request to save the data in a flie.
     *  \param filename Name of the file to save the data to.
     *  \param manage_memory whether or not the RequestManager should take care of
     *         deleting the object after all callbacks have been done.
     *  \param priority by what priority should the RequestManager take care of
     *         this request.
     */
    HTTPRequest::HTTPRequest(const std::string &filename, bool manage_memory,
                                       int priority)
               : Request(manage_memory, priority, 0)
    {
        // A http request should not even be created when internet is disabled
        assert(UserConfigParams::m_internet_status ==
               RequestManager::IPERM_ALLOWED);
        assert(filename.size() > 0);

        init();
        m_filename = file_manager->getAddonsFile(filename);
    }   // HTTPRequest(filename ...)

    // ------------------------------------------------------------------------
    /** Char * needs a separate constructor, otherwise it will be considered
     *  to be the no-filename constructor (char* -> bool).
     */
    HTTPRequest::HTTPRequest(const char* const filename, bool manage_memory,
                                       int priority)
               : Request(manage_memory, priority, 0)
    {
        // A http request should not even be created when internet is disabled
        assert(UserConfigParams::m_internet_status ==
               RequestManager::IPERM_ALLOWED);

        init();
        m_filename = file_manager->getAddonsFile(filename);
    }   // HTTPRequest(filename ...)

    // ------------------------------------------------------------------------
    /** Initialises all member variables.
     */
    void HTTPRequest::init()
    {
        m_url           = "";
        m_string_buffer = "";
        m_filename      = "";
        m_parameters    = "";
        m_curl_code     = CURLE_OK;
        m_progress.setAtomic(0);
    }   // init

    // ------------------------------------------------------------------------
    /** A handy shortcut that appends the given path to the URL of the
     *  mutiplayer server. It also supports the old (version 1) api,
     *  where a 'action' parameter was sent to 'client-user.php'.
     *  \param path The path to add to the server.(see API::USER_*)
     *  \param action The action to perform. eg: connect, pool
     */
    void HTTPRequest::setApiURL(const std::string& path,
                                const std::string &action)
    {
        // Old (0.8.1) API: send to client-user.php, and add action as a parameter
        if(UserConfigParams::m_server_version==1)
        {
            setURL( (std::string)UserConfigParams::m_server_multiplayer +
                    "client-user.php"                                      );
            if(action=="change-password")
                addParameter("action", "change_password");
            else if(action=="recover")
                addParameter("action", "recovery");
            else
                addParameter("action", action);
        }
        else
        {
            setURL(
                   (std::string)UserConfigParams::m_server_multiplayer +
                   +"v"+StringUtils::toString(UserConfigParams::m_server_version)
                   + "/" + path +               // eg: /user/, /server/
                   action + "/"         // eg: connect/, pool/, get-server-list/
                   );
        }
    }   // setServerURL

    // ------------------------------------------------------------------------
    /** A handy shortcut that appends the given path to the URL of the addons
     *  server.
     *  \param path The path to add to the server, without the trailing slash
     */
     void HTTPRequest::setAddonsURL(const std::string& path)
     {
        setURL((std::string)UserConfigParams::m_server_addons + "/" + path);
     }   // set AddonsURL

     // ------------------------------------------------------------------------
    /** Checks the request if it has enough (correct) information to be
     *  executed (and thus allowed to add to the queue).
     */
    bool HTTPRequest::isAllowedToAdd() const
    {
        return Request::isAllowedToAdd() && m_url.substr(0, 5) == "http:";
    }   // isAllowedToAdd

    // ------------------------------------------------------------------------
    /** Sets up the curl data structures.
     */
    void HTTPRequest::prepareOperation()
    {
        m_curl_session = curl_easy_init();
        if (!m_curl_session)
        {
            Log::error("HTTPRequest::prepareOperation",
                       "LibCurl session not initialized.");
            return;
        }

        curl_easy_setopt(m_curl_session, CURLOPT_URL, m_url.c_str());
        curl_easy_setopt(m_curl_session, CURLOPT_FOLLOWLOCATION, 1);
        curl_easy_setopt(m_curl_session, CURLOPT_NOPROGRESS, 0);
        curl_easy_setopt(m_curl_session, CURLOPT_PROGRESSDATA, this);
        curl_easy_setopt(m_curl_session, CURLOPT_PROGRESSFUNCTION,
                                         &HTTPRequest::progressDownload);
        curl_easy_setopt(m_curl_session, CURLOPT_CONNECTTIMEOUT, 20);
        curl_easy_setopt(m_curl_session, CURLOPT_LOW_SPEED_LIMIT, 10);
        curl_easy_setopt(m_curl_session, CURLOPT_LOW_SPEED_TIME, 20);
        //curl_easy_setopt(m_curl_session, CURLOPT_VERBOSE, 1L);
        if (m_filename.size() == 0)
        {
            // https, load certificate info
            struct curl_slist *chunk = NULL;
            chunk = curl_slist_append(chunk, "Host: api.stkaddons.net");
            curl_easy_setopt(m_curl_session, CURLOPT_HTTPHEADER, chunk);
            CURLcode error = curl_easy_setopt(m_curl_session, CURLOPT_CAINFO,
                       file_manager->getAsset("104.131.193.44.pem").c_str());
            if (error != CURLE_OK)
            {
                Log::error("HTTPRequest", "Error setting CAINFO to '%s'",
                      file_manager->getAsset("104.131.193.44.pem").c_str());
                Log::error("HTTPRequest", "Error %d: '%s'.", error,
                           curl_easy_strerror(error));
            }
<<<<<<< HEAD
            curl_easy_setopt(m_curl_session, CURLOPT_SSL_VERIFYPEER, 1L);
            curl_easy_setopt(m_curl_session, CURLOPT_SSL_VERIFYHOST, 1L);
=======

            // In case that there are authentication problems (e.g. on osx)
            // disable peer verification. Not ideal, but still better than
            // no encryption.
            if (UserConfigParams::m_verify_peer)
                curl_easy_setopt(m_curl_session, CURLOPT_SSL_VERIFYPEER, 1L);
            else
                curl_easy_setopt(m_curl_session, CURLOPT_SSL_VERIFYPEER, 0L);

            curl_easy_setopt(m_curl_session, CURLOPT_SSL_VERIFYHOST, 0L);
>>>>>>> a8ce9960
        }
    }   // prepareOperation

    // ------------------------------------------------------------------------
    /** The actual curl download happens here.
     */
    void HTTPRequest::operation()
    {
        if (!m_curl_session)
            return;

        FILE *fout = NULL;
        if (m_filename.size() > 0)
        {
            fout = fopen((m_filename+".part").c_str(), "wb");

            if (!fout)
            {
                Log::error("HTTPRequest",
                           "Can't open '%s' for writing, ignored.",
                           (m_filename+".part").c_str());
                return;
            }
            curl_easy_setopt(m_curl_session,  CURLOPT_WRITEDATA,     fout  );
            curl_easy_setopt(m_curl_session,  CURLOPT_WRITEFUNCTION, fwrite);
        }
        else
        {
            curl_easy_setopt(m_curl_session, CURLOPT_WRITEDATA,
                             &m_string_buffer);
            curl_easy_setopt(m_curl_session, CURLOPT_WRITEFUNCTION,
                             &HTTPRequest::writeCallback);
        }

        // All parameters added have a '&' added
        if (m_parameters.size() > 0)
        {
            m_parameters.erase(m_parameters.size()-1);
        }

        if (m_parameters.size() == 0)
        {
            Log::info("HTTPRequest", "Downloading %s", m_url.c_str());
        }
        else if (Log::getLogLevel() <= Log::LL_INFO)
        {
            // Avoid printing the password or token, just replace them with *s
            std::string param = m_parameters;

            // List of strings whose values should not be printed. "" is the
            // end indicator.
            static std::string dont_print[] = { "&password=", "&token=", "&current=",
                                                "&new1=", "&new2=", "&password_confirm=", ""};
            unsigned int j = 0;
            while (dont_print[j].size() > 0)
            {
                // Get the string that should be replaced.
                std::size_t pos = param.find(dont_print[j]);
                if (pos != std::string::npos)
                {
                    pos += dont_print[j].size();
                    while (pos < param.size() && param[pos] != '&')
                    {
                        param[pos] = '*';
                        pos++;
                    }   // while not end
                }   // if string found
                j++;
            }   // while dont_print[j].size()>0

            Log::info("HTTPRequest", "Sending %s to %s", param.c_str(), m_url.c_str());
        } // end log http request

        curl_easy_setopt(m_curl_session, CURLOPT_POSTFIELDS, m_parameters.c_str());
        std::string uagent( std::string("SuperTuxKart/") + STK_VERSION );
            #ifdef WIN32
                    uagent += (std::string)" (Windows)";
            #elif defined(__APPLE__)
                    uagent += (std::string)" (Macintosh)";
            #elif defined(__FreeBSD__)
                    uagent += (std::string)" (FreeBSD)";
            #elif defined(linux)
                    uagent += (std::string)" (Linux)";
            #else
                    // Unknown system type
            #endif
        curl_easy_setopt(m_curl_session, CURLOPT_USERAGENT, uagent.c_str());

        m_curl_code = curl_easy_perform(m_curl_session);
        Request::operation();

        if (fout)
        {
            fclose(fout);
            if (m_curl_code == CURLE_OK)
            {
                if(UserConfigParams::logAddons())
                    Log::info("HTTPRequest", "Download successful.");

                // The behaviour of rename is unspecified if the target
                // file should already exist - so remove it.
                bool ok = file_manager->removeFile(m_filename);
                if (!ok)
                {
                    Log::error("addons",
                               "Could not removed existing addons.xml file.");
                    m_curl_code = CURLE_WRITE_ERROR;
                }
                int ret = rename((m_filename+".part").c_str(),
                                 m_filename.c_str()           );

                // In case of an error, set the status to indicate this
                if (ret != 0)
                {
                    Log::error("addons",
                               "Could not rename downloaded addons.xml file!");
                    m_curl_code = CURLE_WRITE_ERROR;
                }
            }   // m_curl_code ==CURLE_OK
        }   // if fout
    }   // operation

    // ------------------------------------------------------------------------
    /** Cleanup once the download is finished. The value of progress is
     *  guaranteed to be >=0 and <1 while the download is in progress, and
     *  will only be set to 1 on a successfull finish here.
     */
    void HTTPRequest::afterOperation()
    {
        if (m_curl_code == CURLE_OK)
            setProgress(1.0f);
        else
            setProgress(-1.0f);

        Request::afterOperation();
        curl_easy_cleanup(m_curl_session);
    }   // afterOperation

    // ------------------------------------------------------------------------
    /** Callback from curl. This stores the data received by curl in the
     *  buffer of this request.
     *  \param content Pointer to the data received by curl.
     *  \param size Size of one block.
     *  \param nmemb Number of blocks received.
     *  \param userp Pointer to the user buffer.
     */
    size_t HTTPRequest::writeCallback(void *contents, size_t size,
                                      size_t nmemb, void *userp)
    {
        ((std::string*)userp)->append((char*)contents, size * nmemb);
        return size * nmemb;
    }   // writeCallback

    // ----------------------------------------------------------------------------
    /** Callback function from curl: inform about progress. It makes sure that
     *  the value reported by getProgress () is <1 while the download is still
     *  in progress.
     *  \param clientp
     *  \param download_total Total size of data to download.
     *  \param download_now   How much has been downloaded so far.
     *  \param upload_total   Total amount of upload.
     *  \param upload_now     How muc has been uploaded so far.
     */
    int HTTPRequest::progressDownload(void *clientp,
                                      double download_total, double download_now,
                                      double upload_total,   double upload_now)
    {
        HTTPRequest *request = (HTTPRequest *)clientp;

        RequestManager* request_manager = RequestManager::get();

        // Check if we are asked to abort the download. If so, signal this
        // back to libcurl by returning a non-zero status.
        if ((request_manager->getAbort() || request->isCancelled()) &&
             request->isAbortable()                                     )
        {
            // Indicates to abort the current download, which means that this
            // thread will go back to the mainloop and handle the next request.
            return 1;
        }

        float f;
        if (download_now < download_total)
        {
            f = (float)download_now / (float)download_total;

            // In case of floating point rouding errors make sure that
            // 1.0 is only reached when downloadFileInternal is finished
            if (f >= 1.0f)
                f = 0.99f;
        }
        else
        {
            // Don't set progress to 1.0f; this is done in afterOperation()
            // after checking curls return code!
            f = (download_total == 0) ? 0 : 0.99f;
        }
        request->setProgress(f);

        return 0;
    }   // progressDownload

} // namespace Online<|MERGE_RESOLUTION|>--- conflicted
+++ resolved
@@ -186,11 +186,6 @@
                 Log::error("HTTPRequest", "Error %d: '%s'.", error,
                            curl_easy_strerror(error));
             }
-<<<<<<< HEAD
-            curl_easy_setopt(m_curl_session, CURLOPT_SSL_VERIFYPEER, 1L);
-            curl_easy_setopt(m_curl_session, CURLOPT_SSL_VERIFYHOST, 1L);
-=======
-
             // In case that there are authentication problems (e.g. on osx)
             // disable peer verification. Not ideal, but still better than
             // no encryption.
@@ -199,8 +194,7 @@
             else
                 curl_easy_setopt(m_curl_session, CURLOPT_SSL_VERIFYPEER, 0L);
 
-            curl_easy_setopt(m_curl_session, CURLOPT_SSL_VERIFYHOST, 0L);
->>>>>>> a8ce9960
+            curl_easy_setopt(m_curl_session, CURLOPT_SSL_VERIFYHOST, 1L);
         }
     }   // prepareOperation
 
