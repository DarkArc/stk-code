--- conflicted
+++ resolved
@@ -45,17 +45,9 @@
                 );
             virtual ~User() {};
 
-<<<<<<< HEAD
-            User(const irr::core::stringw &username);
-            User(uint32_t id);
-
-
-            irr::core::stringw getUserName() const { return m_name; }
-            uint32_t getUserID() const { return m_id; }
-=======
             virtual const irr::core::stringw    getUserName()       const   { return m_name.getAtomic();  }
             const uint32_t                      getUserID()         const   { return m_id.getAtomic();    }
->>>>>>> 8c1d84ce
+            User(uint32_t id);
 
 
     };   // class User
