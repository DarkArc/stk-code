--- conflicted
+++ resolved
@@ -42,11 +42,8 @@
 static const std::string IDENT_TTRIAL   ("STD_TIMETRIAL"   );
 static const std::string IDENT_FTL      ("FOLLOW_LEADER"   );
 static const std::string IDENT_STRIKES  ("BATTLE_3_STRIKES");
-<<<<<<< HEAD
 static const std::string IDENT_EASTER   ("EASTER_EGG_HUNT");
-=======
 static const std::string IDENT_SOCCER   ("SOCCER"          );
->>>>>>> 293e9289
 static const std::string IDENT_OVERWORLD("OVERWORLD"   );
 static const std::string IDENT_CUSTSCENE("CUTSCENE"   );
 
@@ -115,14 +112,9 @@
         MINOR_MODE_TUTORIAL      = LINEAR_RACE(4, false),
         
         MINOR_MODE_3_STRIKES     = BATTLE_ARENA(0),
-<<<<<<< HEAD
-        MINOR_MODE_CUTSCENE      = BATTLE_ARENA(1),
-
+        MINOR_MODE_SOCCER        = BATTLE_ARENA(1),
+        MINOR_MODE_CUTSCENE      = BATTLE_ARENA(2),
         MINOR_MODE_EASTER_EGG    = EASTER_EGG(0)
-=======
-        MINOR_MODE_SOCCER        = BATTLE_ARENA(1),
-        MINOR_MODE_CUTSCENE      = BATTLE_ARENA(2)
->>>>>>> 293e9289
     };
 
     // ------------------------------------------------------------------------
@@ -146,11 +138,8 @@
             case MINOR_MODE_TIME_TRIAL:     return IDENT_TTRIAL;
             case MINOR_MODE_FOLLOW_LEADER:  return IDENT_FTL;
             case MINOR_MODE_3_STRIKES:      return IDENT_STRIKES;
-<<<<<<< HEAD
             case MINOR_MODE_EASTER_EGG:     return IDENT_EASTER;
-=======
             case MINOR_MODE_SOCCER:         return IDENT_SOCCER;
->>>>>>> 293e9289
             default: assert(false); 
                      return IDENT_STD;  // stop compiler warning
         }
@@ -168,11 +157,8 @@
             case MINOR_MODE_TIME_TRIAL:     return "/gui/mode_tt.png";
             case MINOR_MODE_FOLLOW_LEADER:  return "/gui/mode_ftl.png";
             case MINOR_MODE_3_STRIKES:      return "/gui/mode_3strikes.png";
-<<<<<<< HEAD
             case MINOR_MODE_EASTER_EGG:     return "/gui/mode_easter.png";
-=======
             case MINOR_MODE_SOCCER:         return "/gui/mode_soccer.png";
->>>>>>> 293e9289
             default: assert(false); return NULL;
         }
     }   // getIconOf
@@ -193,12 +179,10 @@
             case MINOR_MODE_FOLLOW_LEADER:  return _("Follow the Leader");
             //I18N: Game mode
             case MINOR_MODE_3_STRIKES:      return _("3 Strikes Battle");
-<<<<<<< HEAD
+            //I18N: Game mode
             case MINOR_MODE_EASTER_EGG:     return _("Easter Egg Hunt");
-=======
             //I18N: Game mode
             case MINOR_MODE_SOCCER:         return _("Soccer");
->>>>>>> 293e9289
             default: assert(false); return NULL;
         }
     }
@@ -212,11 +196,8 @@
             case MINOR_MODE_TIME_TRIAL:     return true;
             case MINOR_MODE_FOLLOW_LEADER:  return true;
             case MINOR_MODE_3_STRIKES:      return false;
-<<<<<<< HEAD
             case MINOR_MODE_EASTER_EGG:     return false;
-=======
             case MINOR_MODE_SOCCER:         return false;
->>>>>>> 293e9289
             default: assert(false); return NULL;
         }
     }
@@ -234,11 +215,8 @@
         else if (name==IDENT_TTRIAL ) return MINOR_MODE_TIME_TRIAL;
         else if (name==IDENT_FTL    ) return MINOR_MODE_FOLLOW_LEADER;
         else if (name==IDENT_STRIKES) return MINOR_MODE_3_STRIKES;
-<<<<<<< HEAD
         else if (name==IDENT_EASTER ) return MINOR_MODE_EASTER_EGG;
-=======
         else if (name==IDENT_SOCCER)  return MINOR_MODE_SOCCER;
->>>>>>> 293e9289
 
         assert(0);
         return MINOR_MODE_NONE;
