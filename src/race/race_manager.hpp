//
//  SuperTuxKart - a fun racing game with go-kart
//  Copyright (C) 2006-2015 SuperTuxKart-Team
//
//  This program is free software; you can redistribute it and/or
//  modify it under the terms of the GNU General Public License
//  as published by the Free Software Foundation; either version 3
//  of the License, or (at your option) any later version.
//
//  This program is distributed in the hope that it will be useful,
//  but WITHOUT ANY WARRANTY; without even the implied warranty of
//  MERCHANTABILITY or FITNESS FOR A PARTICULAR PURPOSE.  See the
//  GNU General Public License for more details.
//
//  You should have received a copy of the GNU General Public License
//  along with this program; if not, write to the Free Software
//  Foundation, Inc., 59 Temple Place - Suite 330, Boston, MA  02111-1307, USA.

#ifndef HEADER_RACEMANAGER_HPP
#define HEADER_RACEMANAGER_HPP

/**
  * \defgroup race
  * Contains the race information that is conceptually above what you can find
  * in group Modes. Handles highscores, grands prix, number of karts, which
  * track was selected, etc.
  */

#include <vector>
#include <algorithm>
#include <string>

#include "network/remote_kart_info.hpp"
#include "race/grand_prix_data.hpp"
#include "utils/translation.hpp"
#include "utils/vec3.hpp"

class AbstractKart;
class NetworkString;
class SavedGrandPrix;
class Track;

static const std::string IDENT_STD      ("STANDARD"        );
static const std::string IDENT_TTRIAL   ("STD_TIMETRIAL"   );
static const std::string IDENT_FTL      ("FOLLOW_LEADER"   );
static const std::string IDENT_STRIKES  ("BATTLE_3_STRIKES");
static const std::string IDENT_EASTER   ("EASTER_EGG_HUNT" );
static const std::string IDENT_SOCCER   ("SOCCER"          );
static const std::string IDENT_GHOST    ("GHOST"           );
static const std::string IDENT_OVERWORLD("OVERWORLD"       );
static const std::string IDENT_CUTSCENE ("CUTSCENE"        );

/**
 * The race manager has two functions:
 *  1) it stores information about the race the user selected (e.g. number
 *     of karts, track, race mode etc.). Most of the values are just stored
 *     from the menus, and just read back, except for GP mode (the race
 *     manager stores the GP information, but World queries only track
 *     and number of laps, so in case of GP this information is taken from
 *     the GrandPrix object), and local player information (number of local
 *     players, and selected karts). 
 *     Information about player karts (which player selected which kart,
 *     player ids) is stored in a RemoteKartInfo structure and used later
 *     to initialise the KartStatus array (startNew()). The KartStatus array
 *     stores information about all karts (player and AI), and is used to
 *     determine the order in which karts are started (see startNextRace()).
 *  2) when a race is started, it creates the world, and keeps track of
 *     score during the race. When a race is finished, it deletes the world,
 *     and (depending on race mode) starts the next race by creating a new
 *     world.
 *  Information in the RaceManager is considered to be 'more static', sometimes
 *  the world has similar functions showing the current state. E.g.: the
 *  race manager keeps track of the number of karts with which the race was
 *  started, while world keeps track of the number of karts currently in the
 *  race (consider a race mode like follow the leader where karts can get
 *  eliminated, but still the RaceManager has to accumulate points for those
 *  karts).
 *  The race manager handles all race types as a kind of grand prix. E.g.:
 *  a quick race is basically a GP with only one track (so the race manager
 *  keeps track of scores even though no scores are used in a quick race).
 *
 * \ingroup race
 */
class RaceManager
{
public:
    /** The major types or races supported in STK
    */
    enum MajorRaceModeType
    {
        MAJOR_MODE_GRAND_PRIX = 0,
        MAJOR_MODE_SINGLE,
        MAJOR_MODE_FREE_FOR_ALL,
        MAJOR_MODE_CAPTURE_THE_FLAG,
        MAJOR_MODE_3_STRIKES

    };

    // quick method to tell the difference between battle modes and race modes
    // think of it like a bitmask, but done in decimal to avoid endianness
    // issues
#define LINEAR_RACE(ID, COUNT_LAPSES) (1000+ID+100*COUNT_LAPSES)
#define BATTLE_ARENA(ID) (2000+ID)
#define EASTER_EGG(ID)   (3000+ID)

    // ------------------------------------------------------------------------
    /** Minor variants to the major types of race.
     *  Make sure to use the 'LINEAR_RACE/BATTLE_ARENA' macros. */
    enum MinorRaceModeType
    {
        MINOR_MODE_NONE          = -1,

        MINOR_MODE_NORMAL_RACE   = LINEAR_RACE(0, true),
        MINOR_MODE_TIME_TRIAL    = LINEAR_RACE(1, true),
        MINOR_MODE_FOLLOW_LEADER = LINEAR_RACE(2, false),
        MINOR_MODE_OVERWORLD     = LINEAR_RACE(3, false),
        MINOR_MODE_TUTORIAL      = LINEAR_RACE(4, false),

        MINOR_MODE_BATTLE        = BATTLE_ARENA(0),
        MINOR_MODE_SOCCER        = BATTLE_ARENA(1),
        MINOR_MODE_CUTSCENE      = BATTLE_ARENA(2),
        MINOR_MODE_EASTER_EGG    = EASTER_EGG(0)
    };

    // ------------------------------------------------------------------------
    /** True if the AI should have additional abbilities, e.g.
     *  nolok will get special bubble gums in the final challenge. */
    enum AISuperPower
    {
        SUPERPOWER_NONE       = 0,
        SUPERPOWER_NOLOK_BOSS = 1
    };

    // ------------------------------------------------------------------------
    /** Returns a string identifier for each minor race mode.
     *  \param mode Minor race mode.
     */
    static const std::string& getIdentOf(const MinorRaceModeType mode)
    {
        switch (mode)
        {
            case MINOR_MODE_NORMAL_RACE:    return IDENT_STD;
            case MINOR_MODE_TIME_TRIAL:     return IDENT_TTRIAL;
            case MINOR_MODE_FOLLOW_LEADER:  return IDENT_FTL;
            case MINOR_MODE_BATTLE:      return IDENT_STRIKES;
            case MINOR_MODE_EASTER_EGG:     return IDENT_EASTER;
            case MINOR_MODE_SOCCER:         return IDENT_SOCCER;
            default: assert(false);
                     return IDENT_STD;  // stop compiler warning
        }
    }   // getIdentOf

    // ------------------------------------------------------------------------
    /** Returns the icon for a minor race mode.
     *  \param mode Minor race mode.
     */
    static const char* getIconOf(const MinorRaceModeType mode)
    {
        switch (mode)
        {
            case MINOR_MODE_NORMAL_RACE:    return "/gui/icons/mode_normal.png";
            case MINOR_MODE_TIME_TRIAL:     return "/gui/icons/mode_tt.png";
            case MINOR_MODE_FOLLOW_LEADER:  return "/gui/icons/mode_ftl.png";
            case MINOR_MODE_BATTLE:      return "/gui/icons/mode_3strikes.png";
            case MINOR_MODE_EASTER_EGG:     return "/gui/icons/mode_easter.png";
            case MINOR_MODE_SOCCER:         return "/gui/icons/mode_soccer.png";
            default: assert(false); return NULL;
        }
    }   // getIconOf

    // ------------------------------------------------------------------------
    /** Returns a (translated) name of a minor race mode.
     *  \param mode Minor race mode.
     */
    static const core::stringw getNameOf(const MinorRaceModeType mode)
    {
        switch (mode)
        {
            //I18N: Game mode
            case MINOR_MODE_NORMAL_RACE:    return _("Normal Race");
            //I18N: Game mode
            case MINOR_MODE_TIME_TRIAL:     return _("Time Trial");
            //I18N: Game mode
            case MINOR_MODE_FOLLOW_LEADER:  return _("Follow the Leader");
            //I18N: Game mode
            case MINOR_MODE_BATTLE:      return _("3 Strikes Battle");
            //I18N: Game mode
            case MINOR_MODE_EASTER_EGG:     return _("Egg Hunt");
            //I18N: Game mode
            case MINOR_MODE_SOCCER:         return _("Soccer");
            default: assert(false); return L"";
        }
    }   // getNameOf

    // ------------------------------------------------------------------------
    /** Returns if the currently set minor game mode can be used by the AI. */
    bool hasAI()
    {
        switch (m_minor_mode)
        {
            case MINOR_MODE_NORMAL_RACE:    return true;
            case MINOR_MODE_TIME_TRIAL:     return true;
            case MINOR_MODE_FOLLOW_LEADER:  return true;
            case MINOR_MODE_BATTLE:      return true;
            case MINOR_MODE_EASTER_EGG:     return false;
            case MINOR_MODE_SOCCER:         return true;
            default: assert(false);         return false;
        }
    }   // hasAI


    // ------------------------------------------------------------------------
    /** Returns the minor mode id from a string identifier. This function is
     *  used from challenge_data, which reads the mode from a challenge file.
     *  \param name The name of the minor mode.
     */
    static const MinorRaceModeType getModeIDFromInternalName(
                                                       const std::string &name)
    {
        if      (name==IDENT_STD    ) return MINOR_MODE_NORMAL_RACE;
        else if (name==IDENT_TTRIAL ) return MINOR_MODE_TIME_TRIAL;
        else if (name==IDENT_FTL    ) return MINOR_MODE_FOLLOW_LEADER;
        else if (name==IDENT_STRIKES) return MINOR_MODE_BATTLE;
        else if (name==IDENT_EASTER ) return MINOR_MODE_EASTER_EGG;
        else if (name==IDENT_SOCCER)  return MINOR_MODE_SOCCER;

        assert(0);
        return MINOR_MODE_NONE;
    }

#undef LINEAR_RACE
#undef BATTLE_ARENA

    /** Game difficulty. */
    enum Difficulty     { DIFFICULTY_EASY = 0,
                          DIFFICULTY_FIRST = DIFFICULTY_EASY,
                          DIFFICULTY_MEDIUM,
                          DIFFICULTY_HARD,
                          DIFFICULTY_BEST,
                          DIFFICULTY_LAST = DIFFICULTY_BEST,
                          DIFFICULTY_COUNT};

    /** Different kart types: A local player, a player connected via network,
     *  an AI kart, the leader kart (currently not used), a ghost kart and
     *  spare tire karts which allow gain life in battle mode */
    enum KartType       { KT_PLAYER, KT_NETWORK_PLAYER, KT_AI, KT_LEADER,
                          KT_GHOST, KT_SPARE_TIRE };
private:

    bool m_started_from_overworld;

public:

    /** This data structure accumulates kart data and race result data from
     *  each race. */
    struct KartStatus
    {
        /** The kart identifier. */
        std::string m_ident;
        /** For networked karts. */
        std::string m_player_name;
        // Score for this kart. */
        int         m_score;
        /** Needed for restart race, and for race results GUI. */
        int         m_last_score;
        /** Sum of times of all races. */
        float       m_overall_time;
        /** Needed for restart. */
        float       m_last_time;
        /** Kart type: AI, player, network player etc. */
        KartType    m_kart_type;
        /** Player controling the kart, for AI: -1 */
        int         m_local_player_id;
        /** Global ID of player. */
        int         m_global_player_id;
        /** In GPs, at the end, will hold the overall rank of this kart
         *  (0<=m_gp_rank < num_karts-1). */
        int         m_gp_rank;
        /** Boosted status (AI only). */
        bool        m_boosted_ai;
        /** The difficulty for this player. */
        PerPlayerDifficulty m_difficulty;

        KartStatus(const std::string& ident, const int& prev_finish_pos,
                   int local_player_id, int global_player_id,
                   int init_gp_rank, KartType kt,
                   PerPlayerDifficulty difficulty) :
                   m_ident(ident), m_score(0), m_last_score(0),
                   m_overall_time(0.0f), m_last_time(0.0f),
                   m_kart_type(kt),
                   m_local_player_id(local_player_id),
                   m_global_player_id(global_player_id),
                   m_gp_rank(init_gp_rank), m_difficulty(difficulty)
                { m_boosted_ai = false; }

    };   // KartStatus
private:

    /** The kart status data for each kart. */
    std::vector<KartStatus>          m_kart_status;

    /** The selected difficulty. */
    Difficulty                       m_difficulty;

    /** The major mode (single race, GP). */
    MajorRaceModeType                m_major_mode;

    /** The minor mode (race, time trial, ftl, battle mode). */
    MinorRaceModeType                m_minor_mode;
    /** Stores remote kart information about all player karts. */
    std::vector<RemoteKartInfo>      m_player_karts;
    std::vector<std::string>         m_tracks;

    /** Number of local players. */
    unsigned int m_num_local_players;

    /** The number of laps for each track of a GP (only one element
     *  is used if only a single track is used. */
    std::vector<int>                 m_num_laps;

    /** Whether a track should be reversed */
    std::vector<bool>                m_reverse_track;

    /** The list of default AI karts to use. This is from the command line. */
    std::vector<std::string>         m_default_ai_list;

    /** If set, specifies which kart to use for AI(s) */
    std::string                      m_ai_kart_override;

    AISuperPower                     m_ai_superpower;

    /** The list of AI karts to use. This is stored here so that the
     *  same list of AIs is used for all tracks of a GP. */
    std::vector<std::string>         m_ai_kart_list;
    int                              m_track_number;
    GrandPrixData                    m_grand_prix;
    SavedGrandPrix*                  m_saved_gp;
    int                              m_num_karts;
    unsigned int                     m_num_ghost_karts;
    unsigned int                     m_num_spare_tire_karts;
    unsigned int                     m_num_finished_karts;
    unsigned int                     m_num_finished_players;
    int                              m_coin_target;
    float                            m_time_target;
    int                              m_goal_target;
    int                              m_hit_capture_limit;
    void startNextRace();    // start a next race

    friend bool operator< (const KartStatus& left, const KartStatus& right)
    {
        return (left.m_score < right.m_score) ||
            (left.m_score == right.m_score &&
             left.m_overall_time > right.m_overall_time);
    }

    bool m_have_kart_last_position_on_overworld;
    Vec3 m_kart_last_position_on_overworld;

    /** Determines if saved GP should be continued or not*/
    bool m_continue_saved_gp;

    bool m_is_recording_race;

    bool m_has_ghost_karts;

    bool m_watching_replay;
public:
         RaceManager();
        ~RaceManager();

    void reset();
    void setPlayerKart(unsigned int player_id, const std::string &kart_name);
    void setPlayerKart(unsigned int player_id,
                       const RemoteKartInfo& ki);

    /** Sets additional information for a player to indicate which team it belong to
    */
    void setKartTeam(unsigned int player_id, KartTeam team);

    /** Sets the per-player difficulty for a player.
     */
    void setPlayerDifficulty(unsigned int player_id, PerPlayerDifficulty difficulty);

    /** In case of non GP mode set the track to use.
     *  \param track Pointer to the track to use.
     */
    void setTrack(const std::string& track);

    /** \brief Returns the kart with a given GP rank (or NULL if no such
     *  kart exists).
     *  \param n Rank (0<=n<num_karts) to look for.
     */
    const AbstractKart* getKartWithGPRank(unsigned int n);

    /** \return the GP rank of a local player, or -1 if the given player ID
     *  doesn't exist */
    int getLocalPlayerGPRank(const int playerID) const;


    /** Sort karts and update the m_gp_rank KartStatus member, in preparation
      * for future calls to RaceManager::getKartGPRank or
      *  RaceManager::getKartWithGPRank
      */
    void computeGPRanks();

    /** \brief Sets the difficulty.
      * \param diff Difficulty.
      */
    void setDifficulty(Difficulty diff);
    static Difficulty convertDifficulty(const std::string &difficulty);
    void startNew(bool from_overworld);
    void next();
    void rerunRace();
    void exitRace(bool delete_world=true);
    void startGP(const GrandPrixData &gp, bool from_overworld,
                 bool continue_saved_gp);
    void saveGP();
    void startSingleRace(const std::string &track_ident, const int num_laps,
                          bool from_overworld);
    void startWatchingReplay(const std::string &track_ident, const int num_laps);
    void setupPlayerKartInfo();
    void kartFinishedRace(const AbstractKart* kart, float time);
    void setNumPlayers(int players, int local_players=-1);
    void setDefaultAIKartList(const std::vector<std::string> &ai_list);
    void computeRandomKartList();

    // ------------------------------------------------------------------------
    bool hasTimeTarget() const { return m_time_target > 0.0f; }
    // ------------------------------------------------------------------------
    void setMaxGoal(int max_goal)
    {
        m_time_target = 0.0f;
        m_goal_target = max_goal;
    }   // setMaxGoal
    // ------------------------------------------------------------------------
    int getMaxGoal(){ return m_goal_target; }
    // ------------------------------------------------------------------------
    void setCoinTarget(int num)   { m_coin_target = num; }
    // ------------------------------------------------------------------------
    void setGrandPrix(const GrandPrixData &gp)
    {
        m_grand_prix = gp;
        setCoinTarget(0);
    }   // setGrandPrix
    // ------------------------------------------------------------------------
    void setAIKartOverride(const std::string& kart)
    {
        m_ai_kart_override = kart;
    }   // setAIKartOverride
    // ------------------------------------------------------------------------
    void setAISuperPower(AISuperPower superpower)
    {
        m_ai_superpower = superpower;
    }   // setAISuperPower
    // ------------------------------------------------------------------------
    AISuperPower getAISuperPower() const { return m_ai_superpower; }
    // ------------------------------------------------------------------------
    void setNumLaps(int num)
    {
        m_num_laps.clear();
        m_num_laps.push_back(num);
    }   // setNumLaps
    // ------------------------------------------------------------------------
    void setReverseTrack(bool r_t)
    {
        m_reverse_track.clear();
        m_reverse_track.push_back(r_t);
    }   // setReverseTrack
    // ------------------------------------------------------------------------
    void setMajorMode(MajorRaceModeType mode) { m_major_mode = mode; }
    // ------------------------------------------------------------------------
    void setMinorMode(MinorRaceModeType mode)
    {
        m_minor_mode = mode;
    }   // setMinorMode
    // ------------------------------------------------------------------------
    void setNumKarts(int num)
    {
        m_num_karts = num;
        m_ai_kart_override = "";
        m_ai_superpower = SUPERPOWER_NONE;
    }   // setNumKarts
    // ------------------------------------------------------------------------
    void setTimeTarget(float time)
    {
        m_goal_target = 0;
        m_time_target = time;
    }   // setTimeTarget
    // ------------------------------------------------------------------------
    const RemoteKartInfo& getKartInfo(unsigned int n) const
    {
        return m_player_karts[n];
    }   // getKartInfo
    // ------------------------------------------------------------------------
    unsigned int getNumLocalPlayers() const
    {
        return m_num_local_players;
    }   // getNumLocalPlayers
    
    // ------------------------------------------------------------------------
    /** Returns true if the split screen display leaves an empty space that
     *  can be used to display the minimap.
     */
    bool getIfEmptyScreenSpaceExists() const
    {
        const float sqrt_num_players = sqrtf((float)getNumLocalPlayers());
        const int rows = (int)ceil(sqrt_num_players);
        const int cols = (int)round(sqrt_num_players);
        const int total_spaces = rows * cols;
        return (total_spaces - getNumLocalPlayers() > 0);
    }   // getIfEmptyScreenSpaceExists
    // ------------------------------------------------------------------------
    /** Returns the selected number of karts (selected number of players and
     *  AI karts. */
    unsigned int getNumberOfKarts() const {return m_num_karts; }
    // ------------------------------------------------------------------------
    unsigned int getNumberOfAIKarts() const
<<<<<<< HEAD
    {
        return (unsigned int)m_ai_kart_list.size(); 
    }   // getNumberOfAIKarts
=======
                                    { return (unsigned)m_ai_kart_list.size(); }
>>>>>>> 34953ad5
    // ------------------------------------------------------------------------
    unsigned int getNumNonGhostKarts() const
                                    { return m_num_karts - m_num_ghost_karts; }
    // ------------------------------------------------------------------------
    MajorRaceModeType getMajorMode() const { return m_major_mode; }
    // ------------------------------------------------------------------------
    MinorRaceModeType getMinorMode() const { return m_minor_mode; }
    // ------------------------------------------------------------------------
    std::string getMinorModeName() const
    {
        switch (m_minor_mode)
        {
            case MINOR_MODE_NORMAL_RACE:    return "normal";
            case MINOR_MODE_TIME_TRIAL:     return "time-trial";
            case MINOR_MODE_FOLLOW_LEADER:  return "follow-the-leader";
            case MINOR_MODE_BATTLE:      return "battle";
            case MINOR_MODE_EASTER_EGG:     return "egg-hunt";
            case MINOR_MODE_SOCCER:         return "soccer";
            default: assert(false);         return "";
        }
    }
    // ------------------------------------------------------------------------
    unsigned int getNumPlayers() const 
    {
        return (unsigned int) m_player_karts.size(); 
    }   // getNumPlayers
    // ------------------------------------------------------------------------
    /** \brief Returns the number lf laps.
     *  In case of FTL or battle mode always return 9999, since they don't
     *  have laps. This avoids problems in FTL GP, since in this case no laps
     *  would be set (otherwise we would need many more tests in calls to
     *  getNumLaps).
     */
    int getNumLaps() const
    {
        if(m_minor_mode==MINOR_MODE_BATTLE      ||
            m_minor_mode==MINOR_MODE_FOLLOW_LEADER ||
            m_minor_mode==MINOR_MODE_SOCCER        ||
            m_minor_mode==MINOR_MODE_EASTER_EGG  )
            return 9999;
        return m_num_laps[m_track_number];
    }   // getNumLaps
    // ------------------------------------------------------------------------
    /** \return whether the track should be reversed */
    bool getReverseTrack() const { return m_reverse_track[m_track_number]; }
    // ------------------------------------------------------------------------
    /** Returns the difficulty. */
    Difficulty getDifficulty() const { return m_difficulty; }
    // ------------------------------------------------------------------------
    /** Returns the specified difficulty as a string. */
    std::string getDifficultyAsString(Difficulty diff) const
    {
        switch(diff)
        {
        case RaceManager::DIFFICULTY_EASY:   return "easy";   break;
        case RaceManager::DIFFICULTY_MEDIUM: return "medium"; break;
        case RaceManager::DIFFICULTY_HARD:   return "hard";   break;
        case RaceManager::DIFFICULTY_BEST:   return "best";   break;
        default:  assert(false);
        }
        return "";
    }   // getDifficultyAsString

    // ------------------------------------------------------------------------
    /** Returns the specified difficulty as a string. */
    core::stringw getDifficultyName(Difficulty diff) const
    {
        switch (diff)
        {
        case RaceManager::DIFFICULTY_EASY:   return _("Novice");   break;
        case RaceManager::DIFFICULTY_MEDIUM: return _("Intermediate"); break;
        case RaceManager::DIFFICULTY_HARD:   return _("Expert");   break;
        case RaceManager::DIFFICULTY_BEST:   return _("SuperTux");   break;
        default:  assert(false);
        }
        return "";
    }   // getDifficultyName
    // ------------------------------------------------------------------------
    const std::string& getTrackName() const { return m_tracks[m_track_number];}
    // ------------------------------------------------------------------------
    const GrandPrixData& getGrandPrix() const { return m_grand_prix; }
    // ------------------------------------------------------------------------
    unsigned int getFinishedKarts() const { return m_num_finished_karts; }
    // ------------------------------------------------------------------------
    unsigned int getFinishedPlayers() const { return m_num_finished_players; }
    // ------------------------------------------------------------------------
    int getKartGPRank(const int kart_id)const
    {
        return m_kart_status[kart_id].m_gp_rank;
    }   // getKartGPRank
    // ------------------------------------------------------------------------
    const std::string& getKartIdent(int kart) const
    {
        return m_kart_status[kart].m_ident;
    }   // getKartIdent
    // ------------------------------------------------------------------------
    int getKartScore(int krt) const { return m_kart_status[krt].m_score; }
    // ------------------------------------------------------------------------
    int getKartPrevScore(int krt) const
    {
        return m_kart_status[krt].m_last_score;
    }   // getKartPrevScore
    // ------------------------------------------------------------------------
    int getKartLocalPlayerId(int k) const
    {
        return m_kart_status[k].m_local_player_id;
    }   // getKartLocalPlayerId
    // ------------------------------------------------------------------------
    int getKartGlobalPlayerId(int k) const
    {
        return m_kart_status[k].m_global_player_id;
    }   // getKartGlobalPlayerId
    // ------------------------------------------------------------------------
    float getOverallTime(int kart) const
    {
        return m_kart_status[kart].m_overall_time;
    }   // getOverallTime
    // ------------------------------------------------------------------------
    float getKartRaceTime(int kart) const
    {
        return m_kart_status[kart].m_last_time;
    }   // getKartRaceTime
    // ------------------------------------------------------------------------
    KartType getKartType(int kart) const
    {
        return m_kart_status[kart].m_kart_type;
    }   // getKartType
    // ------------------------------------------------------------------------
    PerPlayerDifficulty getPlayerDifficulty(int kart) const
    {
        return m_kart_status[kart].m_difficulty;
    }   // getPlayerDifficulty
    // ------------------------------------------------------------------------
    bool hasBoostedAI(int kart) const
    {
        return m_kart_status[kart].m_boosted_ai;
    }   // getKartRaceTime
    // ------------------------------------------------------------------------
    int getCoinTarget() const { return m_coin_target; }
    // ------------------------------------------------------------------------
    float getTimeTarget() const { return m_time_target; }
    // ------------------------------------------------------------------------
    int getTrackNumber() const { return m_track_number; }
    // ------------------------------------------------------------------------
    int getNumOfTracks() const { return (int)m_tracks.size(); }
    // ------------------------------------------------------------------------
    /** Returns the list of AI karts to use. Used for networking, and for
    *  the --ai= command line option. */
    const std::vector<std::string>& getAIKartList() const
    {
        return m_ai_kart_list;
    }   // getAIKartList
    // ------------------------------------------------------------------------
    /** \brief get information about current mode (returns true if 'mode' is of
    *  linear races type) */
    bool isLinearRaceMode()
    {
        const int id = (int)m_minor_mode;
        // info is stored in its ID for conveniance, see the macros LINEAR_RACE
        // and BATTLE_ARENA above for exact meaning.
        if(id > 999 && id < 2000) return true;
        else return false;
    }   // isLinearRaceMode

    // ------------------------------------------------------------------------
    /** \brief get information about given mode (returns true if 'mode' is of
    *  linear races type) */
    bool isLinearRaceMode(const MinorRaceModeType mode)
    {
        const int id = (int)mode;
        // info is stored in its ID for conveniance, see the macros LINEAR_RACE
        // and BATTLE_ARENA above for exact meaning.
        if(id > 999 && id < 2000) return true;
        else return false;
    }   // isLinearRaceMode

    // ------------------------------------------------------------------------
    /** \brief Returns true if the current mode is a battle mode. */
    bool isBattleMode()
    {
        const int id = (int)m_minor_mode;
        // This uses the  numerical id of the mode, see the macros
        // LINEAR_RACE and BATTLE_ARENA above for exact meaning.
        if (id >= 2000 && id != 2001) return true;
        else            return false;
    }   // isBattleMode

    // ------------------------------------------------------------------------
    /** \brief Returns true if the current mode is a soccer mode. */
    bool isSoccerMode()
    {
        const int id = (int)m_minor_mode;
        // This uses the  numerical id of the mode, see the macros
        // LINEAR_RACE and BATTLE_ARENA above for exact meaning.
        if (id == 2001) return true;
        else            return false;
    }   // isSoccerMode

    // ------------------------------------------------------------------------
    bool isTutorialMode()
    {
        return m_minor_mode == MINOR_MODE_TUTORIAL;
    }   // isTutorialMode

    // ------------------------------------------------------------------------
    bool isFollowMode()
    {
        return m_minor_mode == MINOR_MODE_FOLLOW_LEADER;
    }
 
    // ------------------------------------------------------------------------
    bool isEggHuntMode()
    {
        return m_minor_mode == MINOR_MODE_EASTER_EGG;
    }   //  isEggHuntMode

    // ------------------------------------------------------------------------
    bool isTimeTrialMode()
    {
        return m_minor_mode == MINOR_MODE_TIME_TRIAL;
    }   //  isTimeTrialMode
    // ------------------------------------------------------------------------
     /** \brief Returns the number of second's decimals to display */
    int currentModeTimePrecision()
    {
        if (isEggHuntMode() || isTimeTrialMode())
            return 3;//display milliseconds

        return 2;//display centiseconds
    }   // currentModeTimePrecision
    // ------------------------------------------------------------------------
    /** \brief Returns true if the current mode has laps. */
    bool modeHasLaps()
    {
        if (isBattleMode() || isSoccerMode()) return false;
        const int id = (int)m_minor_mode;
        // See meaning of IDs above
        const int answer = (id-1000)/100;
        return answer!=0;
    }   // modeHasLaps
    // ------------------------------------------------------------------------
    /** Returns true if the currently selected minor mode has highscores. */
    bool modeHasHighscores()
    {
        //FIXME: this information is duplicated. RaceManager knows about it,
        //       and each World may set m_use_highscores to true or false.
        //       The reason for this duplication is that we might want to know
        //       whether to display highscores without creating a World.
        return m_minor_mode != MINOR_MODE_BATTLE &&
               m_minor_mode != MINOR_MODE_SOCCER &&
               m_minor_mode != MINOR_MODE_FOLLOW_LEADER;
    }   // modeHasHighscore
    // ------------------------------------------------------------------------
    bool raceWasStartedFromOverworld() const
    {
        return m_started_from_overworld;
    }   // raceWasStartedFromOverworld

    // ------------------------------------------------------------------------
    /** \name Callbacks from the race classes
     * These methods are to be used by the classes that manage the various
     *  races, to let the race manager know about current status
     */
    bool allPlayerFinished() const
    {
        return m_num_finished_players == m_player_karts.size();
    }   // allPlayerFinished
    // ------------------------------------------------------------------------
    /** Sets the AI to use. This is used in networking mode to set the karts
     *  that will be used by the server to the client. It will take precedence
     *  over the random selection. */
    void setAIKartList(const std::vector<std::string>& rkl)
    {
        m_ai_kart_list = rkl;
    }   // setAIKartList
    // ------------------------------------------------------------------------
    bool haveKartLastPositionOnOverworld()
    {
        return m_have_kart_last_position_on_overworld;
    }   // haveKartLastPositionOnOverworld
    // ------------------------------------------------------------------------
    void setKartLastPositionOnOverworld(const Vec3 &pos)
    {
        m_have_kart_last_position_on_overworld = true;
        m_kart_last_position_on_overworld = pos;
    }   // setKartLastPositionOnOverworld
    // ------------------------------------------------------------------------
    void clearKartLastPositionOnOverworld()
    {
        m_have_kart_last_position_on_overworld = false;
    }   // clearKartLastPositionOnOverworld
    // ------------------------------------------------------------------------
    Vec3 getKartLastPositionOnOverworld()
    {
        return m_kart_last_position_on_overworld;
    }   // getKartLastPositionOnOverworld
    // ------------------------------------------------------------------------
    void setRecordRace(bool record)
    {
        m_is_recording_race = record;
    }   // setRecordRace
    // ------------------------------------------------------------------------
    void setRaceGhostKarts(bool ghost)
    {
        m_has_ghost_karts = ghost;
    }   // setRaceGhostKarts
    // ------------------------------------------------------------------------
    void setWatchingReplay(bool watch)
    {
        m_watching_replay = watch;
    }   // setWatchingReplay
    // ------------------------------------------------------------------------
    bool isRecordingRace() const
    {
        return m_is_recording_race;
    }   // isRecordingRace
    // ------------------------------------------------------------------------
    bool hasGhostKarts() const
    {
        return m_has_ghost_karts;
    }   // hasGhostKarts
    // ------------------------------------------------------------------------
    bool isWatchingReplay() const
    {
        return m_watching_replay;
    }   // isWatchingReplay
    // ------------------------------------------------------------------------
    void addSpareTireKart(const std::string& name)
    {
        m_kart_status.push_back(KartStatus(name, 0, -1, -1,
            -1, KT_SPARE_TIRE, PLAYER_DIFFICULTY_NORMAL));
        m_num_spare_tire_karts++;
        m_num_karts++;
    }   // addSpareTireKart
    // ------------------------------------------------------------------------
    void setSpareTireKartNum(unsigned int i)
    {
        m_num_spare_tire_karts = i;
    }   // setSpareTireKartNum
    // ------------------------------------------------------------------------
    unsigned int getNumSpareTireKarts() const
    {
        return m_num_spare_tire_karts;
    }   // getNumSpareTireKarts
    // ------------------------------------------------------------------------
    void configGrandPrixResultFromNetwork(NetworkString& ns);
    // ------------------------------------------------------------------------
    void clearNetworkGrandPrixResult();
    // ------------------------------------------------------------------------
    void setHitCaptureTime(int hc, float time)
    {
        m_hit_capture_limit = hc;
        m_time_target = time;
    }
    // ------------------------------------------------------------------------
    int getHitCaptureLimit() const              { return m_hit_capture_limit; }
    // ------------------------------------------------------------------------
    bool teamEnabled() const
    {
        return m_minor_mode == MINOR_MODE_SOCCER ||
            m_major_mode == MAJOR_MODE_CAPTURE_THE_FLAG;
    }

};   // RaceManager

extern RaceManager *race_manager;
#endif

/* EOF */<|MERGE_RESOLUTION|>--- conflicted
+++ resolved
@@ -515,13 +515,9 @@
     unsigned int getNumberOfKarts() const {return m_num_karts; }
     // ------------------------------------------------------------------------
     unsigned int getNumberOfAIKarts() const
-<<<<<<< HEAD
     {
         return (unsigned int)m_ai_kart_list.size(); 
     }   // getNumberOfAIKarts
-=======
-                                    { return (unsigned)m_ai_kart_list.size(); }
->>>>>>> 34953ad5
     // ------------------------------------------------------------------------
     unsigned int getNumNonGhostKarts() const
                                     { return m_num_karts - m_num_ghost_karts; }
