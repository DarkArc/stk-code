--- conflicted
+++ resolved
@@ -703,15 +703,12 @@
     }   // isTutorialMode
 
     // ------------------------------------------------------------------------
-<<<<<<< HEAD
-=======
     bool isFollowMode()
     {
         return m_minor_mode == MINOR_MODE_FOLLOW_LEADER;
     }
  
     // ------------------------------------------------------------------------
->>>>>>> 5ab277bd
     bool isEggHuntMode()
     {
         return m_minor_mode == MINOR_MODE_EASTER_EGG;
