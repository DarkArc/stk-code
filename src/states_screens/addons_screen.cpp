//  SuperTuxKart - a fun racing game with go-kart
//  Copyright (C) 2010 Lucas Baudin, Joerg Henrichs
//
//  This program is free software; you can redistribute it and/or
//  modify it under the terms of the GNU General Public License
//  as published by the Free Software Foundation; either version 3
//  of the License, or (at your option) any later version.
//
//  This program is distributed in the hope that it will be useful,
//  but WITHOUT ANY WARRANTY; without even the implied warranty of
//  MERCHANTABILITY or FITNESS FOR A PARTICULAR PURPOSE.  See the
//  GNU General Public License for more details.
//
//  You should have received a copy of the GNU General Public License
//  along with this program; if not, write to the Free Software
//  Foundation, Inc., 59 Temple Place - Suite 330, Boston, MA  02111-1307, USA.

#include "states_screens/addons_screen.hpp"

#include <iostream>

#include "addons/addons_manager.hpp"
#include "addons/inetwork_http.hpp"
#include "guiengine/CGUISpriteBank.h"
#include "guiengine/modaldialog.hpp"
#include "guiengine/scalable_font.hpp"
#include "guiengine/widget.hpp"
#include "guiengine/widgets/ribbon_widget.hpp"
#include "io/file_manager.hpp"
#include "states_screens/dialogs/addons_loading.hpp"
#include "states_screens/dialogs/message_dialog.hpp"
#include "states_screens/state_manager.hpp"
#include "utils/translation.hpp"
#include "utils/ptr_vector.hpp"

DEFINE_SCREEN_SINGLETON( AddonsScreen );

// ----------------------------------------------------------------------------

AddonsScreen::AddonsScreen() : Screen("addons_screen.stkgui")
{
    m_selected_index = -1;

    // Add date filters.
    // I18N: Time filters for add-ons
    DateFilter filter_all = {_("All"), 0, 0, 0};
    DateFilter filter_1w = {_("1 week"), 0, 0, 7};
    DateFilter filter_2w = {_("2 weeks"), 0, 0, 12};
    DateFilter filter_1m = {_("1 month"), 0, 1, 0};
    DateFilter filter_3m = {_("3 months"), 0, 3, 0};
    DateFilter filter_6m = {_("6 months"), 0, 6, 0};
    DateFilter filter_9m = {_("9 months"), 0, 9, 0};
    DateFilter filter_1y = {_("1 year"), 1, 0, 0};
    DateFilter filter_2y = {_("2 years"), 2, 0, 0};
    m_date_filters.push_back(filter_all);
    m_date_filters.push_back(filter_1w);
    m_date_filters.push_back(filter_2w);
    m_date_filters.push_back(filter_1m);
    m_date_filters.push_back(filter_3m);
    m_date_filters.push_back(filter_6m);
    m_date_filters.push_back(filter_9m);
    m_date_filters.push_back(filter_1y);
    m_date_filters.push_back(filter_2y);

}   // AddonsScreen

// ----------------------------------------------------------------------------

void AddonsScreen::loadedFromFile()
{
    video::ITexture* icon1 = irr_driver->getTexture( file_manager->getGUIDir()
                                                    + "/package.png"         );
    video::ITexture* icon2 = irr_driver->getTexture( file_manager->getGUIDir()
                                                    + "/no-package.png"      );
    video::ITexture* icon3 = irr_driver->getTexture( file_manager->getGUIDir()
                                                    + "/package-update.png"  );
    video::ITexture* icon4 = irr_driver->getTexture( file_manager->getGUIDir()
                                                    + "/package-featured.png");
    video::ITexture* icon5 = irr_driver->getTexture( file_manager->getGUIDir()
                                                 + "/no-package-featured.png");
    video::ITexture* icon6 = irr_driver->getTexture( file_manager->getGUIDir()
                                                    + "/loading.png");

    m_icon_bank = new irr::gui::STKModifiedSpriteBank( GUIEngine::getGUIEnv());
    m_icon_installed     = m_icon_bank->addTextureAsSprite(icon1);
    m_icon_not_installed = m_icon_bank->addTextureAsSprite(icon2);
    m_icon_bank->addTextureAsSprite(icon4);
    m_icon_bank->addTextureAsSprite(icon5);
    m_icon_loading = m_icon_bank->addTextureAsSprite(icon6);
    m_icon_needs_update  = m_icon_bank->addTextureAsSprite(icon3);

    GUIEngine::ListWidget* w_list =
        getWidget<GUIEngine::ListWidget>("list_addons");
    w_list->setColumnListener(this);
    
}   // loadedFromFile


// ----------------------------------------------------------------------------

void AddonsScreen::beforeAddingWidget()
{
    GUIEngine::ListWidget* w_list =
        getWidget<GUIEngine::ListWidget>("list_addons");
    assert(w_list != NULL);
    w_list->clearColumns();
    w_list->addColumn( _("Add-on name"), 3 );
    w_list->addColumn( _("Updated date"), 1 );
    
    GUIEngine::SpinnerWidget* w_filter_date =
                        getWidget<GUIEngine::SpinnerWidget>("filter_date");
    w_filter_date->m_properties[GUIEngine::PROP_MIN_VALUE] = "0";
    w_filter_date->m_properties[GUIEngine::PROP_MAX_VALUE] = 
                            StringUtils::toString(m_date_filters.size() - 1);
    
    for (unsigned int n = 0; n < m_date_filters.size(); n++)
    {
        w_filter_date->addLabel(m_date_filters[n].label);
    }

    GUIEngine::SpinnerWidget* w_filter_rating =
                        getWidget<GUIEngine::SpinnerWidget>("filter_rating");
    w_filter_rating->m_properties[GUIEngine::PROP_MIN_VALUE] = "0";
    w_filter_rating->m_properties[GUIEngine::PROP_MAX_VALUE] = "6";
    
    for (int n = 0; n < 7; n++)
    {
        w_filter_rating->addLabel(StringUtils::toWString(n / 2.0));
    }
}
// ----------------------------------------------------------------------------

void AddonsScreen::init()
{
    Screen::init();

    m_reloading = false;

    m_sort_desc = true;
    m_sort_default = true;
    m_sort_col = 0;

	getWidget<GUIEngine::RibbonWidget>("category")->setDeactivated();

    if(UserConfigParams::logAddons())
        std::cout << "[addons] Using directory <" + file_manager->getAddonsDir()
              << ">\n";

    GUIEngine::ListWidget* w_list =
        getWidget<GUIEngine::ListWidget>("list_addons");

    m_icon_height = getHeight()/8.0f;
    // 128 is the height of the image file
    m_icon_bank->setScale(m_icon_height/128.0f);
    w_list->setIcons(m_icon_bank, (int)(m_icon_height));

    m_type = "kart";
    if (UserConfigParams::m_internet_status != INetworkHttp::IPERM_ALLOWED)
        getWidget<GUIEngine::IconButtonWidget>("reload")->setDeactivated();
    else
        getWidget<GUIEngine::IconButtonWidget>("reload")->setActivated();

    // Reset filter.
    GUIEngine::TextBoxWidget* w_filter_name =
                        getWidget<GUIEngine::TextBoxWidget>("filter_name");
    w_filter_name->setText(L"");
    GUIEngine::SpinnerWidget* w_filter_date =
                        getWidget<GUIEngine::SpinnerWidget>("filter_date");
    w_filter_date->setValue(0);
    GUIEngine::SpinnerWidget* w_filter_rating =
                        getWidget<GUIEngine::SpinnerWidget>("filter_rating");
    w_filter_rating->setValue(0);

    // Set the default sort order
    Addon::setSortOrder(Addon::SO_DEFAULT);
    loadList();
}   // init

// ----------------------------------------------------------------------------

void AddonsScreen::unloaded()
{
    delete m_icon_bank;
    m_icon_bank = NULL;
}

// ----------------------------------------------------------------------------

void AddonsScreen::tearDown()
{
}

// ----------------------------------------------------------------------------
/** Loads the list of all addons of the given type. The gui element will be
 *  updated.
 *  \param type Must be 'kart' or 'track'.
 */
void AddonsScreen::loadList()
{

    // Get the filter by words.
    GUIEngine::TextBoxWidget* w_filter_name =
                        getWidget<GUIEngine::TextBoxWidget>("filter_name");
    core::stringw words = w_filter_name->getText();

    // Get the filter by date.
    GUIEngine::SpinnerWidget* w_filter_date =
                        getWidget<GUIEngine::SpinnerWidget>("filter_date");
    int date_index = w_filter_date->getValue();
    StkTime::TimeType date = StkTime::getTimeSinceEpoch();
    date = StkTime::addInterval(date, 
                -m_date_filters[date_index].year, 
                -m_date_filters[date_index].month, 
                -m_date_filters[date_index].day);

    // Get the filter by rating.
    GUIEngine::SpinnerWidget* w_filter_rating =
                        getWidget<GUIEngine::SpinnerWidget>("filter_rating");
    float rating = w_filter_rating->getValue() / 2.0f;

    // First create a list of sorted entries
    PtrVector<const Addon, REF> sorted_list;
    for(unsigned int i=0; i<addons_manager->getNumAddons(); i++)
    {
        const Addon & addon = addons_manager->getAddon(i);
        // Ignore addons of a different type
        if(addon.getType()!=m_type) continue;
        // Ignore invisible addons
        if(addon.testStatus(Addon::AS_INVISIBLE))
            continue;
        if(!UserConfigParams::m_artist_debug_mode &&
            !addon.testStatus(Addon::AS_APPROVED)    )
            continue;
        if (!addon.isInstalled() && (addons_manager->wasError()
                || UserConfigParams::m_internet_status != INetworkHttp::IPERM_ALLOWED ))
            continue;

        // Filter by rating.
        if (addon.getRating() < rating)
            continue;

        // Filter by date.
        if (date_index != 0 && StkTime::compareTime(date, addon.getDate()) > 0)
            continue;

        // Filter by name, designer and description.
        if (!addon.filterByWords(words))
            continue;

        sorted_list.push_back(&addon);
    }
    sorted_list.insertionSort(/*start=*/0, m_sort_desc);

    GUIEngine::ListWidget* w_list =
        getWidget<GUIEngine::ListWidget>("list_addons");
    w_list->clear();

    for(int i=0; i<sorted_list.size(); i++)
    {
        const Addon *addon = &(sorted_list[i]);
        // Ignore addons of a different type
        if(addon->getType()!=m_type) continue;
        if(!UserConfigParams::m_artist_debug_mode &&
            !addon->testStatus(Addon::AS_APPROVED)    )
            continue;

        // Get the right icon to display
        int icon;
        if(addon->isInstalled())
            icon = addon->needsUpdate() ? m_icon_needs_update
                                        : m_icon_installed;
	    else
        	icon = m_icon_not_installed;

        core::stringw s;
        if (addon->getDesigner().size()==0)
            s = (addon->getName()+L"\t" +
                    core::stringc(addon->getDateAsString().c_str())).c_str();

       //FIXME I'd like to move this to CGUISTKListBox.cpp

       /* gui::IGUIFont* font = GUIEngine::getFont();

        // first column is 0.666% of the list's width.
        // and icon width == icon height.

        const unsigned int available_width = (int)(w_list->m_w*0.6666f
                                                   - m_icon_height);
        if (font->getDimension(s.c_str()).Width > available_width)
        {
            s = s.subString(0, int(AddonsScreen::getWidth()*0.018)+20);
            s.append("...");
        }
        else
        {*/
            if (addon->getDesigner().size() == 0)
            {
                s = addon->getName();
            }
            else
            {
                //I18N: as in: The Old Island by Johannes Sjolund
                s = _C("addons", "%s by %s", addon->getName().c_str(),
                        addon->getDesigner().c_str());
            }
            /*
            // check if text is too long to fit
            if (font->getDimension(s.c_str()).Width >  available_width)
            {
                // start by splitting on 2 lines

                //I18N: as in: The Old Island by Johannes Sjolund
                s = _("%s\nby %s",addon->getName().c_str(),
                      addon->getDesigner().c_str());

                core::stringw final_string;

                // then check if each line is now short enough.
                std::vector<irr::core::stringw> lines =
                    StringUtils::split(s, '\n');
                for (unsigned int n=0; n<lines.size(); n++)
                {
                    if (font->getDimension(lines[n].c_str()).Width
                          > available_width)
                    {
                        // arg, still too long! cut the text so that it fits.
                        core::stringw line = lines[n];

                        // leave a margin of 14 pixels to account for the "..."
                        // that will be appended
                        int split_at = font->getCharacterFromPos(line.c_str(),
                                                         available_width - 14);
                        line = line.subString(0, split_at);
                        line.append("...");
                        if (final_string.size() > 0) final_string.append("\n");
                        final_string.append(line);
                    }
                    else
                    {
                        if (final_string.size() > 0) final_string.append("\n");
                        final_string.append(lines[n]);
                    }
                }   // for nlines.size()

                s = final_string;
                */
            //}   // if
        //}

        // we have no icon for featured+updateme, so if an add-on is updatable
        // forget about the featured icon
        if (addon->testStatus(Addon::AS_FEATURED) &&
            icon != m_icon_needs_update)
        {
            icon += 2;
        }

        PtrVector<GUIEngine::ListWidget::ListCell> * row = new PtrVector<GUIEngine::ListWidget::ListCell>;
        row->push_back(new GUIEngine::ListWidget::ListCell(s.c_str(), icon, 3, false));
        row->push_back(new GUIEngine::ListWidget::ListCell(addon->getDateAsString().c_str(), -1, 1, true));
        w_list->addItem(addon->getId(), row);

        // Highlight if it's not approved in artists debug mode.
        if(UserConfigParams::m_artist_debug_mode &&
            !addon->testStatus(Addon::AS_APPROVED))
        {
            w_list->markItemRed(addon->getId(), true);
        }
    }

    getWidget<GUIEngine::RibbonWidget>("category")->setActivated();
    if(m_type == "kart")
    getWidget<GUIEngine::RibbonWidget>("category")->select("tab_kart",
                                                    PLAYER_ID_GAME_MASTER);
    else if(m_type == "track")
    getWidget<GUIEngine::RibbonWidget>("category")->select("tab_track",
                                                    PLAYER_ID_GAME_MASTER);
    else
    getWidget<GUIEngine::RibbonWidget>("category")->select("tab_update",
                                                    PLAYER_ID_GAME_MASTER);
}   // loadList

// ----------------------------------------------------------------------------
void AddonsScreen::onColumnClicked(int column_id)
{
    if (m_sort_col != column_id)
    {
        m_sort_desc = false;
        m_sort_default = false;
    }
    else
    {
        m_sort_default = m_sort_desc && !m_sort_default;
        if (!m_sort_default) m_sort_desc = !m_sort_desc;
    }
    
    m_sort_col = column_id;

    switch(column_id)
    {
<<<<<<< HEAD
    case 0: Addon::setSortOrder(Addon::SO_NAME); break;
    case 1: Addon::setSortOrder(Addon::SO_DATE); break;
    default: assert(0); break;
=======
    case 0: 
        Addon::setSortOrder(m_sort_default ? Addon::SO_DEFAULT : Addon::SO_NAME); 
        break;
    case 1:
        Addon::setSortOrder(m_sort_default ? Addon::SO_DEFAULT : Addon::SO_DATE); 
        break;
    default: assert(0);
>>>>>>> ecc27f9d
    }   // switch
    /** \brief Toggle the sort order after column click **/
    loadList();
}   // onColumnClicked

// ----------------------------------------------------------------------------
void AddonsScreen::eventCallback(GUIEngine::Widget* widget,
                                 const std::string& name, const int playerID)
{
    if (name == "back")
    {
        StateManager::get()->escapePressed();
    }

    else if (name == "reload")
    {
        if (!m_reloading)
        {
            m_reloading = true;
            INetworkHttp::get()->insertReInit();

            GUIEngine::ListWidget* w_list =
            getWidget<GUIEngine::ListWidget>("list_addons");
            w_list->clear();

            w_list->addItem("spacer", L"");
            w_list->addItem("loading",_("Please wait while addons are updated"), m_icon_loading);
        }
    }

    else if (name == "list_addons")
    {
        GUIEngine::ListWidget* list =
            getWidget<GUIEngine::ListWidget>("list_addons");
        std::string id = list->getSelectionInternalName();

        if (!id.empty() && addons_manager->getAddon(id) != NULL)
        {
            m_selected_index = list->getSelectionID();
            new AddonsLoading(id);
        }
    }
    if (name == "category")
    {
        std::string selection = ((GUIEngine::RibbonWidget*)widget)
                         ->getSelectionIDString(PLAYER_ID_GAME_MASTER).c_str();
        if (selection == "tab_track")
        {
            m_type = "track";
            loadList();
        }
        else if (selection == "tab_kart")
        {
            m_type = "kart";
            loadList();
        }
        else if (selection == "tab_arena")
        {
            m_type = "arena";
            loadList();
        }
    }
    else if (name == "filter_search")
    {
        loadList();
    }

}   // eventCallback

// ----------------------------------------------------------------------------
/** Selects the last selected item on the list (which is the item that
 *  is just being installed) again. This function is used from the
 *  addons_loading screen: when it is closed, it will reset the
 *  select item so that people can keep on installing from that
 *  point on.
*/
void AddonsScreen::setLastSelected()
{
    if(m_selected_index>-1)
    {
        GUIEngine::ListWidget* list =
            getWidget<GUIEngine::ListWidget>("list_addons");
        list->setFocusForPlayer(PLAYER_ID_GAME_MASTER);
        list->setSelectionID(m_selected_index);
    }
}   // setLastSelected

// ----------------------------------------------------------------------------

void AddonsScreen::onUpdate(float dt, irr::video::IVideoDriver*)
{
    if (m_reloading)
    {
        if(UserConfigParams::m_internet_status!=INetworkHttp::IPERM_ALLOWED)
        {
            // not allowed to access the net. how did you get to this menu in
            // the first place??
            loadList();
            m_reloading = false;
        }
        else if (addons_manager->wasError())
        {
            m_reloading = false;
            new MessageDialog( _("Sorry, an error occurred while contacting "
                                 "the add-ons website. Make sure you are "
                                 "connected to the Internet and that "
                                 "SuperTuxKart is not blocked by a firewall"));
            loadList();
        }
        else if (addons_manager->onlineReady())
        {
            m_reloading = false;
            loadList();
        }
        else
        {
            // Addons manager is still initialising/downloading.
        }
    }
}   // onUpdate<|MERGE_RESOLUTION|>--- conflicted
+++ resolved
@@ -398,19 +398,13 @@
 
     switch(column_id)
     {
-<<<<<<< HEAD
-    case 0: Addon::setSortOrder(Addon::SO_NAME); break;
-    case 1: Addon::setSortOrder(Addon::SO_DATE); break;
-    default: assert(0); break;
-=======
     case 0: 
         Addon::setSortOrder(m_sort_default ? Addon::SO_DEFAULT : Addon::SO_NAME); 
         break;
     case 1:
         Addon::setSortOrder(m_sort_default ? Addon::SO_DEFAULT : Addon::SO_DATE); 
         break;
-    default: assert(0);
->>>>>>> ecc27f9d
+    default: assert(0); break;
     }   // switch
     /** \brief Toggle the sort order after column click **/
     loadList();
