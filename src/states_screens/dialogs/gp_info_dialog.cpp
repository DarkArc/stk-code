//  SuperTuxKart - a fun racing game with go-kart
//  Copyright (C) 2009-2013 Marianne Gagnon
//
//  This program is free software; you can redistribute it and/or
//  modify it under the terms of the GNU General Public License
//  as published by the Free Software Foundation; either version 3
//  of the License, or (at your option) any later version.
//
//  This program is distributed in the hope that it will be useful,
//  but WITHOUT ANY WARRANTY; without even the implied warranty of
//  MERCHANTABILITY or FITNESS FOR A PARTICULAR PURPOSE.  See the
//  GNU General Public License for more details.
//
//  You should have received a copy of the GNU General Public License
//  along with this program; if not, write to the Free Software
//  Foundation, Inc., 59 Temple Place - Suite 330, Boston, MA  02111-1307, USA.

#include "states_screens/dialogs/gp_info_dialog.hpp"

#include "audio/sfx_manager.hpp"
#include "challenges/unlock_manager.hpp"
#include "config/player_manager.hpp"
#include "config/saved_grand_prix.hpp"
#include "guiengine/engine.hpp"
#include "guiengine/screen.hpp"
#include "guiengine/widgets/button_widget.hpp"
#include "guiengine/widgets/icon_button_widget.hpp"
#include "guiengine/widgets/label_widget.hpp"
#include "io/file_manager.hpp"
#include "race/grand_prix_manager.hpp"
#include "race/grand_prix_data.hpp"
#include "race/race_manager.hpp"
#include "states_screens/state_manager.hpp"
#include "states_screens/tracks_screen.hpp"
#include "tracks/track.hpp"
#include "tracks/track_manager.hpp"
#include "utils/translation.hpp"

#include <IGUIEnvironment.h>
#include <IGUIStaticText.h>

using irr::gui::IGUIStaticText;
using GUIEngine::PROP_ID;

typedef GUIEngine::LabelWidget Label;

const float GPInfoDialog::PERCENT_WIDTH  = 0.8f;
const float GPInfoDialog::PERCENT_HEIGHT = 0.7f;

GPInfoDialog::GPInfoDialog(const std::string& gp_ident)
            : ModalDialog(PERCENT_WIDTH, PERCENT_HEIGHT)
{
    doInit();
    m_curr_time = 0.0f;

    m_gp = *grand_prix_manager->getGrandPrix(gp_ident);
    m_gp.checkConsistency();

    m_under_title = m_area.getHeight()/7;
    m_over_body = m_area.getHeight()/7;
    m_lower_bound = m_area.getHeight()*6/7;

    addTitle();
    addTracks();
    addScreenshot();
    addButtons();
}

// ----------------------------------------------------------------------------

GPInfoDialog::~GPInfoDialog()
{
    GUIEngine::Screen* curr_screen = GUIEngine::getCurrentScreen();
    if (curr_screen->getName() == "tracks.stkgui")
        static_cast<TracksScreen*>(curr_screen)->setFocusOnGP(m_gp.getId());
}

// ----------------------------------------------------------------------------

void GPInfoDialog::addTitle()
{
    core::rect< s32 > area_top(0, 0, m_area.getWidth(), m_under_title);
    IGUIStaticText* title = GUIEngine::getGUIEnv()->addStaticText(
        translations->fribidize(m_gp.getName()),
        area_top, false, true, // border, word wrap
        m_irrlicht_window);
    title->setTabStop(false);
    title->setTextAlignment(irr::gui::EGUIA_CENTER, irr::gui::EGUIA_CENTER);
}

// ----------------------------------------------------------------------------

void GPInfoDialog::addTracks()
{
    const std::vector<std::string> tracks = m_gp.getTrackNames();
    const unsigned int track_amount = tracks.size();

    int height_of_one_line = std::min((m_lower_bound - m_over_body)/(track_amount+1),
                                      (unsigned int)(GUIEngine::getFontHeight()*1.5f));

    // Count the number of label already existing labels representing a track
    unsigned int existing = 0;
    for (unsigned int i = 0; i < m_widgets.size(); i++)
    {
        if (m_widgets.get(i)->m_properties[PROP_ID] == "Track label")
            existing++;
    }

    unsigned int reuse = std::min(existing, track_amount);
    // m_widgets has the type PtrVector<Widget, HOLD>
    unsigned int widgets_iter = 0;
    for (unsigned int i = 0; i < reuse; i++)
    {
        Track* track = track_manager->getTrack(tracks[i]);

        // Find the next widget that is a track label
        while (m_widgets.get(widgets_iter)->m_properties[PROP_ID] != "Track label")
            widgets_iter++;

        Label* widget = dynamic_cast<Label*>(m_widgets.get(widgets_iter));
        widget->setText(translations->fribidize(track->getName()), false);
        widget->move(20, m_over_body + height_of_one_line*(i+1),
                     m_area.getWidth()/2 - 20, height_of_one_line);

        widgets_iter++;
    }

    if (existing < track_amount)
    {
        // There are not enough labels for all the track names, so we have to
        // add some more
        for (unsigned int i = reuse; i < track_amount; i++)
        {
            Track* track = track_manager->getTrack(tracks[i]);
            assert(track != NULL);

            Label* widget = new Label();
            widget->m_properties[PROP_ID] = "Track label";
            widget->setText(translations->fribidize(track->getName()), false);
            widget->setParent(m_irrlicht_window);
            m_widgets.push_back(widget);
            widget->add();

            widget->move(20, m_over_body + height_of_one_line*(i+1),
                         m_area.getWidth()/2 - 20, height_of_one_line);
        }
    }
    else if (existing > track_amount)
    {
        // There are label which are not necessary anymore so they're deleted
        for (unsigned int i = widgets_iter; i < m_widgets.size(); i++)
        {
            if (m_widgets.get(i)->m_properties[PROP_ID] == "Track label")
            {
                m_irrlicht_window->removeChild(m_widgets.get(i)->getIrrlichtElement());
                m_widgets.remove(i);
                i--;
            }
        }
    }
}

// ----------------------------------------------------------------------------

void GPInfoDialog::addScreenshot()
{
    m_screenshot_widget = new GUIEngine::IconButtonWidget(
        GUIEngine::IconButtonWidget::SCALE_MODE_KEEP_CUSTOM_ASPECT_RATIO,
        false, false, GUIEngine::IconButtonWidget::ICON_PATH_TYPE_ABSOLUTE);
    // images are saved squared, but must be stretched to 4:3
    m_screenshot_widget->setCustomAspectRatio(4.0f / 3.0f);

    m_screenshot_widget->m_x = m_area.getWidth()/2-20;
    m_screenshot_widget->m_y = m_over_body + 10;

    // Scale the picture to the biggest possible size without an overflow
    if (m_lower_bound - m_over_body - 20 < m_area.getWidth()/2*3/4)
    {
        m_screenshot_widget->m_w = (m_lower_bound - m_over_body - 30)*4/3;
        m_screenshot_widget->m_h = m_lower_bound - m_over_body - 30;
    }
    else
    {
        m_screenshot_widget->m_w = m_area.getWidth()/2;
        m_screenshot_widget->m_h = m_area.getWidth()*3/8; // *(3/4)*(1/2)
    }

    Track* track = track_manager->getTrack(m_gp.getTrackNames()[0]);
    m_screenshot_widget->m_properties[GUIEngine::PROP_ICON] = (track->getScreenshotFile().c_str());
    m_screenshot_widget->setParent(m_irrlicht_window);
    m_screenshot_widget->add();
    m_widgets.push_back(m_screenshot_widget);
}


// ----------------------------------------------------------------------------
void GPInfoDialog::addButtons()
{
    // ---- Start button
    GUIEngine::ButtonWidget* okBtn = new GUIEngine::ButtonWidget();
    GUIEngine::ButtonWidget* continueBtn = new GUIEngine::ButtonWidget();

    SavedGrandPrix* saved_gp = SavedGrandPrix::getSavedGP( StateManager::get()
                                               ->getActivePlayerProfile(0)
                                               ->getUniqueID(),
                                               m_gp.getId(),
                                               race_manager->getDifficulty(),
                                               race_manager->getNumberOfKarts(),
                                               race_manager->getNumLocalPlayers());

    okBtn->m_properties[PROP_ID] = "start";
    okBtn->setText(_("Start Grand Prix"));

    continueBtn->m_properties[PROP_ID] = "continue";
    continueBtn->setText(_("Continue"));

    if (saved_gp)
    {
        continueBtn->m_x = m_area.getWidth()/2 + 110;
        continueBtn->m_y = m_lower_bound;
        continueBtn->m_w = 200;
        continueBtn->m_h = m_area.getHeight() - m_lower_bound - 15;
        continueBtn->setParent(m_irrlicht_window);
        m_widgets.push_back(continueBtn);
        continueBtn->add();
        continueBtn->getIrrlichtElement()->setTabStop(true);
        continueBtn->getIrrlichtElement()->setTabGroup(false);

        okBtn->m_x = m_area.getWidth()/2 - 310;
    }
    else
    {
        okBtn->m_x = m_area.getWidth()/2 - 200;
    }

    okBtn->m_y = m_lower_bound;
    okBtn->m_w = 400;
    okBtn->m_h = m_area.getHeight() - m_lower_bound - 15;
    okBtn->setParent(m_irrlicht_window);
    m_widgets.push_back(okBtn);
    okBtn->add();
    okBtn->getIrrlichtElement()->setTabStop(true);
    okBtn->getIrrlichtElement()->setTabGroup(false);

    okBtn->setFocusForPlayer( PLAYER_ID_GAME_MASTER );
}

// ----------------------------------------------------------------------------

void GPInfoDialog::onEnterPressedInternal()
{
    // Save the GP id because dismiss() will destroy this instance
    std::string gp_id = m_gp.getId();
    ModalDialog::dismiss();
    // Disable accidentally unlocking of a challenge
    PlayerManager::getCurrentPlayer()->setCurrentChallenge("");
    race_manager->startGP(grand_prix_manager->getGrandPrix(gp_id), false, false);
}

// ----------------------------------------------------------------------------

GUIEngine::EventPropagation GPInfoDialog::processEvent(const std::string& event_source)
{
    if (event_source == "start" || event_source == "continue")
    {
        // Save GP identifier, since dismiss will delete this object.
<<<<<<< HEAD
        std::string gp_id = m_gp.getId();
=======
        std::string gp_id = m_gp->getId();
        // Also create a copy of the string: it is a reference to data
        // in a widget in the dialog - so if we call dismiss, this reference
        // becomes invalid!
        std::string save_source = event_source;
>>>>>>> a9d3ef0b
        ModalDialog::dismiss();
        race_manager->startGP(grand_prix_manager->getGrandPrix(gp_id), false,
                              (save_source == "continue"));
        return GUIEngine::EVENT_BLOCK;
    }

    return GUIEngine::EVENT_LET;
}

// ----------------------------------------------------------------------------

void GPInfoDialog::onUpdate(float dt)
{
    if (dt == 0)
        return; // if nothing changed, return right now

    m_curr_time += dt;
    int frameAfter = (int)(m_curr_time / 1.5f);

    const std::vector<std::string> tracks = m_gp.getTrackNames();
    if (frameAfter >= (int)tracks.size())
    {
        frameAfter = 0;
        m_curr_time = 0;
    }

    Track* track = track_manager->getTrack(tracks[frameAfter]);
    std::string file = track->getScreenshotFile();
    typedef GUIEngine::IconButtonWidget Icon;
    m_screenshot_widget->setImage(file.c_str(), Icon::ICON_PATH_TYPE_ABSOLUTE);
}
<|MERGE_RESOLUTION|>--- conflicted
+++ resolved
@@ -264,15 +264,11 @@
     if (event_source == "start" || event_source == "continue")
     {
         // Save GP identifier, since dismiss will delete this object.
-<<<<<<< HEAD
         std::string gp_id = m_gp.getId();
-=======
-        std::string gp_id = m_gp->getId();
         // Also create a copy of the string: it is a reference to data
         // in a widget in the dialog - so if we call dismiss, this reference
         // becomes invalid!
         std::string save_source = event_source;
->>>>>>> a9d3ef0b
         ModalDialog::dismiss();
         race_manager->startGP(grand_prix_manager->getGrandPrix(gp_id), false,
                               (save_source == "continue"));
