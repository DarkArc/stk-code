--- conflicted
+++ resolved
@@ -42,18 +42,10 @@
 
 // -----------------------------------------------------------------------------
 
-<<<<<<< HEAD
-ServerInfoDialog::ServerInfoDialog(uint32_t server_id, uint32_t host_id,bool from_server_creation) :
-        ModalDialog(0.8f,0.8f)
+ServerInfoDialog::ServerInfoDialog(uint32_t server_id, uint32_t host_id, bool from_server_creation)
+        : ModalDialog(0.8f,0.8f), m_server_id(server_id), m_host_id(host_id)
 {
-    m_server_id = server_id;
-    m_host_id = host_id;
     Log::info("ServerInfoDialog", "Server id is %d, Host id is %d", server_id, host_id);
-=======
-ServerInfoDialog::ServerInfoDialog(const uint32_t server_id, bool from_server_creation)
-        : ModalDialog(0.8f,0.8f), m_server_id(server_id)
-{
->>>>>>> 8c1d84ce
     m_self_destroy = false;
     m_enter_lobby = false;
     m_from_server_creation = from_server_creation;
@@ -89,17 +81,12 @@
 // -----------------------------------------------------------------------------
 void ServerInfoDialog::requestJoin()
 {
-<<<<<<< HEAD
-    //m_server_join_request = Online::CurrentUser::acquire()->requestServerJoin(m_server_id);
-    Online::ServersManager::acquire()->setJoinedServer(m_server_id);
-    Online::ServersManager::release();
+    //m_server_join_request = Online::CurrentUser::get()->requestServerJoin(m_server_id);
+    Online::ServersManager::get()->setJoinedServer(m_server_id);
     ProtocolManager::getInstance()->requestStart(new ConnectToServer(m_server_id, m_host_id));
     ModalDialog::dismiss();
     StateManager::get()->pushScreen(NetworkingLobby::getInstance());
     //Online::CurrentUser::release();
-=======
-    m_server_join_request = Online::CurrentUser::get()->requestServerJoin(m_server_id);
->>>>>>> 8c1d84ce
 }
 
 // -----------------------------------------------------------------------------
