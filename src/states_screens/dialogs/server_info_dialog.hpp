//  SuperTuxKart - a fun racing game with go-kart
//  Copyright (C) 2013 Glenn De Jonghe
//
//  This program is free software; you can redistribute it and/or
//  modify it under the terms of the GNU General Public License
//  as published by the Free Software Foundation; either version 3
//  of the License, or (at your option) any later version.
//
//  This program is distributed in the hope that it will be useful,
//  but WITHOUT ANY WARRANTY; without even the implied warranty of
//  MERCHANTABILITY or FITNESS FOR A PARTICULAR PURPOSE.  See the
//  GNU General Public License for more details.
//
//  You should have received a copy of the GNU General Public License
//  along with this program; if not, write to the Free Software
//  Foundation, Inc., 59 Temple Place - Suite 330, Boston, MA  02111-1307, USA.


#ifndef HEADER_SERVER_INFO_DIALOG_HPP
#define HEADER_SERVER_INFO_DIALOG_HPP

#include <irrString.h>

#include "guiengine/modaldialog.hpp"
#include "guiengine/widgets/icon_button_widget.hpp"
#include "guiengine/widgets/ribbon_widget.hpp"
#include "guiengine/widgets/label_widget.hpp"
#include "online/server.hpp"
#include "online/current_user.hpp"
#include "utils/types.hpp"


/**
 * \brief Dialog that allows a user to sign in
 * \ingroup states_screens
 */
class ServerInfoDialog : public GUIEngine::ModalDialog
{

private:

    bool m_self_destroy;
    bool m_enter_lobby;
    bool m_from_server_creation;
    const Online::CurrentUser::ServerJoinRequest * m_server_join_request;

    float m_load_timer;

<<<<<<< HEAD
    uint32_t m_server_id;
    uint32_t m_host_id;
=======
    const uint32_t m_server_id;
>>>>>>> 8c1d84ce

    GUIEngine::LabelWidget * m_name_widget;
    GUIEngine::LabelWidget * m_info_widget;

    GUIEngine::RibbonWidget * m_options_widget;
    GUIEngine::IconButtonWidget * m_join_widget;
    GUIEngine::IconButtonWidget * m_cancel_widget;

    void requestJoin();

public:
<<<<<<< HEAD
    ServerInfoDialog(uint32_t server_id, uint32_t host_id, bool just_created = false);
=======
    ServerInfoDialog(const uint32_t server_id, bool just_created = false);
>>>>>>> 8c1d84ce
    ~ServerInfoDialog();

    void onEnterPressedInternal();
    GUIEngine::EventPropagation processEvent(const std::string& eventSource);

    virtual void onUpdate(float dt);
};

#endif<|MERGE_RESOLUTION|>--- conflicted
+++ resolved
@@ -46,12 +46,8 @@
 
     float m_load_timer;
 
-<<<<<<< HEAD
-    uint32_t m_server_id;
+    const uint32_t m_server_id;
     uint32_t m_host_id;
-=======
-    const uint32_t m_server_id;
->>>>>>> 8c1d84ce
 
     GUIEngine::LabelWidget * m_name_widget;
     GUIEngine::LabelWidget * m_info_widget;
@@ -63,11 +59,7 @@
     void requestJoin();
 
 public:
-<<<<<<< HEAD
     ServerInfoDialog(uint32_t server_id, uint32_t host_id, bool just_created = false);
-=======
-    ServerInfoDialog(const uint32_t server_id, bool just_created = false);
->>>>>>> 8c1d84ce
     ~ServerInfoDialog();
 
     void onEnterPressedInternal();
