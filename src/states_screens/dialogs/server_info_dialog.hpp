--- conflicted
+++ resolved
@@ -20,13 +20,6 @@
 #define HEADER_SERVER_INFO_DIALOG_HPP
 
 #include "guiengine/modaldialog.hpp"
-<<<<<<< HEAD
-#include "guiengine/widgets/icon_button_widget.hpp"
-#include "guiengine/widgets/ribbon_widget.hpp"
-#include "guiengine/widgets/label_widget.hpp"
-#include "utils/types.hpp"
-
-=======
 #include "utils/types.hpp"
 
 namespace GUIEngine
@@ -37,7 +30,6 @@
     class TextBoxWidget;
 }
 
->>>>>>> 01c12879
 #include <memory>
 #include <irrString.h>
 
@@ -62,11 +54,8 @@
     /** The cancel button. */
     GUIEngine::IconButtonWidget *m_cancel_widget;
 
-<<<<<<< HEAD
-=======
     /** Specify server password if needed. */
     GUIEngine::TextBoxWidget* m_password;
->>>>>>> 01c12879
 
 public:
     ServerInfoDialog(std::shared_ptr<Server> server);
