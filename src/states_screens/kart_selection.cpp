--- conflicted
+++ resolved
@@ -177,11 +177,7 @@
     assert(m_magic_number == 0xCAFEC001);
 
     // Check if this player has a kart
-<<<<<<< HEAD
-    if (m_parent->m_kart_widgets.size() <= ((unsigned int) playerID))
-=======
     if (m_parent->m_kart_widgets.size() <= unsigned(player_id))
->>>>>>> ea3a4331
     {
         GUIEngine::focusNothingForPlayer(player_id);
         return;
@@ -1036,13 +1032,8 @@
     }
     else if (name == "karts")
     {
-<<<<<<< HEAD
-        if (m_kart_widgets.size() > ((unsigned int) playerID))
-            playerConfirm(playerID);
-=======
         if (m_kart_widgets.size() > unsigned(player_id))
             playerConfirm(player_id);
->>>>>>> ea3a4331
     }
     else if (name == "back")
     {
