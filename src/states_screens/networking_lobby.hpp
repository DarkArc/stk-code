//  SuperTuxKart - a fun racing game with go-kart
//  Copyright (C) 2013-2015 Glenn De Jonghe
//
//  This program is free software; you can redistribute it and/or
//  modify it under the terms of the GNU General Public License
//  as published by the Free Software Foundation; either version 3
//  of the License, or (at your option) any later version.
//
//  This program is distributed in the hope that it will be useful,
//  but WITHOUT ANY WARRANTY; without even the implied warranty of
//  MERCHANTABILITY or FITNESS FOR A PARTICULAR PURPOSE.  See the
//  GNU General Public License for more details.
//
//  You should have received a copy of the GNU General Public License
//  along with this program; if not, write to the Free Software
//  Foundation, Inc., 59 Temple Place - Suite 330, Boston, MA  02111-1307, USA.

#ifndef HEADER_NETWORKING_LOBBY_HPP
#define HEADER_NETWORKING_LOBBY_HPP

#include "guiengine/screen.hpp"
#include <memory>

class Server;

namespace GUIEngine
{ 
    class Widget;
    class LabelWidget;
    class ListWidget;
    class IconButtonWidget;
    class TextBoxWidget;
}

class NetworkPlayerProfile;

/**
  * \brief Handles the main menu
  * \ingroup states_screens
  */
class NetworkingLobby :     public GUIEngine::Screen,
                            public GUIEngine::ScreenSingleton<NetworkingLobby>
{
private:
    friend class GUIEngine::ScreenSingleton<NetworkingLobby>;

    NetworkingLobby();

<<<<<<< HEAD
    core::stringw m_server_name;
=======
    std::shared_ptr<Server> m_joined_server;
>>>>>>> cd713f6c
    std::vector<core::stringw> m_server_info;

    GUIEngine::IconButtonWidget * m_back_widget;
    GUIEngine::LabelWidget * m_text_bubble;
    GUIEngine::IconButtonWidget * m_exit_widget;
    GUIEngine::IconButtonWidget *m_start_button;
    GUIEngine::ListWidget *m_player_list;
    GUIEngine::TextBoxWidget* m_chat_box;

    /** \brief Sets which widget has to be focused. Depends on the user state. */
    void setInitialFocus();

public:

    virtual void onUpdate(float delta) OVERRIDE;

    /** \brief implement callback from parent class GUIEngine::Screen */
    virtual void loadedFromFile() OVERRIDE;

    /** \brief implement callback from parent class GUIEngine::Screen */
    virtual void eventCallback(GUIEngine::Widget* widget, const std::string& name,
                               const int playerID) OVERRIDE;

    /** \brief implement callback from parent class GUIEngine::Screen */
    virtual void beforeAddingWidget() OVERRIDE;

    /** \brief implement callback from parent class GUIEngine::Screen */
    virtual void init() OVERRIDE;

    /** \brief implement callback from parent class GUIEngine::Screen */
    virtual void tearDown() OVERRIDE;

    /** \brief implement callback from parent class GUIEngine::Screen */
    virtual bool onEscapePressed() OVERRIDE;

    /** \brief implement callback from parent class GUIEngine::Screen */
    virtual void onDisabledItemClicked(const std::string& item) OVERRIDE;

    /** \brief Implements the callback when a dialog gets closed. */
    virtual void onDialogClose() OVERRIDE;

    /** Used to insert each client chat message (reserved). */
    void addMoreServerInfo(const core::stringw& info);
<<<<<<< HEAD
=======
    void setJoinedServer(std::shared_ptr<Server> server);
>>>>>>> cd713f6c
    void addPlayer(NetworkPlayerProfile *profile);
    void removePlayer(NetworkPlayerProfile *profile);
};   // class NetworkingLobby

#endif<|MERGE_RESOLUTION|>--- conflicted
+++ resolved
@@ -46,11 +46,7 @@
 
     NetworkingLobby();
 
-<<<<<<< HEAD
-    core::stringw m_server_name;
-=======
     std::shared_ptr<Server> m_joined_server;
->>>>>>> cd713f6c
     std::vector<core::stringw> m_server_info;
 
     GUIEngine::IconButtonWidget * m_back_widget;
@@ -94,10 +90,7 @@
 
     /** Used to insert each client chat message (reserved). */
     void addMoreServerInfo(const core::stringw& info);
-<<<<<<< HEAD
-=======
     void setJoinedServer(std::shared_ptr<Server> server);
->>>>>>> cd713f6c
     void addPlayer(NetworkPlayerProfile *profile);
     void removePlayer(NetworkPlayerProfile *profile);
 };   // class NetworkingLobby
