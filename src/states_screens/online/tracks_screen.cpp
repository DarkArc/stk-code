//  SuperTuxKart - a fun racing game with go-kart
//  Copyright (C) 2009-2015 Marianne Gagnon
//
//  This program is free software; you can redistribute it and/or
//  modify it under the terms of the GNU General Public License
//  as published by the Free Software Foundation; either version 3
//  of the License, or (at your option) any later version.
//
//  This program is distributed in the hope that it will be useful,
//  but WITHOUT ANY WARRANTY; without even the implied warranty of
//  MERCHANTABILITY or FITNESS FOR A PARTICULAR PURPOSE.  See the
//  GNU General Public License for more details.
//
//  You should have received a copy of the GNU General Public License
//  along with this program; if not, write to the Free Software
//  Foundation, Inc., 59 Temple Place - Suite 330, Boston, MA  02111-1307, USA.

#include "states_screens/online/tracks_screen.hpp"

#include "challenges/unlock_manager.hpp"
#include "config/player_manager.hpp"
#include "config/user_config.hpp"
#include "graphics/stk_tex_manager.hpp"
#include "guiengine/message_queue.hpp"
#include "guiengine/scalable_font.hpp"
#include "guiengine/widget.hpp"
#include "guiengine/widgets/check_box_widget.hpp"
#include "guiengine/widgets/dynamic_ribbon_widget.hpp"
#include "guiengine/widgets/icon_button_widget.hpp"
#include "guiengine/widgets/label_widget.hpp"
#include "guiengine/widgets/progress_bar_widget.hpp"
#include "guiengine/widgets/spinner_widget.hpp"
#include "io/file_manager.hpp"
#include "network/game_setup.hpp"
#include "network/protocols/client_lobby.hpp"
#include "network/network_config.hpp"
#include "network/stk_host.hpp"
#include "states_screens/state_manager.hpp"
#include "states_screens/track_info_screen.hpp"
#include "tracks/track.hpp"
#include "tracks/track_manager.hpp"
#include "utils/translation.hpp"

#include <iostream>

using namespace GUIEngine;
using namespace irr::core;
using namespace irr::video;

static const char ALL_TRACK_GROUPS_ID[] = "all";

// -----------------------------------------------------------------------------

void TracksScreen::eventCallback(Widget* widget, const std::string& name,
                                 const int playerID)
{
    if ((name == "lap-spinner" || name == "reverse") &&
         STKHost::existHost() && m_selected_track != NULL)
    {
        voteForPlayer();
    }

    else if (name == "tracks")
    {
        DynamicRibbonWidget* w2 = dynamic_cast<DynamicRibbonWidget*>(widget);
        if(!w2) return;

        std::string selection = w2->getSelectionIDString(PLAYER_ID_GAME_MASTER);
        if (UserConfigParams::logGUI())
        {
            Log::info("TracksScreen", "Clicked on track '%s'.",
                       selection.c_str());
        }

        UserConfigParams::m_last_track = selection;
        if (selection == "locked" && race_manager->getNumLocalPlayers() == 1)
        {
            unlock_manager->playLockSound();
            return;
        }
        else if (selection == RibbonWidget::NO_ITEM_ID)
        {
            return;
        }

        if (selection == "random_track")
        {
            if (m_random_track_list.empty()) return;

            selection = m_random_track_list.front();
            m_random_track_list.pop_front();
            m_random_track_list.push_back(selection);
        }   // selection=="random_track"

        m_selected_track = track_manager->getTrack(selection);

        if (m_selected_track)
        {
            if (STKHost::existHost())
            {
                w2->setBadge(selection, OK_BADGE);
                voteForPlayer();
            }
            else
            {
                TrackInfoScreen::getInstance()->setTrack(m_selected_track);
                TrackInfoScreen::getInstance()->push();
            }
        }   // if clicked_track

    }   // name=="tracks"
    else if (name == "trackgroups")
    {
        RibbonWidget* tabs = this->getWidget<RibbonWidget>("trackgroups");
        UserConfigParams::m_last_used_track_group = tabs->getSelectionIDString(0);
        buildTrackList();
    }
    else if (name == "back")
    {
        StateManager::get()->escapePressed();
    }
}   // eventCallback

// -----------------------------------------------------------------------------
bool TracksScreen::onEscapePressed()
{
    if (m_quit_server)
    {
        // Remove this screen
        StateManager::get()->popMenu();
        STKHost::get()->shutdown();
    }
    else
    {
        NetworkConfig::get()->clearActivePlayersForClient();
    }
    // remove the screen
    return true;
}   // onEscapePressed

// -----------------------------------------------------------------------------
void TracksScreen::tearDown()
{
    m_network_tracks = false;
    m_selected_track = NULL;
    m_quit_server = false;
}   // tearDown

// -----------------------------------------------------------------------------
void TracksScreen::loadedFromFile()
{
    m_reversed = NULL;
    m_laps     = NULL;
}   // loadedFromFile

// -----------------------------------------------------------------------------
void TracksScreen::beforeAddingWidget()
{
    Screen::init();

    m_timer = getWidget<GUIEngine::ProgressBarWidget>("timer");
    m_timer->showLabel(false);

    Widget* rect_box = getWidget("rect-box");

    if (m_bottom_box_height == -1)
        m_bottom_box_height = rect_box->m_h;

    if (m_network_tracks)
    {
        rect_box->setVisible(true);
        rect_box->m_properties[GUIEngine::PROP_HEIGHT] = StringUtils::toString(m_bottom_box_height);
        getWidget("lap-text")->setVisible(true);
        m_laps = getWidget<SpinnerWidget>("lap-spinner");
        assert(m_laps != NULL);
        m_laps->setVisible(true);
        getWidget("reverse-text")->setVisible(true);
        m_reversed = getWidget<CheckBoxWidget>("reverse");
        assert(m_reversed != NULL);
        m_reversed->m_properties[GUIEngine::PROP_ALIGN] = "center";
        m_reversed->setVisible(true);
        calculateLayout();
    }
    else
    {
        rect_box->setVisible(false);
        rect_box->m_properties[GUIEngine::PROP_HEIGHT] = "0";
        m_laps = NULL;
        m_reversed = NULL;
        getWidget("lap-text")->setVisible(false);
        getWidget("lap-spinner")->setVisible(false);
        getWidget("reverse-text")->setVisible(false);
        getWidget("reverse")->setVisible(false);
        calculateLayout();
    }

    RibbonWidget* tabs = getWidget<RibbonWidget>("trackgroups");
    tabs->clearAllChildren();
    
    RaceManager::MinorRaceModeType minor_mode = race_manager->getMinorMode();
    bool is_soccer = minor_mode == RaceManager::MINOR_MODE_SOCCER;
    bool is_arena = is_soccer || race_manager->isBattleMode();
    
    const std::vector<std::string>& groups = 
                        is_arena ? track_manager->getAllArenaGroups(is_soccer)
                                 : track_manager->getAllTrackGroups();
    const int group_amount = (int)groups.size();

    if (group_amount > 1)
    {
        //I18N: name of the tab that will show tracks from all groups
        tabs->addTextChild( _("All"), ALL_TRACK_GROUPS_ID );
    }

    // add behind the other categories
    for (int n=0; n<group_amount; n++)
        tabs->addTextChild( _(groups[n].c_str()), groups[n] );

    DynamicRibbonWidget* tracks_widget = getWidget<DynamicRibbonWidget>("tracks");
    tracks_widget->setItemCountHint( (int)track_manager->getNumberOfTracks()+1 );

}   // beforeAddingWidget

// -----------------------------------------------------------------------------
void TracksScreen::init()
{
    // change the back button image (because it makes the game quit)
    if (m_quit_server)
    {
        IconButtonWidget* back_button = getWidget<IconButtonWidget>("back");
        back_button->setImage("gui/icons/main_quit.png");
    }
    else
    {
        IconButtonWidget* back_button = getWidget<IconButtonWidget>("back");
        back_button->setImage("gui/icons/back.png");
    }

    DynamicRibbonWidget* tracks_widget = getWidget<DynamicRibbonWidget>("tracks");
    assert(tracks_widget != NULL);

    RibbonWidget* tabs = getWidget<RibbonWidget>("trackgroups");
    tabs->select(UserConfigParams::m_last_used_track_group, PLAYER_ID_GAME_MASTER);

    buildTrackList();

    // select old track for the game master (if found)
    STKTexManager::getInstance()->setTextureErrorMessage(
              "While loading screenshot in track screen for last track '%s':",
              UserConfigParams::m_last_track);
    if (!tracks_widget->setSelection(UserConfigParams::m_last_track,
                                     PLAYER_ID_GAME_MASTER, true))
    {
        tracks_widget->setSelection(0, PLAYER_ID_GAME_MASTER, true);
    }
    STKTexManager::getInstance()->unsetTextureErrorMessage();
    if (m_network_tracks)
    {
        // Notice: for arena (battle / soccer) lap and reverse will be mapped to
        // goals / time limit and random item location
        auto cl = LobbyProtocol::get<ClientLobby>();
        assert(cl);
        if (UserConfigParams::m_num_laps == 0 ||
            UserConfigParams::m_num_laps > 20)
            UserConfigParams::m_num_laps = 1;
        if (race_manager->getMinorMode() == RaceManager::MINOR_MODE_FREE_FOR_ALL)
        {
            getWidget("lap-text")->setVisible(false);
            m_laps->setVisible(false);
            getWidget("reverse-text")->setVisible(true);
            //I18N: In track screen
            getWidget<LabelWidget>("reverse-text")->setText(_("Random item location"), false);
            m_reversed->setVisible(true);
            m_reversed->setState(UserConfigParams::m_random_arena_item);
        }
        else if (race_manager->getMinorMode() == RaceManager::MINOR_MODE_CAPTURE_THE_FLAG)
        {
            getWidget("lap-text")->setVisible(false);
            m_laps->setVisible(false);
            getWidget("reverse-text")->setVisible(false);
            m_reversed->setVisible(false);
        }
        else if (race_manager->getMinorMode() == RaceManager::MINOR_MODE_SOCCER)
        {
            if (cl->isServerAutoGameTime())
            {
                getWidget("lap-text")->setVisible(false);
                m_laps->setVisible(false);
                m_laps->setValue(0);
            }
            else
            {
                m_laps->setVisible(true);
                getWidget("lap-text")->setVisible(true);
                auto cl = LobbyProtocol::get<ClientLobby>();
                assert(cl);
                if (cl->getGameSetup()->isSoccerGoalTarget())
                {
                    //I18N: In track screen
                    getWidget<LabelWidget>("lap-text")->setText(_("Number of goals to win"), false);
                    m_laps->setValue(UserConfigParams::m_num_goals);
                    m_laps->setMin(1);
                    m_laps->setMax(10);
                }
                else
                {
                    //I18N: In track screen
                    getWidget<LabelWidget>("lap-text")->setText(_("Maximum time (min.)"), false);
                    m_laps->setValue(UserConfigParams::m_soccer_time_limit);
                    m_laps->setMin(1);
                    m_laps->setMax(15);
                }
            }
            getWidget("reverse-text")->setVisible(true);
            //I18N: In track screen
            getWidget<LabelWidget>("reverse-text")->setText(_("Random item location"), false);
            m_reversed->setVisible(true);
            m_reversed->setState(UserConfigParams::m_random_arena_item);
        }
        else
        {
            if (cl->isServerAutoGameTime())
            {
                getWidget("lap-text")->setVisible(false);
                m_laps->setVisible(false);
                m_laps->setValue(0);
            }
            else
            {
                getWidget("lap-text")->setVisible(true);
                //I18N: In track screen
                getWidget<LabelWidget>("lap-text")
                         ->setText(_("Number of laps"), false);
                m_laps->setVisible(true);
                m_laps->setMin(1);
                m_laps->setMax(20);
                m_laps->setValue(UserConfigParams::m_num_laps);
            }
            getWidget("reverse-text")->setVisible(true);
            //I18N: In track screen
            getWidget<LabelWidget>("reverse-text")
                     ->setText(_("Drive in reverse"), false);
            m_reversed->setVisible(true);

            auto lp = LobbyProtocol::get<LobbyProtocol>();
            const PeerVote *vote = lp ->getVote(STKHost::get()->getMyHostId());
            DynamicRibbonWidget* w2 = getWidget<DynamicRibbonWidget>("tracks");
            if(vote)
            {
                m_reverse_checked = vote->m_reverse;
                m_selected_track = track_manager->getTrack(vote->m_track_name);
                w2->setBadge(vote->m_track_name, OK_BADGE);
            }
            else
            {
                m_reversed->setState(m_reverse_checked);
            }
        }
    }
    if (NetworkConfig::get()->isAutoConnect() && m_network_tracks)
    {
        assert(!m_random_track_list.empty());
        NetworkString vote(PROTOCOL_LOBBY_ROOM);
        vote.addUInt8(LobbyProtocol::LE_VOTE);
        vote.encodeString(m_random_track_list[0]).addUInt8(1).addUInt8(0);
        STKHost::get()->sendToServer(&vote, true);
    }
}   // init

// -----------------------------------------------------------------------------
/** Rebuild the list of tracks. This need to be recomputed e.g. to
 *  take unlocked tracks into account.
 */
void TracksScreen::buildTrackList()
{
    DynamicRibbonWidget* tracks_widget = this->getWidget<DynamicRibbonWidget>("tracks");
    RibbonWidget* tabs = this->getWidget<RibbonWidget>("trackgroups");

    // Reset track list everytime (accounts for locking changes, etc.)
    tracks_widget->clearItems();
    m_random_track_list.clear();

    const std::string& curr_group_name = tabs->getSelectionIDString(0);
    const int track_amount = (int)track_manager->getNumberOfTracks();

    // First build a list of all tracks to be displayed
    // (e.g. exclude arenas, ...)
	bool is_network = (STKHost::existHost());
    std::shared_ptr<ClientLobby> clrp;
    if (is_network)
    {
        clrp = LobbyProtocol::get<ClientLobby>();
        assert(clrp);
    }
    PtrVector<Track, REF> tracks;
    for (int n = 0; n < track_amount; n++)
    {
        Track* curr = track_manager->getTrack(n);
        if (race_manager->getMinorMode() == RaceManager::MINOR_MODE_EASTER_EGG
            && !curr->hasEasterEggs())
            continue;
        if (!is_network &&
            (curr->isArena() || curr->isSoccer() || curr->isInternal()))
            continue;
        if (curr_group_name != ALL_TRACK_GROUPS_ID &&
            !curr->isInGroup(curr_group_name)) continue;
        if (is_network &&
            clrp->getAvailableTracks().find(curr->getIdent()) ==
            clrp->getAvailableTracks().end())
        {
            continue;
        }
        tracks.push_back(curr);
    }   // for n<track_amount

    tracks.insertionSort();
    for (unsigned int i = 0; i < tracks.size(); i++)
    {
        Track *curr = tracks.get(i);
        if (PlayerManager::getCurrentPlayer()->isLocked(curr->getIdent()) &&
            race_manager->getNumLocalPlayers() == 1 && !is_network)
        {
            tracks_widget->addItem(
                _("Locked: solve active challenges to gain access to more!"),
                "locked", curr->getScreenshotFile(), LOCKED_BADGE,
                IconButtonWidget::ICON_PATH_TYPE_ABSOLUTE);
        }
        else
        {
            tracks_widget->addItem(translations->fribidize(curr->getName()),
                curr->getIdent(),
                curr->getScreenshotFile(), 0,
                IconButtonWidget::ICON_PATH_TYPE_ABSOLUTE);
            m_random_track_list.push_back(curr->getIdent());
        }
    }

    tracks_widget->addItem(_("Random Track"), "random_track",
                           "/gui/icons/track_random.png", 0 /* no badge */,
                           IconButtonWidget::ICON_PATH_TYPE_RELATIVE);

    tracks_widget->updateItemDisplay();
    std::random_shuffle( m_random_track_list.begin(), m_random_track_list.end() );
}   // buildTrackList

// -----------------------------------------------------------------------------
void TracksScreen::setFocusOnTrack(const std::string& trackName)
{
    DynamicRibbonWidget* tracks_widget = this->getWidget<DynamicRibbonWidget>("tracks");

    // only the game master can select tracks,
    // so it's safe to use 'PLAYER_ID_GAME_MASTER'
    tracks_widget->setSelection(trackName, PLAYER_ID_GAME_MASTER, true);
}   // setFocusOnTrack

// -----------------------------------------------------------------------------
void TracksScreen::voteForPlayer()
{
    assert(STKHost::existHost());

    // If submit is clicked without a vote, select a random track.
    if(!m_selected_track)
    {
        std::string track_name = m_random_track_list.front();
        m_selected_track = track_manager->getTrack(track_name);
        m_random_track_list.pop_front();
        m_random_track_list.push_back(track_name);
    }
    assert(m_laps);
    assert(m_reversed);
    // Remember reverse globally for each stk instance if not arena
<<<<<<< HEAD
    const core::stringw &player_name =
        PlayerManager::getCurrentPlayer()->getName();
    if (race_manager->getMinorMode() != RaceManager::MINOR_MODE_BATTLE &&
=======
    if (!race_manager->isBattleMode() &&
>>>>>>> 8f55f249
        race_manager->getMinorMode() != RaceManager::MINOR_MODE_SOCCER)
    {
        UserConfigParams::m_num_laps = m_laps->getValue();
        m_reverse_checked = m_reversed->getState();
    }
    else
        UserConfigParams::m_random_arena_item = m_reversed->getState();

    NetworkString vote(PROTOCOL_LOBBY_ROOM);
    vote.addUInt8(LobbyProtocol::LE_VOTE);
    if (race_manager->getMinorMode() == RaceManager::MINOR_MODE_FREE_FOR_ALL)
    {
        vote.encodeString(m_selected_track->getIdent())
            .addUInt8(0).addUInt8(m_reversed->getState() ? 1 : 0);
    }
    else if (race_manager->getMinorMode() ==
        RaceManager::MINOR_MODE_CAPTURE_THE_FLAG)
    {
        vote.encodeString(m_selected_track->getIdent())
            .addUInt8(0).addUInt8(0);
    }
    else
    {
        PeerVote pvote(player_name, m_selected_track->getIdent(),
                       m_laps->getValue(), m_reversed->getState()  );
        pvote.encode(&vote);
        auto lp = LobbyProtocol::get<LobbyProtocol>();
        
        // The vote will be sent to
        lp->addVote(STKHost::get()->getMyHostId(), pvote);
    }
    STKHost::get()->sendToServer(&vote, true);
}   // voteForPlayer

// -----------------------------------------------------------------------------
void TracksScreen::onUpdate(float dt)
{
    // The following code
    if(!m_network_tracks) return;

    auto lp = LobbyProtocol::get<LobbyProtocol>();
    float new_value = lp->getRemainingVotingTime() / lp->getMaxVotingTime();
    if (new_value < 0) new_value = 0;
    m_timer->setValue(new_value * 100.0f);

}   // onUpdate

// ----------------------------------------------------------------------------
/** Called when the final 'random picking' animation is finished so that only
 *  the result is shown : all votes except the winner is set to be invisible.
 */
void TracksScreen::showVoteResult()
{
    Log::info("TracksScreen", "showVoteResult: winning index %d",
              m_winning_index);
    // TODO: Make all listed votes except the winner invisible: something
    // like this:
    //for (unsigned int i = 0; i < 8; i++)
    //{
    //   std::string box_name = StringUtils::insertValues("rect-box%d", i);
    //    Widget *box = getWidget(box_name.c_str());
    //    if (i != m_winning_index)
    //        box->setVisible(false);
    //    else
    //        box->setSelected(PLAYER_ID_GAME_MASTER, true);
    //}
}   // showVoteResult

// ----------------------------------------------------------------------------
/** Stores the number of players. This can be used to determine how many
 *  slotes for votes are required. This function is called from ClientLobby
 *  upon an update from the server.
 *  \param n New number of players that can vote.
 */
void TracksScreen::updateNumPlayers(int n)
{
    m_max_num_votes = n;
}   //updateNumPlayers

// -----------------------------------------------------------------------------
/** Selects in which part of the vote list the new host is being shown and
 *  stores this information in the m_index_to_hostid mapping. If the host_id is
 *  already mapped, this is ignored (this can happen in case one host changes
 *  its vote.
 *  \param host_id Index of the host that is voting.
 */
void TracksScreen::addVote(int host_id)
{
    auto it = std::find(m_index_to_hostid.begin(), m_index_to_hostid.end(),
                        host_id);

    Log::verbose("TracksScreen", "addVote: hostid %d is new %d",
                 host_id, it == m_index_to_hostid.end());

    // Add a new index if this is the first vote for the host/
    if (it == m_index_to_hostid.end())
    {
        m_index_to_hostid.push_back(host_id);
    }

    // If the screen is already shown, update the voting display
    if (GUIEngine::getCurrentScreen() == this)
        showVote(host_id);
}   // addVote

// ----------------------------------------------------------------------------
/** Populates one entry in the voting list with the vote from the
 *  corresponding host. A mapping of host_id to index MUST exist for this
 *  host when this function is called.
 *  \param host_id Host id from hich a new vote was received.
 */
void TracksScreen::showVote(int host_id)
{
    auto it = std::find(m_index_to_hostid.begin(), m_index_to_hostid.end(),
                        host_id);
    assert(it != m_index_to_hostid.end());

    int index = it - m_index_to_hostid.begin();

    auto lp = LobbyProtocol::get<LobbyProtocol>();
    const PeerVote *vote = lp->getVote(host_id);
    assert(vote);

    // This is the old code that needs to be updated for the new list display
#ifdef OLD_DISPLAY
    std::string s = StringUtils::insertValues("name-%d", index);
    LabelWidget *name_widget = getWidget<LabelWidget>(s.c_str());
    name_widget->setText(_("Name: %s", vote->m_player_name), true);

    s = StringUtils::insertValues("track-%d", index);
    IconButtonWidget *track_widget = getWidget<IconButtonWidget>(s.c_str());
    Track *track = track_manager->getTrack(vote->m_track_name);
    track_widget->setVisible(true);
    track_widget->setImage(track->getScreenshotFile());

    s = StringUtils::insertValues("numlaps-%d", index);
    LabelWidget *laps_widget = getWidget<LabelWidget>(s.c_str());
    laps_widget->setText(_("Laps: %d", vote->m_num_laps), true);

    s = StringUtils::insertValues("reverse-%d", index);
    LabelWidget *reverse_widget = getWidget<LabelWidget>(s.c_str());
    core::stringw yes = _("yes");
    core::stringw no = _("no");
    reverse_widget->setText(_("Reverse: %s", vote->m_reverse ? yes : no),
                            true);
#endif
}   // addVote

// -----------------------------------------------------------------------------
/** Received the winning vote. i.e. the data about the track to play (including
 *  #laps etc).
 */
void TracksScreen::setResult(const PeerVote &winner_vote)
{
    // If the GUI is forced from the server lobby, m_timer is not defined
    if (m_timer) m_timer->setVisible(false);

    // Note that the votes on the server might have a different order from
    // the votes here on the client. Potentially there could also be a missing
    // vote(??)
    auto lp = LobbyProtocol::get<LobbyProtocol>();
    m_winning_index = -1;
    for (unsigned int i = 0; i < m_index_to_hostid.size(); i++)
    {
        const PeerVote *vote = lp->getVote(m_index_to_hostid[i]);
        if (!vote) continue;
        if (vote->m_track_name == winner_vote.m_track_name &&
            vote->m_num_laps == winner_vote.m_num_laps &&
            vote->m_reverse == winner_vote.m_reverse)
        {
            m_winning_index = i;
            break;
        }
        // Try to prepare a fallback in case that the right vote is not here.
        if (vote->m_track_name == winner_vote.m_track_name)
        {
            m_winning_index = i;
        }
    }   // for i in m_index_to_hostid

    if (m_winning_index == -1)
    {
        // We don't have the right vote. Assume that a message got lost,
        // In this case, change one non-local vote:
        for (unsigned int i = 0; i < m_index_to_hostid.size(); i++)
        {
            if (m_index_to_hostid[i] != STKHost::get()->getMyHostId())
            {
                lp->addVote(m_index_to_hostid[i], winner_vote);
                m_winning_index = i;
                break;
            }
        }
    }   // wim_winning_index == -1

}   // setResult<|MERGE_RESOLUTION|>--- conflicted
+++ resolved
@@ -469,13 +469,9 @@
     assert(m_laps);
     assert(m_reversed);
     // Remember reverse globally for each stk instance if not arena
-<<<<<<< HEAD
     const core::stringw &player_name =
         PlayerManager::getCurrentPlayer()->getName();
-    if (race_manager->getMinorMode() != RaceManager::MINOR_MODE_BATTLE &&
-=======
     if (!race_manager->isBattleMode() &&
->>>>>>> 8f55f249
         race_manager->getMinorMode() != RaceManager::MINOR_MODE_SOCCER)
     {
         UserConfigParams::m_num_laps = m_laps->getValue();
