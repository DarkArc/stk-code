--- conflicted
+++ resolved
@@ -126,26 +126,10 @@
      *  data fields. */
     void resetVote()
     {
-<<<<<<< HEAD
         m_index_to_hostid.clear();
-=======
-        m_vote_messages.clear();
-        m_vote_timeout = std::numeric_limits<uint64_t>::max();
     }
 
     void setVoteTimeout(float timeout);
-
-    void addVoteMessage(const std::string& user_host_id,
-                        const irr::core::stringw& message)
-    {
-        m_vote_messages[user_host_id] = message;
-    }
-    void removeVote(const std::string& user_host_id)
-    {
-        m_vote_messages.erase(user_host_id);
->>>>>>> 8f55f249
-    }
-
 };
 
 #endif