//  SuperTuxKart - a fun racing game with go-kart
//  Copyright (C) 2013 Glenn De Jonghe
//
//  This program is free software; you can redistribute it and/or
//  modify it under the terms of the GNU General Public License
//  as published by the Free Software Foundation; either version 3
//  of the License, or (at your option) any later version.
//
//  This program is distributed in the hope that it will be useful,
//  but WITHOUT ANY WARRANTY; without even the implied warranty of
//  MERCHANTABILITY or FITNESS FOR A PARTICULAR PURPOSE.  See the
//  GNU General Public License for more details.
//
//  You should have received a copy of the GNU General Public License
//  along with this program; if not, write to the Free Software
//  Foundation, Inc., 59 Temple Place - Suite 330, Boston, MA  02111-1307, USA.

#define DEBUG_MENU_ITEM 0

#include "states_screens/online_screen.hpp"

#include <string>
#include <iostream>

#include "audio/sfx_manager.hpp"
#include "graphics/irr_driver.hpp"
#include "guiengine/scalable_font.hpp"
#include "input/device_manager.hpp"
#include "input/input_manager.hpp"
#include "io/file_manager.hpp"
#include "main_loop.hpp"
#include "states_screens/state_manager.hpp"
#include "states_screens/dialogs/message_dialog.hpp"
#include "states_screens/dialogs/login_dialog.hpp"
#include "states_screens/dialogs/registration_dialog.hpp"
#include "states_screens/networking_lobby.hpp"
#include "states_screens/server_selection.hpp"
#include "states_screens/create_server_screen.hpp"
#include "modes/demo_world.hpp"
#include "online/servers_manager.hpp"
#include "online/messages.hpp"


#include "network/protocol_manager.hpp"
#include "network/protocols/connect_to_server.hpp"


using namespace GUIEngine;
using namespace Online;

DEFINE_SCREEN_SINGLETON( OnlineScreen );

// ----------------------------------------------------------------------------

OnlineScreen::OnlineScreen() : Screen("online/main.stkgui")
{
    m_recorded_state = CurrentUser::US_SIGNED_OUT;
    CurrentUser::SignInRequest * request = CurrentUser::acquire()->requestSavedSession();
    if(request != NULL)
        m_requests.push_back(request);
    CurrentUser::release();
}   // OnlineScreen

// ----------------------------------------------------------------------------

OnlineScreen::~OnlineScreen()
{
    m_requests.clearAndDeleteAll();
}

// ----------------------------------------------------------------------------

void OnlineScreen::loadedFromFile()
{
    //Box ? FIXME
    m_top_menu_widget = getWidget<RibbonWidget>("menu_toprow");
    assert(m_top_menu_widget != NULL);
    m_quick_play_widget = (IconButtonWidget *) m_top_menu_widget->findWidgetNamed("quick_play");
    assert(m_quick_play_widget != NULL);
    m_find_server_widget = (IconButtonWidget *) m_top_menu_widget->findWidgetNamed("find_server");
    assert(m_find_server_widget != NULL);
    m_create_server_widget = (IconButtonWidget *) m_top_menu_widget->findWidgetNamed("create_server");
    assert(m_create_server_widget != NULL);

    m_online_status_widget = getWidget<LabelWidget>("online_status");
    assert(m_online_status_widget != NULL);

    m_bottom_menu_widget = getWidget<RibbonWidget>("menu_bottomrow");
    assert(m_bottom_menu_widget != NULL);
    m_sign_in_widget = (IconButtonWidget *) m_bottom_menu_widget->findWidgetNamed("sign_in");
    assert(m_sign_in_widget != NULL);
    m_register_widget = (IconButtonWidget *) m_bottom_menu_widget->findWidgetNamed("register");
    assert(m_register_widget != NULL);
    m_sign_out_widget = (IconButtonWidget *) m_bottom_menu_widget->findWidgetNamed("sign_out");
    assert(m_sign_out_widget != NULL);

}   // loadedFromFile

// ----------------------------------------------------------------------------
bool OnlineScreen::hasStateChanged()
{
    CurrentUser::UserState previous_state = m_recorded_state;
    m_recorded_state = CurrentUser::acquire()->getUserState();
    CurrentUser::release();
    if (previous_state != m_recorded_state)
        return true;
    return false;
}

// ----------------------------------------------------------------------------
void OnlineScreen::beforeAddingWidget()
{
    //Set everything that could be set invisible or deactivated, to active and visible
    m_bottom_menu_widget->setVisible(true);
    m_top_menu_widget->setVisible(true);
    hasStateChanged();
    if (m_recorded_state == CurrentUser::US_SIGNED_IN)
    {
        m_register_widget->setVisible(false);
        m_sign_in_widget->setVisible(false);
    }
    else if (m_recorded_state == CurrentUser::US_SIGNED_OUT || m_recorded_state == CurrentUser::US_SIGNING_IN || m_recorded_state == CurrentUser::US_SIGNING_OUT)
    {
        m_quick_play_widget->setDeactivated();
        m_find_server_widget->setDeactivated();
        m_create_server_widget->setDeactivated();
        m_sign_out_widget->setVisible(false);
        if(m_recorded_state == CurrentUser::US_SIGNING_IN || m_recorded_state == CurrentUser::US_SIGNING_OUT)
        {
            m_register_widget->setDeactivated();
            m_sign_in_widget->setDeactivated();
        }
    }
    else if (m_recorded_state == CurrentUser::US_GUEST)
    {
        m_find_server_widget->setDeactivated();
        m_create_server_widget->setDeactivated();
        m_sign_in_widget->setVisible(false);
    }

} // beforeAddingWidget



// ----------------------------------------------------------------------------
void OnlineScreen::init()
{
    Screen::init();
    setInitialFocus();
    DemoWorld::resetIdleTime();
    m_online_status_widget->setText(Messages::signedInAs(CurrentUser::acquire()->getUserName()), false);
    CurrentUser::release();

}   // init

// ----------------------------------------------------------------------------
void OnlineScreen::onUpdate(float delta,  irr::video::IVideoDriver* driver)
{
    if (hasStateChanged())
        GUIEngine::reshowCurrentScreen();
    if (m_recorded_state == CurrentUser::US_SIGNING_IN)
    {
        m_online_status_widget->setText(Messages::signingIn(), false);
    }
    else if (m_recorded_state == CurrentUser::US_SIGNING_OUT)
    {
        m_online_status_widget->setText(Messages::signingOut(), false);
    }
    for(int i = m_requests.size()-1; i>=0; --i)
    {
        if(m_requests[i].isDone())
        {
            if(m_requests[i].getType() == CurrentUser::RT_SIGN_IN)
            {
                if(m_requests[i].isSuccess())
                {
                    new MessageDialog(_("Signed in."));
                }
                else
                {
                    sfx_manager->quickSound( "anvil" );
                    new MessageDialog(m_requests[i].getInfo());
                }
            }else if(m_requests[i].getType() == CurrentUser::RT_SIGN_OUT)
            {
                new MessageDialog(_("Signed out successfully."));
            }
            m_requests.erase(i);
        }
    }
}   // onUpdate

// ----------------------------------------------------------------------------

void OnlineScreen::eventCallback(Widget* widget, const std::string& name, const int playerID)
{
    if (name == "back")
    {
        StateManager::get()->escapePressed();
        return;
    }

    RibbonWidget* ribbon = dynamic_cast<RibbonWidget*>(widget);
    if (ribbon == NULL) return;
    std::string selection = ribbon->getSelectionIDString(PLAYER_ID_GAME_MASTER);

    if (selection == "sign_in")
    {
        new LoginDialog(LoginDialog::Normal);
    }
    else if (selection == "sign_out")
    {
        CurrentUser::acquire()->requestSignOut();
        CurrentUser::release();
    }
    else if (selection == "register")
    {
        new RegistrationDialog();
    }
    else if (selection == "find_server")
    {
        StateManager::get()->pushScreen(ServerSelection::getInstance());
    }
    else if (selection == "create_server")
    {
        StateManager::get()->pushScreen(CreateServerScreen::getInstance());
    }
    else if (selection == "quick_play")
    {
<<<<<<< HEAD
        //if (m_recorded_state == Registered || m_recorded_state == Guest) FIXME
        StateManager::get()->pushScreen(NetworkingLobby::getInstance());
        ProtocolManager::getInstance()->requestStart(new ConnectToServer(7));
=======
        //FIXME temporary and the request join + join sequence should be placed in one method somewhere
            /*
        Server * server = ServersManager::get()->getQuickPlay();
        irr::core::stringw info;
        if (Online::CurrentUser::get()->requestJoin( server->getServerId(), info))
        {
            ServersManager::get()->setJoinedServer(server);
            StateManager::get()->pushScreen(NetworkingLobby::getInstance());
        }
        else
        {
            sfx_manager->quickSound( "anvil" );
        }*/
>>>>>>> aba6b9f0
    }

}   // eventCallback

// ----------------------------------------------------------------------------
void OnlineScreen::tearDown()
{
}

// ----------------------------------------------------------------------------
void OnlineScreen::onDisabledItemClicked(const std::string& item)
{
    if (item == "find_server")
    {
        new LoginDialog(LoginDialog::Registration_Required);
    }
    else if (item =="create_server")
    {
        new LoginDialog(LoginDialog::Registration_Required);
    }
    else if (item == "quick_play")
    {
        new LoginDialog(LoginDialog::Signing_In_Required);
    }
}   // onDisabledItemClicked

// ----------------------------------------------------------------------------
void OnlineScreen::setInitialFocus()
{
    if(m_recorded_state == CurrentUser::US_SIGNED_IN)
        m_top_menu_widget->setFocusForPlayer(PLAYER_ID_GAME_MASTER);
    else
        m_bottom_menu_widget->setFocusForPlayer(PLAYER_ID_GAME_MASTER);

}   // setInitialFocus

// ----------------------------------------------------------------------------
void OnlineScreen::onDialogClose()
{
    if (hasStateChanged())
        GUIEngine::reshowCurrentScreen();
    else
        setInitialFocus();
}   // onDialogClose()
<|MERGE_RESOLUTION|>--- conflicted
+++ resolved
@@ -227,11 +227,6 @@
     }
     else if (selection == "quick_play")
     {
-<<<<<<< HEAD
-        //if (m_recorded_state == Registered || m_recorded_state == Guest) FIXME
-        StateManager::get()->pushScreen(NetworkingLobby::getInstance());
-        ProtocolManager::getInstance()->requestStart(new ConnectToServer(7));
-=======
         //FIXME temporary and the request join + join sequence should be placed in one method somewhere
             /*
         Server * server = ServersManager::get()->getQuickPlay();
@@ -245,7 +240,7 @@
         {
             sfx_manager->quickSound( "anvil" );
         }*/
->>>>>>> aba6b9f0
+        ProtocolManager::getInstance()->requestStart(new ConnectToServer(7));
     }
 
 }   // eventCallback
