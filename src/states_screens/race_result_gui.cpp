//
//  SuperTuxKart - a fun racing game with go-kart
//  Copyright (C) 2010-2015 Joerg Henrichs
//
//  This program is free software; you can redistribute it and/or
//  modify it under the terms of the GNU General Public License
//  as published by the Free Software Foundation; either version 3
//  of the License, or (at your option) any later version.
//
//  This program is distributed in the hope that it will be useful,
//  but WITHOUT ANY WARRANTY; without even the implied warranty of
//  MERCHANTABILITY or FITNESS FOR A PARTICULAR PURPOSE.  See the
//  GNU General Public License for more details.
//
//  You should have received a copy of the GNU General Public License
//  along with this program; if not, write to the Free Software
//  Foundation, Inc., 59 Temple Place - Suite 330, Boston, MA  02111-1307, USA.

#include "states_screens/race_result_gui.hpp"

#include "audio/music_manager.hpp"
#include "audio/sfx_manager.hpp"
#include "audio/sfx_base.hpp"
#include "challenges/unlock_manager.hpp"
#include "config/player_manager.hpp"
#include "config/user_config.hpp"
#include "graphics/2dutils.hpp"
#include "graphics/material.hpp"
#include "guiengine/engine.hpp"
#include "guiengine/modaldialog.hpp"
#include "guiengine/scalable_font.hpp"
#include "guiengine/widget.hpp"
#include "guiengine/widgets/icon_button_widget.hpp"
#include "guiengine/widgets/label_widget.hpp"
#include "io/file_manager.hpp"
#include "karts/abstract_kart.hpp"
#include "karts/controller/controller.hpp"
#include "karts/kart_properties.hpp"
#include "karts/kart_properties_manager.hpp"
#include "modes/cutscene_world.hpp"
#include "modes/demo_world.hpp"
#include "modes/overworld.hpp"
#include "modes/soccer_world.hpp"
#include "modes/world_with_rank.hpp"
#include "race/highscores.hpp"
#include "scriptengine/property_animator.hpp"
#include "states_screens/feature_unlocked.hpp"
#include "states_screens/main_menu_screen.hpp"
#include "states_screens/networking_lobby.hpp"
#include "states_screens/network_kart_selection.hpp"
#include "states_screens/online_screen.hpp"
#include "states_screens/race_setup_screen.hpp"
#include "states_screens/server_selection.hpp"
#include "tracks/track.hpp"
#include "tracks/track_manager.hpp"
#include "utils/string_utils.hpp"
#include <algorithm>

DEFINE_SCREEN_SINGLETON( RaceResultGUI );

/** Constructor, initialises internal data structures.
 */
RaceResultGUI::RaceResultGUI() : Screen("race_result.stkgui",
                                        /*pause race*/ false)
{
}   // RaceResultGUI

//-----------------------------------------------------------------------------
/** Besides calling init in the base class this makes all buttons of this
 *  screen invisible. The buttons will only displayed once the animation is
 *  over.
 */
void RaceResultGUI::init()
{
    Screen::init();
    determineTableLayout();
    m_animation_state = RR_INIT;

    m_timer           = 0;

    getWidget("top")->setVisible(false);
    getWidget("middle")->setVisible(false);
    getWidget("bottom")->setVisible(false);

    music_manager->stopMusic();

    bool human_win = true;
    unsigned int num_karts = race_manager->getNumberOfKarts();
    for (unsigned int kart_id = 0; kart_id < num_karts; kart_id++)
    {
        const AbstractKart *kart = World::getWorld()->getKart(kart_id);
        if (kart->getController()->isPlayerController())
            human_win = human_win && kart->getRaceResult();
    }

    m_finish_sound = SFXManager::get()->quickSound(
        human_win ? "gp_end" : "race_finish");

    //std::string path = (human_win ? Different result music too later
    //    file_manager->getAsset(FileManager::MUSIC, "race_summary.music") :
    //    file_manager->getAsset(FileManager::MUSIC, "race_summary.music"));
    std::string path = file_manager->getAsset(FileManager::MUSIC, "race_summary.music");
    m_race_over_music = music_manager->getMusicInformation(path);

    if (!m_finish_sound)
    {
        // If there is no finish sound (because sfx are disabled), start
        // the race over music here (since the race over music is only started
        // when the finish sound has been played).
        music_manager->startMusic(m_race_over_music);
    }

    // Calculate how many track screenshots can fit into the "result-table" widget
    GUIEngine::Widget* result_table = getWidget("result-table");
    assert(result_table != NULL);
    m_sshot_height = (int)(UserConfigParams::m_height*0.1275);
    m_max_tracks = std::max (1, ((result_table->m_h - getFontHeight () * 5) /
        (m_sshot_height + SSHOT_SEPARATION))); //Show at least one

    // Calculate screenshot scrolling parameters
    const std::vector<std::string> tracks =
        race_manager->getGrandPrix().getTrackNames();
    int n_tracks = (int)tracks.size();
    int currentTrack = race_manager->getTrackNumber();
    m_start_track = currentTrack;
    if (n_tracks > m_max_tracks)
    {
        m_start_track = std::min(currentTrack, n_tracks - m_max_tracks);
        m_end_track = std::min(currentTrack + m_max_tracks, n_tracks);
    }
    else
    {
        m_start_track = 0;
        m_end_track = tracks.size();
    }
}   // init

//-----------------------------------------------------------------------------
void RaceResultGUI::tearDown()
{
    Screen::tearDown();
    m_font->setMonospaceDigits(m_was_monospace);

    if (m_finish_sound != NULL &&
        m_finish_sound->getStatus() == SFXBase::SFX_PLAYING)
    {
        m_finish_sound->stop();
    }
}   // tearDown

//-----------------------------------------------------------------------------
/** Makes the correct buttons visible again, and gives them the right label.
 *  1) If something was unlocked, only a 'next' button is displayed.
 */
void RaceResultGUI::enableAllButtons()
{
    GUIEngine::Widget *top    = getWidget("top");
    GUIEngine::Widget *middle = getWidget("middle");
    GUIEngine::Widget *bottom = getWidget("bottom");

    if (race_manager->getMajorMode()==RaceManager::MAJOR_MODE_GRAND_PRIX)
    {
        enableGPProgress();
    }

    // If we're in a network world, change the buttons text
    if (World::getWorld()->isNetworkWorld())
    {
        Log::info("This work was networked", "This is a network world.");
        top->setVisible(false);
        middle->setText( _("Continue.") );
        middle->setVisible(true);
        middle->setFocusForPlayer(PLAYER_ID_GAME_MASTER);
        bottom->setText( _("Quit the server.") );
        bottom->setVisible(true);
        if (race_manager->getMajorMode()==RaceManager::MAJOR_MODE_GRAND_PRIX)
        {
            middle->setVisible(false); // you have to wait the server to start again
            bottom->setFocusForPlayer(PLAYER_ID_GAME_MASTER);
        }
        return;
    }
    Log::info("This work was NOT networked", "This is NOT a network world.");

    // If something was unlocked
    // -------------------------
    int n = (int)PlayerManager::getCurrentPlayer()->getRecentlyCompletedChallenges().size();
    if(n>0)
    {
        top->setText(n==1 ? _("You completed a challenge!")
                          : _("You completed challenges!"));
        top->setVisible(true);
        top->setFocusForPlayer(PLAYER_ID_GAME_MASTER);
    }
    else if (race_manager->getMajorMode()==RaceManager::MAJOR_MODE_GRAND_PRIX)
    {
        // In case of a GP:
        // ----------------
        top->setVisible(false);

        middle->setText( _("Continue") );
        middle->setVisible(true);

        bottom->setText( _("Abort Grand Prix") );
        bottom->setVisible(true);

        middle->setFocusForPlayer(PLAYER_ID_GAME_MASTER);
    }
    else
    {
        // Normal race
        // -----------

        middle->setText( _("Restart") );
        middle->setVisible(true);

        if (race_manager->raceWasStartedFromOverworld())
        {
            top->setVisible(false);
            bottom->setText( _("Back to challenge selection") );
        }
        else
        {
            top->setText( _("Setup New Race") );
            top->setVisible(true);
            bottom->setText( _("Back to the menu") );
        }
        bottom->setVisible(true);

        bottom->setFocusForPlayer(PLAYER_ID_GAME_MASTER);
    }
}   // enableAllButtons

//-----------------------------------------------------------------------------
void RaceResultGUI::eventCallback(GUIEngine::Widget* widget,
                                  const std::string& name, const int playerID)
{
    int n_tracks = race_manager->getGrandPrix().getNumberOfTracks();
    if (name == "up_button" && n_tracks > m_max_tracks && m_start_track > 0)
    {
        m_start_track--;
        m_end_track--;
        displayScreenShots();
    }
    else if (name == "down_button" && n_tracks > m_max_tracks &&
        m_start_track < (n_tracks - m_max_tracks))
    {
        m_start_track++;
        m_end_track++;
        displayScreenShots();
    }

    // If something was unlocked, the 'continue' button was
    // actually used to display "Show unlocked feature(s)" text.
    // ---------------------------------------------------------
    int n = (int)PlayerManager::getCurrentPlayer()
                                ->getRecentlyCompletedChallenges().size();
    if(n>0)
    {
        if(name=="top")
        {
            if (race_manager->getMajorMode() == RaceManager::MAJOR_MODE_GRAND_PRIX)
            {
                cleanupGPProgress();
            }

            std::vector<const ChallengeData*> unlocked =
                PlayerManager::getCurrentPlayer()->getRecentlyCompletedChallenges();

            bool gameCompleted = false;
            for (unsigned int n = 0; n < unlocked.size(); n++)
            {
                if (unlocked[n]->getId() == "fortmagma")
                {
                    gameCompleted = true;
                    break;
                }
            }

            PlayerManager::getCurrentPlayer()->clearUnlocked();

            if (gameCompleted)
            {
                // clear the race

                // kart will no longer be available during cutscene, drop reference
                StateManager::get()->getActivePlayer(playerID)->setKart(NULL);
                PropertyAnimator::get()->clear();
                World::deleteWorld();

                CutsceneWorld::setUseDuration(true);
                StateManager::get()->enterGameState();
                race_manager->setMinorMode(RaceManager::MINOR_MODE_CUTSCENE);
                race_manager->setNumKarts( 0 );
                race_manager->setNumPlayers(0);
                race_manager->startSingleRace("endcutscene", 999, false);

                std::vector<std::string> parts;
                parts.push_back("endcutscene");
                ((CutsceneWorld*)World::getWorld())->setParts(parts);
            }
            else
            {
                StateManager::get()->popMenu();
                PropertyAnimator::get()->clear();
                World::deleteWorld();

                CutsceneWorld::setUseDuration(false);
                StateManager::get()->enterGameState();
                race_manager->setMinorMode(RaceManager::MINOR_MODE_CUTSCENE);
                race_manager->setNumKarts(0);
                race_manager->setNumPlayers(0);
                race_manager->startSingleRace("featunlocked", 999, race_manager->raceWasStartedFromOverworld());

                FeatureUnlockedCutScene* scene =
                    FeatureUnlockedCutScene::getInstance();

                scene->addTrophy(race_manager->getDifficulty());
                scene->findWhatWasUnlocked(race_manager->getDifficulty());
                scene->push();
                race_manager->setAIKartOverride("");

                std::vector<std::string> parts;
                parts.push_back("featunlocked");
                ((CutsceneWorld*)World::getWorld())->setParts(parts);
            }
            return;
        }
        Log::fatal("RaceResultGUI", "Incorrect event '%s' when things are unlocked.",
                   name.c_str());
    }

    // If we're playing online :
    if (World::getWorld()->isNetworkWorld())
    {
        StateManager::get()->popMenu();
        if (name == "middle") // Continue button (return to server lobby)
        {
            race_manager->exitRace();
            race_manager->setAIKartOverride("");
            Screen* newStack[] = {MainMenuScreen::getInstance(),
                                  OnlineScreen::getInstance(),
                                  ServerSelection::getInstance(),
                                  NetworkingLobby::getInstance(),
                                  NULL};
            StateManager::get()->resetAndSetStack( newStack );
        }
        if (name == "bottom") // Quit server (return to main menu)
        {
            race_manager->exitRace();
            race_manager->setAIKartOverride("");
            StateManager::get()->resetAndGoToScreen(MainMenuScreen::getInstance());
        }
        return;
    }

    // Next check for GP
    // -----------------
    if (race_manager->getMajorMode() == RaceManager::MAJOR_MODE_GRAND_PRIX)
    {
        if (name == "middle")        // Next GP
        {
            cleanupGPProgress();
            StateManager::get()->popMenu();
            race_manager->next();
        }
        else if (name == "bottom")        // Abort
        {
            new MessageDialog(_("Do you really want to abort the Grand Prix?"),
                              MessageDialog::MESSAGE_DIALOG_CONFIRM, this, false);
        }
        else if (!getWidget(name.c_str())->isVisible())
            Log::fatal("RaceResultGUI", "Incorrect event '%s' when things are unlocked.",
                       name.c_str());
        return;
    }

    // This is a normal race, nothing was unlocked
    // -------------------------------------------
    StateManager::get()->popMenu();
    if(name=="top")                 // Setup new race
    {
        race_manager->exitRace();
        race_manager->setAIKartOverride("");
        // FIXME: why is this call necessary here? tearDown should be
        // automatically called when the screen is left. Note that the
        // NetworkKartSelectionScreen::getInstance()->tearDown(); caused #1347
        KartSelectionScreen::getRunningInstance()->tearDown();
        Screen* newStack[] = {MainMenuScreen::getInstance(),
                              RaceSetupScreen::getInstance(),
                              NULL};
        StateManager::get()->resetAndSetStack( newStack );
    }
    else if (name=="middle")        // Restart
    {
        race_manager->rerunRace();
    }
    else if (name=="bottom")        // Back to main
    {
        race_manager->exitRace();
        race_manager->setAIKartOverride("");
        // FIXME: why is this call necessary here? tearDown should be
        // automatically called when the screen is left. Note that the
        // NetworkKartSelectionScreen::getInstance()->tearDown(); caused #1347
        //if (KartSelectionScreen::getRunningInstance() != NULL)
        //    KartSelectionScreen::getRunningInstance()->tearDown();
        StateManager::get()->resetAndGoToScreen(MainMenuScreen::getInstance());

        if (race_manager->raceWasStartedFromOverworld())
        {
            OverWorld::enterOverWorld();
        }
    }
    else
        Log::fatal("RaceResultGUI", "Incorrect event '%s' for normal race.",
                   name.c_str());
    return;
}   // eventCallback

//-----------------------------------------------------------------------------

void RaceResultGUI::onConfirm()
{
    //race_manager->saveGP(); // Save the aborted GP
    GUIEngine::ModalDialog::dismiss();
    cleanupGPProgress();
    StateManager::get()->popMenu();
    race_manager->exitRace();
    race_manager->setAIKartOverride("");
    StateManager::get()->resetAndGoToScreen(
                                        MainMenuScreen::getInstance());

    if (race_manager->raceWasStartedFromOverworld())
    {
        OverWorld::enterOverWorld();
    }
}

//-----------------------------------------------------------------------------
/** This determines the layout, i.e. the size of all columns, font size etc.
 */
void RaceResultGUI::determineTableLayout()
{
    GUIEngine::Widget *table_area = getWidget("result-table");

    m_font          = GUIEngine::getFont();
    assert(m_font);
    m_was_monospace = m_font->getMonospaceDigits();
    m_font->setMonospaceDigits(true);
    WorldWithRank *rank_world = (WorldWithRank*)World::getWorld();

    unsigned int first_position = 1;
    if(race_manager->getMinorMode()==RaceManager::MINOR_MODE_FOLLOW_LEADER)
        first_position = 2;

    // Use only the karts that are supposed to be displayed (and
    // ignore e.g. the leader in a FTL race).
    unsigned int num_karts =race_manager->getNumberOfKarts()-first_position+1;

    // In FTL races the leader kart is not displayed
    m_all_row_infos.resize(num_karts);


    // Determine the kart to display in the right order,
    // and the maximum width for the kart name column
    // -------------------------------------------------
    m_width_kart_name     = 0;
    float max_finish_time = 0;

    for(unsigned int position=first_position;
        position<=race_manager->getNumberOfKarts(); position++)
    {
        const AbstractKart *kart = rank_world->getKartAtPosition(position);

        // Save a pointer to the current row_info entry
        RowInfo *ri           = &(m_all_row_infos[position-first_position]);
        ri->m_is_player_kart  = kart->getController()->isLocalPlayerController();
<<<<<<< HEAD
        ri->m_kart_name       = translations->fribidize(kart->getName());
=======

        // Identify Human player, if so display real name other than kart name
        const int rm_id       = kart->getWorldKartId() -
            (race_manager->getNumberOfKarts() - race_manager->getNumPlayers());

        if (rm_id >= 0)
            ri->m_kart_name   = race_manager->getKartInfo(rm_id).getPlayerName();
        else
            ri->m_kart_name   = translations->fribidize(kart->getName());

        ri->m_player          = ri->m_is_player_kart
                              ? kart->getController()->getPlayer() : NULL;
>>>>>>> 87862c27

        video::ITexture *icon =
            kart->getKartProperties()->getIconMaterial()->getTexture();
        ri->m_kart_icon       = icon;

        // FTL karts will get a time assigned, they are not shown as eliminated
        if (kart->isEliminated() && 
            race_manager->getMinorMode()!=RaceManager::MINOR_MODE_FOLLOW_LEADER)
        {
            ri->m_finish_time_string = core::stringw(_("Eliminated"));
        }
        else
        {
            const float time         = kart->getFinishTime();
            if(time > max_finish_time) max_finish_time = time;
            std::string time_string  = StringUtils::timeToString(time);
            ri->m_finish_time_string = time_string.c_str();
        }

        core::dimension2du rect =
            m_font->getDimension(ri->m_kart_name.c_str());
        if(rect.Width > m_width_kart_name)
            m_width_kart_name = rect.Width;
    }   // for position

    std::string max_time    = StringUtils::timeToString(max_finish_time);
    core::stringw string_max_time(max_time.c_str());
    core::dimension2du r    = m_font->getDimension(string_max_time.c_str());
    m_width_finish_time     = r.Width;

    // Top pixel where to display text
    m_top                   = table_area->m_y;

    // Height of the result display
    unsigned int height     = table_area->m_h;

    // Setup different timing information for the different phases
    // -----------------------------------------------------------
    // How much time between consecutive rows
    m_time_between_rows     = 0.1f;

    // How long it takes for one line to scroll from right to left
    m_time_single_scroll    = 0.2f;

    // Time to rotate the entries to the proper GP position.
    m_time_rotation         = 1.0f;

    // The time the first phase is being displayed: add the start time
    // of the last kart to the duration of the scroll plus some time
    // of rest before the next phase starts
    m_time_overall_scroll   = (num_karts-1)*m_time_between_rows
                            + m_time_single_scroll + 2.0f;

    // The time to increase the number of points.
    m_time_for_points       = 1.0f;

    // Determine text height
    r                       = m_font->getDimension(L"Y");
    m_distance_between_rows = (int)(1.5f*r.Height);

    // If there are too many karts, reduce size between rows
    if(m_distance_between_rows * num_karts > height)
        m_distance_between_rows = height / num_karts;

    m_width_icon = table_area->m_h / 18;

    m_width_column_space  = 10;

    // Determine width of new points column

    m_font->setMonospaceDigits(true);
    core::dimension2du r_new_p = m_font->getDimension(L"+99");

    m_width_new_points         = r_new_p.Width;

    // Determine width of overall points column
    core::dimension2du r_all_p    = m_font->getDimension(L"999");
    m_font->setMonospaceDigits(false);

    m_width_all_points = r_all_p.Width;

    m_table_width = m_width_icon + m_width_column_space
                  + m_width_kart_name;

    if(race_manager->getMinorMode()!=RaceManager::MINOR_MODE_FOLLOW_LEADER)
        m_table_width += m_width_finish_time + m_width_column_space;

    // Only in GP mode are the points displayed.
    if (race_manager->getMajorMode()==RaceManager::MAJOR_MODE_GRAND_PRIX)
        m_table_width += m_width_new_points + m_width_all_points
                      + 2 * m_width_column_space;

    m_leftmost_column = table_area->m_x;
}   // determineTableLayout

//-----------------------------------------------------------------------------
/** This function is called when one of the player presses 'fire'. The next
 *  phase of the animation will be displayed. E.g.
 *  in a GP: pressing fire while/after showing the latest race result will
 *           start the animation for the current GP result
 *  in a normal race: when pressing fire while an animation is played,
 *           start the menu showing 'rerun, new race, back to main' etc.
 */
void RaceResultGUI::nextPhase()
{
    // This will trigger the next phase in the next render call.
    m_timer = 9999;
}   // nextPhase

//-----------------------------------------------------------------------------
/** If escape is pressed, don't do the default option (close the screen), but
 *  advance to the next animation phase.
 */
bool RaceResultGUI::onEscapePressed()
{
    nextPhase();
    return false;   // indicates 'do not close'
}   // onEscapePressed

//-----------------------------------------------------------------------------
/** This is called before an event is sent to a widget. Since in this case
 *  no widget is active, the event would be lost, so we act on fire events
 *  here and trigger the next phase.
 */
GUIEngine::EventPropagation RaceResultGUI::filterActions(PlayerAction action,
                                                      int deviceID,
                                                      const unsigned int value,
                                                      Input::InputType type,
                                                      int playerId)
{
    if(action!=PA_FIRE) return GUIEngine::EVENT_LET;

    // If the buttons are already visible, let the event go through since
    // it will be triggering eventCallback where this is handles.

    if(m_animation_state == RR_WAIT_TILL_END) return GUIEngine::EVENT_LET;

    nextPhase();
    return GUIEngine::EVENT_BLOCK;
}   // filterActions

//-----------------------------------------------------------------------------
/** Called once a frame, this now triggers the rendering of the actual
 *  race result gui.
 */
void RaceResultGUI::onUpdate(float dt)
{
    renderGlobal(dt);

    // When the finish sound has been played, start the race over music.
    if(m_finish_sound && m_finish_sound->getStatus() != SFXBase::SFX_PLAYING)
    {
        try
        {
            // This call is done once each frame, but startMusic() is cheap
            // if the music is already playing.
            music_manager->startMusic(m_race_over_music);
        }
        catch (std::exception& e)
        {
            Log::error("RaceResultGUI", "Exception caught when "
                       "trying to load music: %s", e.what());
        }
    }
}   // onUpdate

//-----------------------------------------------------------------------------
/** Render all global parts of the race gui, i.e. things that are only
 *  displayed once even in splitscreen.
 *  \param dt Timestep sized.
 */
void RaceResultGUI::renderGlobal(float dt)
{
    bool isSoccerWorld = race_manager->getMinorMode() == RaceManager::MINOR_MODE_SOCCER;

    m_timer               += dt;
    assert(World::getWorld()->getPhase()==WorldStatus::RESULT_DISPLAY_PHASE);
    unsigned int num_karts = (unsigned int)m_all_row_infos.size();

    // First: Update the finite state machine
    // ======================================
    switch(m_animation_state)
    {
    case RR_INIT:
        for(unsigned int i=0; i<num_karts; i++)
        {
            RowInfo *ri    = &(m_all_row_infos[i]);
            ri->m_start_at = m_time_between_rows * i;
            ri->m_x_pos    = (float)UserConfigParams::m_width;
            ri->m_y_pos    = (float)(m_top+i*m_distance_between_rows);
        }
        m_animation_state = RR_RACE_RESULT;
        break;
    case RR_RACE_RESULT:
        if(m_timer > m_time_overall_scroll)
        {
            // Make sure that all lines are aligned to the left
            // (in case that the animation was skipped).
            for(unsigned int i=0; i<num_karts; i++)
            {
                RowInfo *ri    = &(m_all_row_infos[i]);
                ri->m_x_pos    = (float)m_leftmost_column;
            }
            if(race_manager->getMajorMode() !=
                                            RaceManager::MAJOR_MODE_GRAND_PRIX)
            {
                m_animation_state = RR_WAIT_TILL_END;
                enableAllButtons();
                break;
            }

            determineGPLayout();
            m_animation_state = RR_OLD_GP_RESULTS;
            m_timer           = 0;
        }
        break;
    case RR_OLD_GP_RESULTS:
        if(m_timer > m_time_overall_scroll)
        {
            m_animation_state = RR_INCREASE_POINTS;
            m_timer           = 0;
            for(unsigned int i=0; i<num_karts; i++)
            {
                RowInfo *ri = &(m_all_row_infos[i]);
                ri->m_x_pos = (float)m_leftmost_column;
            }
        }
        break;
    case RR_INCREASE_POINTS:
        // Have one second delay before the resorting starts.
        if(m_timer > 1+m_time_for_points)
        {
            m_animation_state = RR_RESORT_TABLE;
            if(m_gp_position_was_changed)
                m_timer       = 0;
            else
                // This causes the phase to go to RESORT_TABLE once, and then
                // immediately wait till end. This has the advantage that any
                // phase change settings will be processed properly.
                m_timer       = m_time_rotation+1;
            // Make the new row permanent; necessary in case
            // that the animation is skipped.
            for(unsigned int i=0; i<num_karts; i++)
            {
                RowInfo *ri                    = &(m_all_row_infos[i]);
                ri->m_new_points               = 0;
                ri->m_current_displayed_points =
                                               (float)ri->m_new_overall_points;
            }

        }
        break;
    case RR_RESORT_TABLE:
        if(m_timer > m_time_rotation)
        {
            m_animation_state = RR_WAIT_TILL_END;
            // Make the new row permanent.
            for(unsigned int i=0; i<num_karts; i++)
            {
                RowInfo *ri = &(m_all_row_infos[i]);
                ri->m_y_pos = ri->m_centre_point - ri->m_radius;
            }
            enableAllButtons();
        }
        break;
    case RR_WAIT_TILL_END:
        if (race_manager->getMajorMode() == RaceManager::MAJOR_MODE_GRAND_PRIX)
            displayGPProgress();
        if(m_timer - m_time_rotation > 1.0f &&
            dynamic_cast<DemoWorld*>(World::getWorld()) )
        {
            race_manager->exitRace();
            StateManager::get()->resetAndGoToScreen(MainMenuScreen::getInstance());
        }
        break;
    }   // switch

    // Second phase: update X and Y positions for the various animations
    // =================================================================
    float v = 0.9f*UserConfigParams::m_width/m_time_single_scroll;
    if(!isSoccerWorld)
    {
        for(unsigned int i=0; i<m_all_row_infos.size(); i++)
        {
            RowInfo *ri = &(m_all_row_infos[i]);
            float x = ri->m_x_pos;
            float y = ri->m_y_pos;
            switch(m_animation_state)
            {
            // Both states use the same scrolling:
            case RR_INIT: break;   // Remove compiler warning
            case RR_RACE_RESULT:
            case RR_OLD_GP_RESULTS:
                 if(m_timer > ri->m_start_at)
                 {   // if active
                     ri->m_x_pos -= dt*v;
                     if(ri->m_x_pos<m_leftmost_column)
                         ri->m_x_pos = (float)m_leftmost_column;
                     x = ri->m_x_pos;
                 }
                 break;
            case RR_INCREASE_POINTS:
            {
                WorldWithRank *wwr = dynamic_cast<WorldWithRank*>(World::getWorld());
                assert(wwr);
                int most_points;
                if (race_manager->getMinorMode() == RaceManager::MINOR_MODE_FOLLOW_LEADER)
                    most_points = wwr->getScoreForPosition(2);
                else
                    most_points = wwr->getScoreForPosition(1);
                ri->m_current_displayed_points +=
                    dt*most_points / m_time_for_points;
                if (ri->m_current_displayed_points > ri->m_new_overall_points)
                {
                    ri->m_current_displayed_points =
                        (float)ri->m_new_overall_points;
                }
                ri->m_new_points -=
                    dt*most_points / m_time_for_points;
                if (ri->m_new_points < 0)
                    ri->m_new_points = 0;
                break;
            }
            case RR_RESORT_TABLE:
                x = ri->m_x_pos
                  - ri->m_radius*sin(m_timer/m_time_rotation*M_PI);
                y = ri->m_centre_point
                  + ri->m_radius*cos(m_timer/m_time_rotation*M_PI);
                break;
            case RR_WAIT_TILL_END:
                break;
            }   // switch
            displayOneEntry((unsigned int)x, (unsigned int)y, i, true);
        }   // for i
    }
    else
        displaySoccerResults();

    // Display highscores
    if (race_manager->getMajorMode() != RaceManager::MAJOR_MODE_GRAND_PRIX ||
        m_animation_state == RR_RACE_RESULT)
    {
        displayHighScores();
    }
}   // renderGlobal

//-----------------------------------------------------------------------------
/** Determine the layout and fields for the GP table based on the previous
 *  GP results.
 */
void RaceResultGUI::determineGPLayout()
{
    unsigned int num_karts = race_manager->getNumberOfKarts();
    std::vector<int> old_rank(num_karts, 0);
    for(unsigned int kart_id=0; kart_id<num_karts; kart_id++)
    {
        int rank             = race_manager->getKartGPRank(kart_id);
        // In case of FTL mode: ignore the leader
        if(rank<0) continue;
        old_rank[kart_id]    = rank;
        const AbstractKart *kart = World::getWorld()->getKart(kart_id);
        RowInfo *ri          = &(m_all_row_infos[rank]);
        ri->m_kart_icon      =
            kart->getKartProperties()->getIconMaterial()->getTexture();

        const int rm_id      = kart_id -
            (race_manager->getNumberOfKarts() - race_manager->getNumPlayers());

        if (rm_id >= 0)
            ri->m_kart_name  = race_manager->getKartInfo(rm_id).getPlayerName();
        else
            ri->m_kart_name  = translations->fribidize(kart->getName());

        ri->m_is_player_kart = kart->getController()->isLocalPlayerController();

        // In FTL karts do have a time, which is shown even when the kart
        // is eliminated
        if (kart->isEliminated() &&
            race_manager->getMinorMode()!=RaceManager::MINOR_MODE_FOLLOW_LEADER)
        {
            ri->m_finish_time_string = core::stringw(_("Eliminated"));
        }
        else
        {
            float time           = race_manager->getOverallTime(kart_id);
            ri->m_finish_time_string
                                 = StringUtils::timeToString(time).c_str();
        }
        ri->m_start_at       = m_time_between_rows * rank;
        ri->m_x_pos          = (float)UserConfigParams::m_width;
        ri->m_y_pos          = (float)(m_top+rank*m_distance_between_rows);
        int p                = race_manager->getKartPrevScore(kart_id);
        ri->m_current_displayed_points = (float)p;
        if (kart->isEliminated() && 
            race_manager->getMinorMode()!=RaceManager::MINOR_MODE_FOLLOW_LEADER)
        {
            ri->m_new_points = 0;
        }
        else
        {
            WorldWithRank *wwr = dynamic_cast<WorldWithRank*>(World::getWorld());
            assert(wwr);
            ri->m_new_points =
                (float)wwr->getScoreForPosition(kart->getPosition());
        }
    }

    // Now update the GP ranks, and determine the new position
    // -------------------------------------------------------
    race_manager->computeGPRanks();
    m_gp_position_was_changed = false;
    for(unsigned int i=0; i<num_karts; i++)
    {
        int j                    = old_rank[i];
        int gp_position          = race_manager->getKartGPRank(i);
        m_gp_position_was_changed |= j!=gp_position;
        RowInfo *ri              = &(m_all_row_infos[j]);
        ri->m_radius      = (j-gp_position)*(int)m_distance_between_rows*0.5f;
        ri->m_centre_point= m_top+(gp_position+j)*m_distance_between_rows*0.5f;
        int p                    = race_manager->getKartScore(i);
        ri->m_new_overall_points = p;
    }   // i < num_karts
}   // determineGPLayout

//-----------------------------------------------------------------------------
/** Displays the race results for a single kart.
 *  \param n Index of the kart to be displayed.
 *  \param display_points True if GP points should be displayed, too
 */
void RaceResultGUI::displayOneEntry(unsigned int x, unsigned int y,
                                    unsigned int n, bool display_points)
{
    RowInfo *ri = &(m_all_row_infos[n]);
    video::SColor color = ri->m_is_player_kart
                        ? video::SColor(255,255,0,  0  )
                        : video::SColor(255,255,255,255);

    unsigned int current_x = x;

    // First draw the icon
    // -------------------
    if(ri->m_kart_icon)
    {
        core::recti source_rect(core::vector2di(0,0),
                                ri->m_kart_icon->getSize());
        core::recti dest_rect(current_x, y,
                                current_x+m_width_icon, y+m_width_icon);
        draw2DImage(ri->m_kart_icon, dest_rect,
                                                    source_rect, NULL, NULL,
                                                    true);
    }

    current_x += m_width_icon + m_width_column_space;

    // Draw the name
    // -------------

    core::recti pos_name(current_x, y,
                            UserConfigParams::m_width, y+m_distance_between_rows);
    m_font->draw(ri->m_kart_name, pos_name, color, false, false, NULL,
                    true /* ignoreRTL */);
    current_x += m_width_kart_name + m_width_column_space;


    core::recti dest_rect = core::recti(current_x, y, current_x + 100, y + 10);
    m_font->draw(ri->m_finish_time_string, dest_rect, color, false, false,
                 NULL, true /* ignoreRTL */);
    current_x += m_width_finish_time + m_width_column_space;

    // Only display points in GP mode and when the GP results are displayed.
    // =====================================================================
    if (race_manager->getMajorMode() == RaceManager::MAJOR_MODE_GRAND_PRIX &&
        m_animation_state != RR_RACE_RESULT)
    {
        // Draw the new points
        // -------------------
        if(ri->m_new_points > 0)
        {
            core::recti dest_rect = core::recti(current_x,     y,
                                                current_x+100, y+10);
            core::stringw point_string = core::stringw("+")
                                       + core::stringw((int)ri->m_new_points);
            // With mono-space digits space has the same width as each digit,
            // so we can simply fill up the string with spaces to get the
            // right aligned.
            while(point_string.size()<3)
                point_string = core::stringw(" ")+point_string;
            m_font->draw(point_string, dest_rect, color, false, false, NULL,
                         true /* ignoreRTL */);
        }
        current_x += m_width_new_points + m_width_column_space;

        // Draw the old_points plus increase value
        // ---------------------------------------
        core::recti dest_rect = core::recti(current_x, y, current_x+100, y+10);
        core::stringw point_inc_string =
            core::stringw((int)(ri->m_current_displayed_points));
        while(point_inc_string.size()<3)
            point_inc_string = core::stringw(" ")+point_inc_string;
        m_font->draw(point_inc_string, dest_rect, color, false, false, NULL,
                     true /* ignoreRTL */);
    }
}   // displayOneEntry

//-----------------------------------------------------------------------------
void RaceResultGUI::displaySoccerResults()
{

    //Draw win text
    core::stringw result_text;
    static video::SColor color = video::SColor(255, 255, 255, 255);
    gui::IGUIFont* font = GUIEngine::getTitleFont();
    int current_x = UserConfigParams::m_width/2;
    RowInfo *ri = &(m_all_row_infos[0]);
    int current_y = (int)ri->m_y_pos;
    SoccerWorld* sw = (SoccerWorld*)World::getWorld();
    const int red_score = sw->getScore(SOCCER_TEAM_RED);
    const int blue_score = sw->getScore(SOCCER_TEAM_BLUE);

    GUIEngine::Widget *table_area = getWidget("result-table");
    int height = table_area->m_h + table_area->m_y;

    if(red_score > blue_score)
    {
        result_text = _("Red Team Wins");
    }
    else if(blue_score > red_score)
    {
        result_text = _("Blue Team Wins");
    }
    else
    {
        //Cannot really happen now. Only in time limited matches.
        result_text = _("It's a draw");
    }
    core::rect<s32> pos(current_x, current_y, current_x, current_y);
    font->draw(result_text.c_str(), pos, color, true, true);

    core::dimension2du rect = m_font->getDimension(result_text.c_str());

    //Draw team scores:
    current_y += rect.Height;
    current_x /= 2;
    irr::video::ITexture* red_icon = irr_driver->getTexture(FileManager::GUI,
                                                              "soccer_ball_red.png");
    irr::video::ITexture* blue_icon = irr_driver->getTexture(FileManager::GUI,
                                                              "soccer_ball_blue.png");

    core::recti source_rect(core::vector2di(0,0), red_icon->getSize());
    core::recti dest_rect(current_x, current_y, current_x+red_icon->getSize().Width/2,
        current_y+red_icon->getSize().Height/2);
    draw2DImage(red_icon, dest_rect,source_rect,
        NULL,NULL, true);
    current_x += UserConfigParams::m_width/2 - red_icon->getSize().Width/2;
    dest_rect = core::recti(current_x, current_y, current_x+red_icon->getSize().Width/2,
        current_y+red_icon->getSize().Height/2);
    draw2DImage(blue_icon,dest_rect,source_rect,
        NULL, NULL, true);

    result_text = StringUtils::toWString(blue_score);
    rect = m_font->getDimension(result_text.c_str());
    current_x += red_icon->getSize().Width/4;
    current_y += red_icon->getSize().Height/2 + rect.Height/4;
    pos = core::rect<s32>(current_x, current_y, current_x, current_y);
    color = video::SColor(255,255,255,255);
    font->draw(result_text.c_str(), pos, color, true, false);

    current_x -= UserConfigParams::m_width/2 - red_icon->getSize().Width/2;
    result_text = StringUtils::toWString(red_score);
    pos = core::rect<s32>(current_x,current_y,current_x,current_y);
    font->draw(result_text.c_str(), pos, color, true, false);

    int center_x = UserConfigParams::m_width/2;
    pos = core::rect<s32>(center_x, current_y, center_x, current_y);
    font->draw("-", pos, color, true, false);

    //Draw goal scorers:
    //The red scorers:
    current_y += rect.Height/2 + rect.Height/4;
    font = GUIEngine::getSmallFont();
    std::vector<SoccerWorld::ScorerData> scorers = sw->getScorers(SOCCER_TEAM_RED);
    std::vector<float> score_times = sw->getScoreTimes(SOCCER_TEAM_RED);
    irr::video::ITexture* scorer_icon;

    int prev_y = current_y;
    for(unsigned int i=0; i<scorers.size(); i++)
    {
        const bool own_goal = !(scorers.at(i).m_correct_goal);

        const int kart_id = scorers.at(i).m_id;
        const int rm_id = kart_id -
            (race_manager->getNumberOfKarts() - race_manager->getNumPlayers());

        if (rm_id >= 0)
            result_text = race_manager->getKartInfo(rm_id).getPlayerName();
        else
            result_text = sw->getKart(kart_id)->
                getKartProperties()->getName();

        if (own_goal)
        {
            result_text.append(" ");
            result_text.append( _("(Own Goal)") );
        }

        result_text.append("  ");
        result_text.append(StringUtils::timeToString(score_times.at(i)).c_str());
        rect = m_font->getDimension(result_text.c_str());

        if(height-prev_y < ((short)scorers.size()+1)*(short)rect.Height)
            current_y += (height-prev_y)/((short)scorers.size()+1);
        else
            current_y += rect.Height;

        if(current_y > height) break;

        pos = core::rect<s32>(current_x,current_y,current_x,current_y);
        font->draw(result_text, pos, (own_goal ?
            video::SColor(255, 255, 0, 0) : color), true, false);
        scorer_icon = sw->getKart(scorers.at(i).m_id)
                                ->getKartProperties()->getIconMaterial()->getTexture();
        source_rect = core::recti(core::vector2di(0,0), scorer_icon->getSize());
        irr::u32 offset_x = GUIEngine::getFont()->getDimension(result_text.c_str()).Width/2;
        dest_rect = core::recti(current_x-offset_x-30, current_y, current_x-offset_x, current_y+ 30);
        draw2DImage(scorer_icon, dest_rect, source_rect,
            NULL, NULL, true);
    }

    //The blue scorers:
    current_y = prev_y;
    current_x += UserConfigParams::m_width/2 - red_icon->getSize().Width/2;
    scorers = sw->getScorers(SOCCER_TEAM_BLUE);
    score_times = sw->getScoreTimes(SOCCER_TEAM_BLUE);
    for(unsigned int i=0; i<scorers.size(); i++)
    {
        const bool own_goal = !(scorers.at(i).m_correct_goal);

        const int kart_id = scorers.at(i).m_id;
        const int rm_id = kart_id -
            (race_manager->getNumberOfKarts() - race_manager->getNumPlayers());

        if (rm_id >= 0)
            result_text = race_manager->getKartInfo(rm_id).getPlayerName();
        else
            result_text = sw->getKart(kart_id)->
                getKartProperties()->getName();

        if (own_goal)
        {
            result_text.append(" ");
            result_text.append( _("(Own Goal)") );
        }

        result_text.append("  ");
        result_text.append(StringUtils::timeToString(score_times.at(i)).c_str());
        rect = m_font->getDimension(result_text.c_str());

        if(height-prev_y < ((short)scorers.size()+1)*(short)rect.Height)
            current_y += (height-prev_y)/((short)scorers.size()+1);
        else
            current_y += rect.Height;

        if(current_y > height) break;

        pos = core::rect<s32>(current_x,current_y,current_x,current_y);
        font->draw(result_text,pos, (own_goal ?
            video::SColor(255, 255, 0, 0) : color), true, false);
        scorer_icon = sw->getKart(scorers.at(i).m_id)->
                     getKartProperties()->getIconMaterial()->getTexture();
        source_rect = core::recti(core::vector2di(0,0), scorer_icon->getSize());
        irr::u32 offset_x = GUIEngine::getFont()->getDimension(result_text.c_str()).Width/2;

        dest_rect = core::recti(current_x-offset_x-30, current_y, current_x-offset_x, current_y+ 30);
        draw2DImage(scorer_icon, dest_rect, source_rect,
            NULL, NULL, true);
    }
}

//-----------------------------------------------------------------------------

void RaceResultGUI::clearHighscores()
{
    m_highscore_rank = 0;
}   // clearHighscores

//-----------------------------------------------------------------------------

void RaceResultGUI::setHighscore(int rank)
{
    m_highscore_rank = rank;
}   // setHighscore

// ----------------------------------------------------------------------------
void RaceResultGUI::enableGPProgress()
{
    if (race_manager->getMajorMode() == RaceManager::MAJOR_MODE_GRAND_PRIX)
    {
        GUIEngine::Widget* result_table = getWidget("result-table");
        assert(result_table != NULL);

        int currentTrack = race_manager->getTrackNumber();
        int font_height = getFontHeight ();
        int w = (int)(UserConfigParams::m_width*0.17);
        int x = (int)(result_table->m_x + result_table->m_w - w - 15);
        int y = (m_top + font_height + 5);

        //Current progress
        GUIEngine::LabelWidget* status_label = new GUIEngine::LabelWidget();
        status_label->m_properties[GUIEngine::PROP_ID] = "status_label";
        status_label->m_properties[GUIEngine::PROP_TEXT_ALIGN] = "center";
        status_label->m_x = x;
        status_label->m_y = y;
        status_label->m_w = w;
        status_label->m_h = font_height;
        status_label->add();
        status_label->setText(_("Track %i/%i", currentTrack + 1,
            race_manager->getGrandPrix().getNumberOfTracks()), true);
        addGPProgressWidget(status_label);
        y = (status_label->m_y + status_label->m_h + 5);

        //Scroll up button
        GUIEngine::IconButtonWidget* up_button = new GUIEngine::IconButtonWidget(
            GUIEngine::IconButtonWidget::SCALE_MODE_KEEP_CUSTOM_ASPECT_RATIO,
            false, false, GUIEngine::IconButtonWidget::ICON_PATH_TYPE_ABSOLUTE);
        up_button->m_properties[GUIEngine::PROP_ID] = "up_button";
        up_button->m_x = x;
        up_button->m_y = y;
        up_button->m_w = w;
        up_button->m_h = font_height;
        up_button->add();
        up_button->setImage(file_manager->getAsset(FileManager::GUI,"scroll_up.png"));
        addGPProgressWidget(up_button);
        y = (up_button->m_y + up_button->m_h + SSHOT_SEPARATION);

        //Track screenshots and labels
        int n_sshot = 1;
        for(int i=m_start_track; i<m_end_track; i++)
        {
            //Screenshot
            GUIEngine::IconButtonWidget* screenshot_widget =
                new GUIEngine::IconButtonWidget(
                         GUIEngine::IconButtonWidget::
                         SCALE_MODE_KEEP_CUSTOM_ASPECT_RATIO,
                         false, false,
                         GUIEngine::IconButtonWidget::ICON_PATH_TYPE_ABSOLUTE);
            screenshot_widget->setCustomAspectRatio(4.0f / 3.0f);
            screenshot_widget->m_x = x;
            screenshot_widget->m_y = y;
            screenshot_widget->m_w = w;
            screenshot_widget->m_h = m_sshot_height;
            screenshot_widget->m_properties[GUIEngine::PROP_ID] =
                ("sshot_" + StringUtils::toString(n_sshot));
            screenshot_widget->add();
            addGPProgressWidget(screenshot_widget);

            //Label
            GUIEngine::LabelWidget* sshot_label = new GUIEngine::LabelWidget();
            sshot_label->m_properties[GUIEngine::PROP_ID] =
                ("sshot_label_" + StringUtils::toString(n_sshot));
            sshot_label->m_properties[GUIEngine::PROP_TEXT_ALIGN] = "left";
            sshot_label->m_x = (x + w + 5);
            sshot_label->m_y = (y + (m_sshot_height / 2) - (font_height / 2));
            sshot_label->m_w = (w / 2);
            sshot_label->m_h = font_height;
            sshot_label->add();
            addGPProgressWidget(sshot_label);

            y += (m_sshot_height + SSHOT_SEPARATION);
            n_sshot++;
        }   // for
        displayScreenShots();

        //Scroll down button
        GUIEngine::IconButtonWidget* down_button = new GUIEngine::IconButtonWidget(
            GUIEngine::IconButtonWidget::SCALE_MODE_KEEP_CUSTOM_ASPECT_RATIO,
            false, false, GUIEngine::IconButtonWidget::ICON_PATH_TYPE_ABSOLUTE);
        down_button->m_properties[GUIEngine::PROP_ID] = "down_button";
        down_button->m_x = x;
        down_button->m_y = y;
        down_button->m_w = w;
        down_button->m_h = font_height;
        down_button->add();
        down_button->setImage(file_manager->getAsset(FileManager::GUI,"scroll_down.png"));
        addGPProgressWidget(down_button);

    }   // if MAJOR_MODE_GRAND_PRIX)

}   // enableGPProgress

// ----------------------------------------------------------------------------
void RaceResultGUI::addGPProgressWidget(GUIEngine::Widget* widget)
{
    m_widgets.push_back(widget);
    m_gp_progress_widgets.push_back(widget);
}

// ----------------------------------------------------------------------------
void RaceResultGUI::displayGPProgress()
{
    core::stringw msg = _("Grand Prix progress:");

    GUIEngine::Widget* result_table = getWidget("result-table");
    assert(result_table != NULL);

    video::SColor color = video::SColor(255,255,0,0);
    core::recti dest_rect(
        result_table->m_x + result_table->m_w - m_font->getDimension(msg.c_str()).Width - 5,
        m_top, 0, 0);

    m_font->draw(msg, dest_rect, color, false, false, NULL, true);
}   // displayGPProgress

// ----------------------------------------------------------------------------
void RaceResultGUI::cleanupGPProgress()
{
    for (size_t i = 0; i < m_gp_progress_widgets.size(); i++)
        m_widgets.remove(m_gp_progress_widgets.get(i));
    m_gp_progress_widgets.clearAndDeleteAll();
}   // cleanupGPProgress

// ----------------------------------------------------------------------------
void RaceResultGUI::displayHighScores()
{
    // This happens in demo world
    if(!World::getWorld())
        return;

    Highscores* scores = World::getWorld()->getHighscores();
    // In some case for exemple FTL they will be no highscores
    if (scores != NULL)
    {
        video::SColor white_color = video::SColor(255,255,255,255);

        int x = (int)(UserConfigParams::m_width*0.65f);
        int y = m_top;

        // First draw title
        GUIEngine::getFont()->draw(_("Highscores"),
              core::recti(x, y, 0, 0),
              white_color,
              false, false, NULL, true /* ignoreRTL */);

        std::string kart_name;
        irr::core::stringw player_name;

        // prevent excessive long name
        unsigned int max_characters = 15;
        unsigned int max_width = (UserConfigParams::m_width / 2 - 200) / 10;
        if (max_width < 15)
            max_characters = max_width;

        float time;
        for (int i = 0; i < scores->getNumberEntries(); i++)
        {
            scores->getEntry(i,kart_name,player_name, &time);
            if (player_name.size() > max_characters)
            {
                int begin = (int(m_timer/0.4f)) % ( player_name.size() - max_characters );
                player_name = player_name.subString(begin,max_characters,false);
            }

            video::SColor text_color = white_color;
            if (m_highscore_rank-1 == i)
            {
                text_color = video::SColor(255,255,0,  0  );
            }

            int current_x = x;
            int current_y = y + (int) ((i + 1) * m_distance_between_rows * 1.5f);

            const KartProperties* prop = kart_properties_manager->getKart(kart_name);
            if (prop != NULL)
            {
                const std::string &icon_path = prop->getAbsoluteIconFile();
                video::ITexture* kart_icon_texture = irr_driver->getTexture( icon_path );

                if (kart_icon_texture != NULL)
                {
                    core::recti source_rect(core::vector2di(0,0),
                        kart_icon_texture->getSize());

                    core::recti dest_rect(current_x, current_y,
                        current_x+m_width_icon, current_y+m_width_icon);

                    draw2DImage(
                        kart_icon_texture, dest_rect,
                        source_rect, NULL, NULL,
                        true);

                    current_x += m_width_icon + m_width_column_space;
                }
            }

            // draw the player name
            GUIEngine::getSmallFont()->draw(player_name.c_str(),
                core::recti(current_x, current_y, current_x+150, current_y+10),
                text_color,
                false, false, NULL, true /* ignoreRTL */);

            current_x = (int) (UserConfigParams::m_width * 0.85f);

            // Finally draw the time
            std::string time_string = StringUtils::timeToString(time);
            GUIEngine::getSmallFont()->draw(time_string.c_str(),
                core::recti(current_x, current_y, current_x+100, current_y+10),
                text_color,
                false, false, NULL, true /* ignoreRTL */);
        }
    }
}

// ----------------------------------------------------------------------------
void RaceResultGUI::displayScreenShots()
{
    const std::vector<std::string> tracks =
        race_manager->getGrandPrix().getTrackNames();
    int currentTrack = race_manager->getTrackNumber();

    int n_sshot = 1;
    for(int i = m_start_track; i < m_end_track; i++)
    {
        Track* track = track_manager->getTrack(tracks[i]);
        GUIEngine::IconButtonWidget* sshot = getWidget<GUIEngine::IconButtonWidget>(
            ("sshot_" + StringUtils::toString(n_sshot)).c_str());
        GUIEngine::LabelWidget* label = getWidget<GUIEngine::LabelWidget>(
            ("sshot_label_" + StringUtils::toString(n_sshot)).c_str());
        assert(track != NULL && sshot != NULL && label != NULL);

        sshot->setImage(track->getScreenshotFile());
        if (i <= currentTrack)
            sshot->setBadge(GUIEngine::OK_BADGE);
        else
            sshot->resetAllBadges();

        label->setText(StringUtils::toWString(i + 1), true);

        n_sshot++;
    }
}

// ----------------------------------------------------------------------------
int RaceResultGUI::getFontHeight () const
{
    assert(m_font != NULL);
    return m_font->getDimension(L"A").Height; //Could be any capital letter
}<|MERGE_RESOLUTION|>--- conflicted
+++ resolved
@@ -475,9 +475,6 @@
         // Save a pointer to the current row_info entry
         RowInfo *ri           = &(m_all_row_infos[position-first_position]);
         ri->m_is_player_kart  = kart->getController()->isLocalPlayerController();
-<<<<<<< HEAD
-        ri->m_kart_name       = translations->fribidize(kart->getName());
-=======
 
         // Identify Human player, if so display real name other than kart name
         const int rm_id       = kart->getWorldKartId() -
@@ -487,10 +484,6 @@
             ri->m_kart_name   = race_manager->getKartInfo(rm_id).getPlayerName();
         else
             ri->m_kart_name   = translations->fribidize(kart->getName());
-
-        ri->m_player          = ri->m_is_player_kart
-                              ? kart->getController()->getPlayer() : NULL;
->>>>>>> 87862c27
 
         video::ITexture *icon =
             kart->getKartProperties()->getIconMaterial()->getTexture();
