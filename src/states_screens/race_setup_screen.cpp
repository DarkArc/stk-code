--- conflicted
+++ resolved
@@ -29,18 +29,14 @@
 
 #include "states_screens/race_setup_screen.hpp"
 
+#define ENABLE_SOCCER_MODE
 
 const int CONFIG_CODE_NORMAL    = 0;
 const int CONFIG_CODE_TIMETRIAL = 1;
-<<<<<<< HEAD
 const int CONFIG_CODE_FTL       = 2;
 const int CONFIG_CODE_3STRIKES  = 3;
 const int CONFIG_CODE_EASTER    = 4;
-=======
-const int CONFIG_CODE_FTL = 2;
-const int CONFIG_CODE_3STRIKES = 3;
-const int CONFIG_CODE_SOCCER = 4;
->>>>>>> 293e9289
+const int CONFIG_CODE_SOCCER    = 5;
 
 using namespace GUIEngine;
 DEFINE_SCREEN_SINGLETON( RaceSetupScreen );
@@ -135,14 +131,13 @@
             race_manager->setNumKarts( race_manager->getNumLocalPlayers() ); // no AI karts;
             StateManager::get()->pushScreen( ArenasScreen::getInstance() );
         }
-<<<<<<< HEAD
         else if (selectedMode == IDENT_EASTER)
         {
             race_manager->setMinorMode(RaceManager::MINOR_MODE_EASTER_EGG);
             UserConfigParams::m_game_mode = CONFIG_CODE_EASTER;
             race_manager->setNumKarts( race_manager->getNumLocalPlayers() ); // no AI karts;
             StateManager::get()->pushScreen( TracksScreen::getInstance() );
-=======
+        }
         else if (selectedMode == IDENT_SOCCER)
         {
             race_manager->setMinorMode(RaceManager::MINOR_MODE_SOCCER);
@@ -153,7 +148,6 @@
                 StateManager::get()->pushScreen( ArenasScreen::getInstance() );
             else
                 StateManager::get()->pushScreen( SoccerSetupScreen::getInstance() );
->>>>>>> 293e9289
         }
         else if (selectedMode == "locked")
         {
@@ -256,25 +250,28 @@
         name4 += _("Hit others with weapons until they lose all their lives. (Only in multiplayer games)");
         w2->addItem( name4, IDENT_STRIKES, RaceManager::getIconOf(RaceManager::MINOR_MODE_3_STRIKES));
     }
-<<<<<<< HEAD
+    
+#ifdef ENABLE_SOCCER_MODE
+    {
+        irr::core::stringw name5 = irr::core::stringw(
+            RaceManager::getNameOf(RaceManager::MINOR_MODE_SOCCER)) + L"\n";
+        name5 += _("Push the ball to the opposite cage to score goals. (Only in multiplayer games)");
+        w2->addItem( name5, IDENT_SOCCER, RaceManager::getIconOf(RaceManager::MINOR_MODE_SOCCER));
+    }
+#endif
+    
 #ifdef ENABLE_EASTER_EGG_MODE
     {
         irr::core::stringw name1 = irr::core::stringw(
            RaceManager::getNameOf(RaceManager::MINOR_MODE_EASTER_EGG)) + L"\n";
         //FIXME: avoid duplicating descriptions from the help menu!
         name1 +=  _("Find all Easter Eggs");
-=======
-    
-    irr::core::stringw name5 = irr::core::stringw(
-        RaceManager::getNameOf(RaceManager::MINOR_MODE_SOCCER)) + L"\n";
-    name5 += _("Push the ball to the opposite cage to score goals. (Only in multiplayer games)");
-    w2->addItem( name5, IDENT_SOCCER, RaceManager::getIconOf(RaceManager::MINOR_MODE_SOCCER));
->>>>>>> 293e9289
 
         w2->addItem( name1, IDENT_EASTER, 
                    RaceManager::getIconOf(RaceManager::MINOR_MODE_EASTER_EGG));
     }
 #endif
+    
     w2->updateItemDisplay();
     
     // restore saved game mode
@@ -292,13 +289,11 @@
         case CONFIG_CODE_3STRIKES :
             w2->setSelection(IDENT_STRIKES, PLAYER_ID_GAME_MASTER, true);
             break;
-<<<<<<< HEAD
         case CONFIG_CODE_EASTER :
             w2->setSelection(IDENT_EASTER, PLAYER_ID_GAME_MASTER, true);
-=======
+            break;
         case CONFIG_CODE_SOCCER :
             w2->setSelection(IDENT_SOCCER, PLAYER_ID_GAME_MASTER, true);
->>>>>>> 293e9289
             break;
     }
     
