--- conflicted
+++ resolved
@@ -196,26 +196,15 @@
     m_schedule_continue = false;
 
     Screen::init();
-<<<<<<< HEAD
-=======
-    
-    if (UserConfigParams::m_num_goals <= 0)
-        UserConfigParams::m_num_goals = 3;
+
+    // TODO: remember in config.xml the last number of goals
         
     if (UserConfigParams::m_soccer_time_limit <= 0)
         UserConfigParams::m_soccer_time_limit = 3;
->>>>>>> 68976a7a
-
-    // TODO: remember in config.xml the last number of goals
+
     SpinnerWidget*  goalamount = getWidget<SpinnerWidget>("goalamount");
-<<<<<<< HEAD
     goalamount->setValue(3);
-    goalamount->setDeactivated();
-    goalamount->setDeactivated();
-=======
-    goalamount->setValue(UserConfigParams::m_num_goals);
     goalamount->setActivated();
->>>>>>> 68976a7a
 
     SpinnerWidget* timeAmount = getWidget<SpinnerWidget>("timeamount");
     timeAmount->setValue(UserConfigParams::m_soccer_time_limit);
@@ -230,31 +219,14 @@
 
     // We need players to be able to choose their teams
     input_manager->setMasterPlayerOnly(false);
-<<<<<<< HEAD
-}
-=======
-
-    // This flag will cause that a 'fire' event will be mapped to 'select' (if
-    // 'fire' is not assigned to a GUI event). This is done to support the old
-    // way of player joining by pressing 'fire' instead of 'select'.
-    input_manager->getDeviceList()->mapFireToSelect(true);
 }   // init
->>>>>>> 68976a7a
 
 // -----------------------------------------------------------------------------
 void SoccerSetupScreen::tearDown()
 {
     Widget* central_div = getWidget<Widget>("central_div");
 
-<<<<<<< HEAD
-=======
-    // Reset the 'map fire to select' option of the device manager
-    input_manager->getDeviceList()->mapFireToSelect(false);
-    
-    UserConfigParams::m_num_goals = getWidget<SpinnerWidget>("goalamount")->getValue();
     UserConfigParams::m_soccer_time_limit = getWidget<SpinnerWidget>("timeamount")->getValue();
-
->>>>>>> 68976a7a
     // Remove all ModelViewWidgets we created manually
     PtrVector<Widget>&  children = central_div->getChildren();
     for(int i = children.size()-1 ; i >= 0 ; i--)
