//
//  SuperTuxKart - a fun racing game with go-kart
//  Copyright (C) 2016 SuperTuxKart Team
//
//  This program is free software; you can redistribute it and/or
//  modify it under the terms of the GNU General Public License
//  as published by the Free Software Foundation; either version 3
//  of the License, or (at your option) any later version.
//
//  This program is distributed in the hope that it will be useful,
//  but WITHOUT ANY WARRANTY; without even the implied warranty of
//  MERCHANTABILITY or FITNESS FOR A PARTICULAR PURPOSE.  See the
//  GNU General Public License for more details.
//
//  You should have received a copy of the GNU General Public License
//  along with this program; if not, write to the Free Software
//  Foundation, Inc., 59 Temple Place - Suite 330, Boston, MA  02111-1307, USA.

#ifndef HEADER_GRAPH_HPP
#define HEADER_GRAPH_HPP

#include "utils/no_copy.hpp"
#include "utils/vec3.hpp"

#include <dimension2d.h>

#include <string>
#include <vector>

namespace irr
{
    namespace scene { class ISceneNode; class IMesh; class IMeshBuffer; }
    namespace video { class ITexture; struct S3DVertex; class SColor; }
}

using namespace irr;

class FrameBuffer;
class Quad;
class RTT;

/**
 *  \brief This class stores a graph of quads. It uses a 'simplified singleton'
 *  design pattern: it has a static create function to create exactly instance,
 *  a destroy function, and a get function (that does not have the side effect
 *  of the 'normal singleton'  design pattern to create an instance). Besides
 *  saving on the if statement in get(), this is necessary since certain race
 *  modes might not have a quad graph at all (e.g. arena without navmesh). So
 *  get() returns NULL in this case, and this is tested where necessary.
 * \ingroup tracks
  */
class Graph : public NoCopy
{
protected:
    static Graph* m_graph;

    std::vector<Quad*> m_all_nodes;

    // ------------------------------------------------------------------------
    /** Factory method to dynamic create 2d / 3d quad for drive and arena
     *  graph. */
    void createQuad(const Vec3 &p0, const Vec3 &p1, const Vec3 &p2,
                    const Vec3 &p3, unsigned int node_index,
<<<<<<< HEAD
                    bool invisible, bool ai_ignore, bool is_arena, bool ignore);
=======
                    bool invisible, bool ai_ignore, bool is_arena);
    // ------------------------------------------------------------------------
    /** Map 4 bounding box points to 4 closest graph nodes. */
    void loadBoundingBoxNodes();
>>>>>>> fb79cf3a

private:
    /** The 2d bounding box, used for hashing. */
    Vec3 m_bb_min;
    Vec3 m_bb_max;

    /** The 4 closest graph nodes to the bounding box. */
    int m_bb_nodes[4];

    RTT* m_new_rtt;

    /** The node of the graph mesh. */
    scene::ISceneNode *m_node;

    /** The mesh of the graph mesh. */
    scene::IMesh *m_mesh;

    /** The actual mesh buffer storing the graph. */
    scene::IMeshBuffer *m_mesh_buffer;

    /** Scaling for mini map. */
    float m_scaling;

    // ------------------------------------------------------------------------
    void createMesh(bool show_invisible=true,
                    bool enable_transparency=false,
                    const video::SColor *track_color=NULL);
    // ------------------------------------------------------------------------
    void cleanupDebugMesh();
    // ------------------------------------------------------------------------
    virtual bool hasLapLine() const = 0;
    // ------------------------------------------------------------------------
    virtual void differentNodeColor(int n, video::SColor* c) const = 0;

public:
    static const int UNKNOWN_SECTOR;
    // ------------------------------------------------------------------------
    /** Returns the one instance of this object. It is possible that there
     *  is no instance created (e.g. arena without navmesh) so we don't assert
     *  that an instance exist. */
    static Graph* get() { return m_graph; }
    // ------------------------------------------------------------------------
    /** Set the graph (either drive or arena graph for now). */
    static void setGraph(Graph* graph)
    {
        assert(m_graph == NULL);
        m_graph = graph;
    }   // setGraph
    // ------------------------------------------------------------------------
    /** Cleans up the graph. It is possible that this function is called even
     *  if no instance exists (e.g. arena without navmesh). So it is not an
     *  error if there is no instance. */
    static void destroy()
    {
        if (m_graph)
        {
            delete m_graph;
            m_graph = NULL;
        }
    }   // destroy
    // ------------------------------------------------------------------------
    Graph();
    // ------------------------------------------------------------------------
    virtual ~Graph();
    // ------------------------------------------------------------------------
    void createDebugMesh();
    // ------------------------------------------------------------------------
    void makeMiniMap(const core::dimension2du &where, const std::string &name,
                     const video::SColor &fill_color,
                     video::ITexture** oldRttMinimap,
                     FrameBuffer** newRttMinimap);
    // ------------------------------------------------------------------------
    void mapPoint2MiniMap(const Vec3 &xyz, Vec3 *out) const;
    // ------------------------------------------------------------------------
    Quad* getQuad(unsigned int i) const
    {
        assert(i < m_all_nodes.size());
        return m_all_nodes[i];
    }
    // ------------------------------------------------------------------------
    unsigned int getNumNodes() const             { return m_all_nodes.size(); }
    // ------------------------------------------------------------------------
    void findRoadSector(const Vec3& XYZ, int *sector,
                        std::vector<int> *all_sectors = NULL,
                        bool ignore_vertical = false) const;
    // ------------------------------------------------------------------------
    int findOutOfRoadSector(const Vec3& xyz,
                            const int curr_sector = UNKNOWN_SECTOR,
                            std::vector<int> *all_sectors = NULL,
                            bool ignore_vertical = false) const;
    // ------------------------------------------------------------------------
    const Vec3& getBBMin() const                           { return m_bb_min; }
    // ------------------------------------------------------------------------
    const Vec3& getBBMax() const                           { return m_bb_max; }
    // ------------------------------------------------------------------------
    const int* getBBNodes() const                        { return m_bb_nodes; }

};   // Graph

#endif<|MERGE_RESOLUTION|>--- conflicted
+++ resolved
@@ -61,14 +61,10 @@
      *  graph. */
     void createQuad(const Vec3 &p0, const Vec3 &p1, const Vec3 &p2,
                     const Vec3 &p3, unsigned int node_index,
-<<<<<<< HEAD
                     bool invisible, bool ai_ignore, bool is_arena, bool ignore);
-=======
-                    bool invisible, bool ai_ignore, bool is_arena);
     // ------------------------------------------------------------------------
     /** Map 4 bounding box points to 4 closest graph nodes. */
     void loadBoundingBoxNodes();
->>>>>>> fb79cf3a
 
 private:
     /** The 2d bounding box, used for hashing. */
