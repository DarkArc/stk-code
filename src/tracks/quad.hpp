--- conflicted
+++ resolved
@@ -71,12 +71,8 @@
          Quad(const Vec3 &p0, const Vec3 &p1, const Vec3 &p2, const Vec3 &p3,
               bool invis=false, bool ai_ignore=false);
     void getVertices(video::S3DVertex *v, const video::SColor &color) const;
-<<<<<<< HEAD
-    bool pointInQuad(const Vec3& p) const;
+    bool pointInQuad(const Vec3& p, bool ignore_vertical = false) const;
     bool pointInQuad3D(const Vec3& p) const;
-=======
-    bool pointInQuad(const Vec3& p, bool ignore_vertical = false) const;
->>>>>>> 061323ff
     void transform(const btTransform &t, Quad *result) const;
     // ------------------------------------------------------------------------
     /** Returns the i-th. point of a quad. */
