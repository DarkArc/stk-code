--- conflicted
+++ resolved
@@ -499,11 +499,7 @@
             m_minimap_x_scale = float(m_mini_map_size.Width) / float(m_mini_map->getSize().Width);
             m_minimap_y_scale = float(m_mini_map_size.Height) / float(m_mini_map->getSize().Height);
         }
-<<<<<<< HEAD
-        else 
-=======
         else
->>>>>>> ecc27f9d
         {
             m_minimap_x_scale = 0;
             m_minimap_y_scale = 0;
@@ -1157,7 +1153,7 @@
         convertTrackToBullet(m_all_nodes[i]);
     }
 
-    // Now convert all objects that are only used for the physics 
+    // Now convert all objects that are only used for the physics
     // (like invisible walls).
     for(unsigned int i=0; i<m_all_physics_only_nodes.size(); i++)
     {
@@ -1277,7 +1273,7 @@
         // A speed of 0 results in a division by zero, so avoid this.
         // The actual time for a wave from one maximum to the next is
         // given by 2*M_PI*speed/1000.
-        Log::warn("Track", 
+        Log::warn("Track",
                   "Wave-speed or time is 0, resetting it to the default.");
         wave_speed =300.0f;
     }
@@ -2064,7 +2060,7 @@
     // Material and hit point are not needed;
     const Material *m;
     Vec3 hit_point, normal;
-    bool over_ground = m_track_mesh->castRay(kart->getXYZ(), to, &hit_point, 
+    bool over_ground = m_track_mesh->castRay(kart->getXYZ(), to, &hit_point,
                                              &m, &normal);
     const Vec3 &xyz = kart->getXYZ();
     if(!over_ground || !m)
@@ -2088,7 +2084,7 @@
     // too long.
     if(xyz.getY() - hit_point.getY() > 5)
     {
-        Log::warn("physics", 
+        Log::warn("physics",
                   "Kart at (%f %f %f) is too high above ground at (%f %f %f)",
                   xyz.getX(),xyz.getY(),xyz.getZ(),
                   hit_point.getX(),hit_point.getY(),hit_point.getZ());
