--- conflicted
+++ resolved
@@ -2147,10 +2147,7 @@
 
     // Join all static physics only object to main track if possible
     // Take the visibility condition by scripting into account
-<<<<<<< HEAD
     std::vector<TrackObject*> objs_removing;
-=======
->>>>>>> 6e97c976
     for (auto* to : m_track_object_manager->getObjects().m_contents_vector)
     {
         if (to->joinToMainTrack())
@@ -2161,17 +2158,11 @@
             // physicial only node is always hidden, remove it from stk after
             // joining to track mesh
             if (ts && ts->isAlwaysHidden())
-<<<<<<< HEAD
                 objs_removing.push_back(to);
         }
     }
     for (auto* obj : objs_removing)
         m_track_object_manager->removeObject(obj);
-=======
-                m_track_object_manager->removeObject(to);
-        }
-    }
->>>>>>> 6e97c976
 
     createPhysicsModel(main_track_count);
     main_loop->renderGUI(5600);
