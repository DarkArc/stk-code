--- conflicted
+++ resolved
@@ -39,6 +39,7 @@
 #include "graphics/particle_emitter.hpp"
 #include "graphics/particle_kind.hpp"
 #include "graphics/particle_kind_manager.hpp"
+#include "graphics/render_target.hpp"
 #include "io/file_manager.hpp"
 #include "io/xml_node.hpp"
 #include "items/item.hpp"
@@ -364,20 +365,6 @@
     }
     m_detached_cached_meshes.clear();
 
-<<<<<<< HEAD
-=======
-    if (m_old_rtt_mini_map)
-    {
-        assert(m_old_rtt_mini_map->getReferenceCount() == 1);
-        irr_driver->removeTexture(m_old_rtt_mini_map);
-        m_old_rtt_mini_map = NULL;
-    }
-    if (m_new_rtt_mini_map)
-    {
-        m_new_rtt_mini_map = NULL; // already deleted by Graph::~Graph
-    }
-
->>>>>>> 9f4c842b
     for(unsigned int i=0; i<m_sky_textures.size(); i++)
     {
         m_sky_textures[i]->drop();
@@ -1053,34 +1040,16 @@
     core::dimension2du size = m_mini_map_size
                              .getOptimalSize(!nonpower,!nonsquare);
 
-<<<<<<< HEAD
-    if ((m_is_arena || m_is_soccer) && m_has_navmesh)
-        m_render_target = BattleGraph::get()->makeMiniMap(size, "minimap::" + m_ident, video::SColor(127, 255, 255, 255));
-    else
-        m_render_target = QuadGraph::get()->makeMiniMap(size, "minimap::" + m_ident, video::SColor(127, 255, 255, 255));
-        
+    m_render_target = Graph::get()->makeMiniMap(size, "minimap::" + m_ident, video::SColor(127, 255, 255, 255));
+    if (!m_render_target) return;
+
     core::dimension2du mini_map_texture_size = m_render_target->getTextureSize();
-        
+
     if(mini_map_texture_size.Width) 
         m_minimap_x_scale = float(m_mini_map_size.Width) / float(mini_map_texture_size.Width);
-=======
-    Graph::get()->makeMiniMap(size, "minimap::" + m_ident, video::SColor(127, 255, 255, 255),
-        &m_old_rtt_mini_map, &m_new_rtt_mini_map);
-
-    if (m_old_rtt_mini_map)
-    {
-        m_minimap_x_scale = float(m_mini_map_size.Width) / float(m_old_rtt_mini_map->getSize().Width);
-        m_minimap_y_scale = float(m_mini_map_size.Height) / float(m_old_rtt_mini_map->getSize().Height);
-    }
-    else if (m_new_rtt_mini_map)
-    {
-        m_minimap_x_scale = float(m_mini_map_size.Width) / float(m_new_rtt_mini_map->getWidth());
-        m_minimap_y_scale = float(m_mini_map_size.Height) / float(m_new_rtt_mini_map->getHeight());
-    }
->>>>>>> 9f4c842b
     else
         m_minimap_x_scale = 0;
-        
+
     if(mini_map_texture_size.Height) 
         m_minimap_y_scale = float(m_mini_map_size.Height) / float(mini_map_texture_size.Height);
     else
