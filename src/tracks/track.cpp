--- conflicted
+++ resolved
@@ -98,11 +98,8 @@
     m_enable_push_back      = true;
     m_reverse_available     = false;
     m_is_arena              = false;
-<<<<<<< HEAD
     m_has_easter_eggs       = false;
-=======
     m_is_soccer             = false;
->>>>>>> 293e9289
     m_is_cutscene           = false;
     m_camera_far            = 1000.0f;
     m_mini_map              = NULL;
