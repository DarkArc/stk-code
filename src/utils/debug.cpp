--- conflicted
+++ resolved
@@ -681,383 +681,7 @@
             }
             else if (event.GUIEvent.EventType == gui::EGET_MENU_ITEM_SELECTED)
             {
-<<<<<<< HEAD
-                World *world = World::getWorld();
-                Physics *physics = world ? world->getPhysics() : NULL;
-                if(cmdID == DEBUG_GRAPHICS_RELOAD_SHADERS)
-                {
-                    Log::info("Debug", "Reloading shaders...");
-                    ShaderBase::updateShaders();
-                }
-                else if (cmdID == DEBUG_GRAPHICS_RESET)
-                {
-                    if (physics)
-                        physics->setDebugMode(IrrDebugDrawer::DM_NONE);
-
-                    irr_driver->resetDebugModes();
-                }
-                else if (cmdID == DEBUG_GRAPHICS_WIREFRAME)
-                {
-                    if (physics)
-                        physics->setDebugMode(IrrDebugDrawer::DM_NONE);
-
-                    irr_driver->resetDebugModes();
-                    irr_driver->getRenderer()->toggleWireframe();
-                }
-                else if (cmdID == DEBUG_GRAPHICS_MIPMAP_VIZ)
-                {
-                    if (physics)
-                        physics->setDebugMode(IrrDebugDrawer::DM_NONE);
-
-                    irr_driver->resetDebugModes();
-                    irr_driver->getRenderer()->toggleMipVisualization();
-                }
-                else if (cmdID == DEBUG_GRAPHICS_NORMALS_VIZ)
-                {
-                    if (physics)
-                        physics->setDebugMode(IrrDebugDrawer::DM_NONE);
-
-                    irr_driver->resetDebugModes();
-                    irr_driver->toggleNormals();
-                }
-                else if (cmdID == DEBUG_GRAPHICS_SSAO_VIZ)
-                {
-                    if (physics)
-                        physics->setDebugMode(IrrDebugDrawer::DM_NONE);
-
-                    irr_driver->resetDebugModes();
-                    irr_driver->toggleSSAOViz();
-                }
-                else if (cmdID == DEBUG_GRAPHICS_RSM_VIZ)
-                {
-                    if (physics)
-                        physics->setDebugMode(IrrDebugDrawer::DM_NONE);
-
-                    irr_driver->resetDebugModes();
-                    irr_driver->toggleRSM();
-                }
-                else if (cmdID == DEBUG_GRAPHICS_RH_VIZ)
-                {
-                    if (physics)
-                        physics->setDebugMode(IrrDebugDrawer::DM_NONE);
-
-                    irr_driver->resetDebugModes();
-                    irr_driver->toggleRH();
-                }
-                else if (cmdID == DEBUG_GRAPHICS_GI_VIZ)
-                {
-                    if (physics)
-                        physics->setDebugMode(IrrDebugDrawer::DM_NONE);
-
-                    irr_driver->resetDebugModes();
-                    irr_driver->toggleGI();
-                }
-                else if (cmdID == DEBUG_GRAPHICS_SHADOW_VIZ)
-                {
-                    if (physics)
-                        physics->setDebugMode(IrrDebugDrawer::DM_NONE);
-
-                    irr_driver->resetDebugModes();
-                    irr_driver->toggleShadowViz();
-                }
-                else if (cmdID == DEBUG_GRAPHICS_LIGHT_VIZ)
-                {
-                    if (physics)
-                        physics->setDebugMode(IrrDebugDrawer::DM_NONE);
-
-                    irr_driver->resetDebugModes();
-                    irr_driver->toggleLightViz();
-                }
-                else if (cmdID == DEBUG_GRAPHICS_DISTORT_VIZ)
-                {
-                    if (physics)
-                        physics->setDebugMode(IrrDebugDrawer::DM_NONE);
-
-                    irr_driver->resetDebugModes();
-                    irr_driver->toggleDistortViz();
-                }
-                else if (cmdID == DEBUG_GRAPHICS_BULLET_1)
-                {
-                    irr_driver->resetDebugModes();
-
-                    if (!world) return false;
-                    physics->setDebugMode(IrrDebugDrawer::DM_KARTS_PHYSICS);
-                }
-                else if (cmdID == DEBUG_GRAPHICS_BULLET_2)
-                {
-                    irr_driver->resetDebugModes();
-
-                    if (!world) return false;
-                    Physics *physics = world->getPhysics();
-                    physics->setDebugMode(IrrDebugDrawer::DM_NO_KARTS_GRAPHICS);
-                }
-                else if (cmdID == DEBUG_GRAPHICS_BOUNDING_BOXES_VIZ)
-                {
-                    irr_driver->resetDebugModes();
-                    irr_driver->toggleBoundingBoxesViz();
-                }
-                else if (cmdID == DEBUG_PROFILER)
-                {
-                    UserConfigParams::m_profiler_enabled =
-                                            !UserConfigParams::m_profiler_enabled;
-                }
-                else if (cmdID == DEBUG_PROFILER_GENERATE_REPORT)
-                {
-                    profiler.setCaptureReport(!profiler.getCaptureReport());
-                }
-                else if (cmdID == DEBUG_THROTTLE_FPS)
-                {
-                    main_loop->setThrottleFPS(false);
-                }
-                else if (cmdID == DEBUG_FPS)
-                {
-                    UserConfigParams::m_display_fps =
-                                        !UserConfigParams::m_display_fps;
-                }
-                else if (cmdID == DEBUG_SAVE_REPLAY)
-                {
-                    ReplayRecorder::get()->Save();
-                }
-                else if (cmdID == DEBUG_SAVE_HISTORY)
-                {
-                    history->Save();
-                }
-                else if (cmdID == DEBUG_POWERUP_BOWLING)
-                {
-                    addPowerup(PowerupManager::POWERUP_BOWLING);
-                }
-                else if (cmdID == DEBUG_POWERUP_BUBBLEGUM)
-                {
-                    addPowerup(PowerupManager::POWERUP_BUBBLEGUM);
-                }
-                else if (cmdID == DEBUG_POWERUP_CAKE)
-                {
-                    addPowerup(PowerupManager::POWERUP_CAKE);
-                }
-                else if (cmdID == DEBUG_POWERUP_PARACHUTE)
-                {
-                    addPowerup(PowerupManager::POWERUP_PARACHUTE);
-                }
-                else if (cmdID == DEBUG_POWERUP_PLUNGER)
-                {
-                    addPowerup(PowerupManager::POWERUP_PLUNGER);
-                }
-                else if (cmdID == DEBUG_POWERUP_RUBBERBALL)
-                {
-                    addPowerup(PowerupManager::POWERUP_RUBBERBALL);
-                }
-                else if (cmdID == DEBUG_POWERUP_SWATTER)
-                {
-                    addPowerup(PowerupManager::POWERUP_SWATTER);
-                }
-                else if (cmdID == DEBUG_POWERUP_SWITCH)
-                {
-                    addPowerup(PowerupManager::POWERUP_SWITCH);
-                }
-                else if (cmdID == DEBUG_POWERUP_ZIPPER)
-                {
-                    addPowerup(PowerupManager::POWERUP_ZIPPER);
-                }
-                else if (cmdID == DEBUG_POWERUP_NITRO)
-                {
-                    if (!world) return false;
-                    const unsigned int num_local_players =
-                        race_manager->getNumLocalPlayers();
-                    for(unsigned int i = 0; i < num_local_players; i++)
-                    {
-                        AbstractKart* kart = world->getLocalPlayerKart(i);
-                        kart->setEnergy(100.0f);
-                    }
-                }
-                else if (cmdID == DEBUG_ATTACHMENT_ANVIL)
-                {
-                    addAttachment(Attachment::ATTACH_ANVIL);
-                }
-                else if (cmdID == DEBUG_ATTACHMENT_BOMB)
-                {
-                    addAttachment(Attachment::ATTACH_BOMB);
-                }
-                else if (cmdID == DEBUG_ATTACHMENT_PARACHUTE)
-                {
-                    addAttachment(Attachment::ATTACH_PARACHUTE);
-                }
-                else if (cmdID == DEBUG_GUI_TOGGLE)
-                {
-                    if (!world) return false;
-                    RaceGUIBase* gui = world->getRaceGUI();
-                    if (gui != NULL) gui->m_enabled = !gui->m_enabled;
-                }
-                else if (cmdID == DEBUG_GUI_HIDE_KARTS)
-                {
-                    if (!world) return false;
-                    for (unsigned int n = 0; n<world->getNumKarts(); n++)
-                    {
-                        AbstractKart* kart = world->getKart(n);
-                        if (kart->getController()->isPlayerController())
-                            kart->getNode()->setVisible(false);
-                    }
-                }
-                else if (cmdID == DEBUG_GUI_CAM_TOP)
-                {
-                    UserConfigParams::m_camera_debug = 1;
-                    irr_driver->getDevice()->getCursorControl()->setVisible(true);
-                }
-                else if (cmdID == DEBUG_GUI_CAM_WHEEL)
-                {
-                    UserConfigParams::m_camera_debug = 2;
-                    irr_driver->getDevice()->getCursorControl()->setVisible(true);
-                }
-                else if (cmdID == DEBUG_GUI_CAM_BEHIND_KART)
-                {
-                    UserConfigParams::m_camera_debug = 4;
-                    irr_driver->getDevice()->getCursorControl()->setVisible(true);
-                }
-                else if (cmdID == DEBUG_GUI_CAM_SIDE_OF_KART)
-                {
-                    UserConfigParams::m_camera_debug = 5;
-                    irr_driver->getDevice()->getCursorControl()->setVisible(true);
-                }
-                else if (cmdID == DEBUG_GUI_CAM_FREE)
-                {
-                    UserConfigParams::m_camera_debug = 3;
-                    irr_driver->getDevice()->getCursorControl()->setVisible(false);
-                    // Reset camera rotation
-                    Camera *cam = Camera::getActiveCamera();
-                    cam->setDirection(vector3df(0, 0, 1));
-                    cam->setUpVector(vector3df(0, 1, 0));
-                }
-                else if (cmdID == DEBUG_GUI_CAM_NORMAL)
-                {
-                    UserConfigParams::m_camera_debug = 0;
-                    irr_driver->getDevice()->getCursorControl()->setVisible(true);
-                }
-                else if (cmdID == DEBUG_GUI_CAM_SMOOTH)
-                {
-                    Camera *cam = Camera::getActiveCamera();
-                    cam->setSmoothMovement(!cam->getSmoothMovement());
-                }
-                else if (cmdID == DEBUG_GUI_CAM_ATTACH)
-                {
-                    Camera *cam = Camera::getActiveCamera();
-                    cam->setAttachedFpsCam(!cam->getAttachedFpsCam());
-                }
-                else if (cmdID == DEBUG_PRINT_START_POS)
-                {
-                    if(!world) return false;
-                    for(unsigned int i=0; i<world->getNumKarts(); i++)
-                    {
-                        AbstractKart *kart = world->getKart(i);
-                        Log::warn(kart->getIdent().c_str(),
-                            "<start position=\"%d\" x=\"%f\" y=\"%f\" z=\"%f\" h=\"%f\"/>",
-                            i, kart->getXYZ().getX(), kart->getXYZ().getY(),
-                            kart->getXYZ().getZ(),kart->getHeading()*RAD_TO_DEGREE
-                            );
-                    }
-                }
-                else if (cmdID == DEBUG_VISUAL_VALUES)
-                {
-#if !defined(__APPLE__)
-                    DebugSliderDialog *dsd = new DebugSliderDialog();
-                    dsd->setSliderHook("red_slider", 0, 255,
-                        [](){ return int(irr_driver->getAmbientLight().r * 255.f); },
-                        [](int v){
-                            video::SColorf ambient = irr_driver->getAmbientLight();
-                            ambient.setColorComponentValue(0, v / 255.f);
-                            irr_driver->setAmbientLight(ambient); }
-                    );
-                    dsd->setSliderHook("green_slider", 0, 255,
-                        [](){ return int(irr_driver->getAmbientLight().g * 255.f); },
-                        [](int v){
-                        video::SColorf ambient = irr_driver->getAmbientLight();
-                        ambient.setColorComponentValue(1, v / 255.f);
-                        irr_driver->setAmbientLight(ambient); }
-                    );
-                    dsd->setSliderHook("blue_slider", 0, 255,
-                        [](){ return int(irr_driver->getAmbientLight().b * 255.f); },
-                        [](int v){
-                        video::SColorf ambient = irr_driver->getAmbientLight();
-                        ambient.setColorComponentValue(2, v / 255.f);
-                        irr_driver->setAmbientLight(ambient); }
-                    );
-                    dsd->setSliderHook("ssao_radius", 0, 100,
-                        [](){ return int(irr_driver->getSSAORadius() * 10.f); },
-                        [](int v){irr_driver->setSSAORadius(v / 10.f); }
-                    );
-                    dsd->setSliderHook("ssao_k", 0, 100,
-                        [](){ return int(irr_driver->getSSAOK() * 10.f); },
-                        [](int v){irr_driver->setSSAOK(v / 10.f); }
-                    );
-                    dsd->setSliderHook("ssao_sigma", 0, 100,
-                        [](){ return int(irr_driver->getSSAOSigma() * 10.f); },
-                        [](int v){irr_driver->setSSAOSigma(v / 10.f); }
-                    );
-#endif
-                }
-                else if (cmdID == DEBUG_ADJUST_LIGHTS)
-                {
-#if !defined(__APPLE__)
-                    // Some sliders use multipliers because the spinner widget
-                    // only supports integers
-                    DebugSliderDialog *dsd = new DebugSliderDialog();
-                    dsd->changeLabel("Red", "Red (x10)");
-                    dsd->setSliderHook("red_slider", 0, 100,
-                        []()
-                        {
-                            return int(findNearestLight()->getColor().X * 100);
-                        },
-                        [](int intensity)
-                        {
-                            LightNode* nearest = findNearestLight();
-                            core::vector3df color = nearest->getColor();
-                            nearest->setColor(intensity / 100.0f, color.Y, color.Z);
-                        }
-                    );
-                    dsd->changeLabel("Green", "Green (x10)");
-                    dsd->setSliderHook("green_slider", 0, 100,
-                        []()
-                        {
-                            return int(findNearestLight()->getColor().Y * 100);
-                        },
-                        [](int intensity)
-                        {
-                            LightNode* nearest = findNearestLight();
-                            core::vector3df color = nearest->getColor();
-                            nearest->setColor(color.X, intensity / 100.0f, color.Z);
-                        }
-                    );
-                    dsd->changeLabel("Blue", "Blue (x10)");
-                    dsd->setSliderHook("blue_slider", 0, 100,
-                        []()
-                        {
-                            return int(findNearestLight()->getColor().Z * 100);
-                        },
-                        [](int intensity)
-                        {
-                            LightNode* nearest = findNearestLight();
-                            core::vector3df color = nearest->getColor();
-                            nearest->setColor(color.X, color.Y, intensity / 100.0f);
-                        }
-                    );
-                    dsd->changeLabel("SSAO radius", "energy (x10)");
-                    dsd->setSliderHook("ssao_radius", 0, 100,
-                        []()     { return int(findNearestLight()->getEnergy() * 10);  },
-                        [](int v){        findNearestLight()->setEnergy(v / 10.0f); }
-                    );
-                    dsd->changeLabel("SSAO k", "radius");
-                    dsd->setSliderHook("ssao_k", 0, 100,
-                        []()     { return int(findNearestLight()->getRadius());  },
-                        [](int v){        findNearestLight()->setRadius(float(v)); }
-                    );
-                    dsd->changeLabel("SSAO Sigma", "[None]");
-#endif
-                }
-                else if (cmdID == DEBUG_SCRIPT_CONSOLE)
-                {
-                    ScriptingConsole* console = new ScriptingConsole();
-                }
-=======
                 return handleContextMenuAction(cmdID);
->>>>>>> b1803b8d
             }
             return false;
         }
