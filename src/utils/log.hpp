--- conflicted
+++ resolved
@@ -63,8 +63,6 @@
     /** The file where stdout output will be written */
     static FILE* m_file_stdout;
 
-<<<<<<< HEAD
-=======
     /** An optional buffer for lines to be output. */
     struct LineInfo
     {
@@ -77,7 +75,6 @@
      ** the maximum number of lines the buffer should hold. */
     static size_t m_buffer_size;
 
->>>>>>> 2810d2ad
     /** An optional prefix to be printed. */
     static std::string m_prefix;
 
