//
//  SuperTuxKart - a fun racing game with go-kart
//  Copyright (C) 2006,-2015 2007, 2008 Joerg Henrichs
//
//  This program is free software; you can redistribute it and/or
//  modify it under the terms of the GNU General Public License
//  as published by the Free Software Foundation; either version 3
//  of the License, or (at your option) any later version.
//
//  This program is distributed in the hope that it will be useful,
//  but WITHOUT ANY WARRANTY; without even the implied warranty of
//  MERCHANTABILITY or FITNESS FOR A PARTICULAR PURPOSE.  See the
//  GNU General Public License for more details.
//
//  You should have received a copy of the GNU General Public License
//  along with this program; if not, write to the Free Software
//  Foundation, Inc., 59 Temple Place - Suite 330, Boston, MA  02111-1307, USA.


// Note: the irrlicht include is only here (and esp. before including
//       translation.hpp, which contradicts our style rule) to avoid the
//        warning message  "  'swprintf' : macro redefinition"
//       This happens if libintl.h is included before irrlicht.h (since
//       both files redefine swprintf).

#include "utils/translation.hpp"

#include <algorithm>
#include <cassert>
#include <cerrno>
#include <clocale>
#include <cstdio>
#include <cstdlib>
#include <cstring>
#include <cwchar>
#include <iostream>
#include <vector>

#if ENABLE_BIDI
#  include <fribidi/fribidi.h>
#endif

#include "config/user_config.hpp"
#include "io/file_manager.hpp"
#include "utils/constants.hpp"
#include "utils/log.hpp"


// set to 1 to debug i18n
#define TRANSLATE_VERBOSE 0
// Define TEST_BIDI to force right-to-left style for all languages
//#define TEST_BIDI

using namespace tinygettext;

Translations* translations = NULL;
const bool REMOVE_BOM = false;

#ifdef LINUX // m_debug
#define PACKAGE "supertuxkart"
#endif

/** The list of available languages; this is global so that it is cached (and remains
    even if the translations object is deleted and re-created) */
typedef std::vector<std::string> LanguageList;
static LanguageList g_language_list;

// Note : this method is not static because 'g_language_list' is initialized
//        the first time Translations is constructed (despite being a global)
const LanguageList* Translations::getLanguageList() const
{
    return &g_language_list;
}

// ----------------------------------------------------------------------------
/** Frees the memory allocated for the result of toFribidiChar(). */
#ifdef ENABLE_BIDI
void freeFribidiChar(FriBidiChar *str)
{
#ifdef TEST_BIDI
    delete[] str;
#else
    if (sizeof(wchar_t) != sizeof(FriBidiChar))
        delete[] str;
#endif
}
#endif

/** Frees the memory allocated for the result of fromFribidiChar(). */
#ifdef ENABLE_BIDI
void freeFribidiChar(wchar_t *str)
{
    if (sizeof(wchar_t) != sizeof(FriBidiChar))
        delete[] str;
}
#endif

// ----------------------------------------------------------------------------
/** Converts a wstring to a FriBidi-string.
    The caller must take care to free (or not to free) the result after use.
    Freeing should be done with freeFribidiChar().

    On linux, the string doesn't need to be converted because wchar_t is
    already UTF-32. On windows the string is converted from UTF-16 by this
    function. */
#ifdef ENABLE_BIDI
FriBidiChar* toFribidiChar(const wchar_t* str)
{
    std::size_t length = wcslen(str);
    FriBidiChar *result;
    if (sizeof(wchar_t) == sizeof(FriBidiChar))
        result = (FriBidiChar*) str;
    else
    {
        // On windows FriBidiChar is 4 bytes, but wchar_t is 2 bytes.
        // So we simply copy the characters over here (note that this
        // is technically incorrect, all characters we use/support fit
        // in 16 bits, which is what irrlicht supports atm).
        result = new FriBidiChar[length + 1];
        for (std::size_t i = 0; i <= length; i++)
            result[i] = str[i];
    }

#ifdef TEST_BIDI
    // Prepend a character in each line that forces RTL style
    int lines = 1;
    for (std::size_t i = 0; i <= length; i++)
    {
        if (str[i] == L'\n')
            lines++;
    }
    FriBidiChar *tmp = result;
    length += lines;
    result = new FriBidiChar[length + 1];
    lines = 1;
    result[0] = L'\u202E';
    for (std::size_t i = 1; i <= length; i++)
    {
        result[i] = tmp[i - lines];
        if (str[i - lines] == L'\n')
        {
            lines++;
            i++;
            result[i] = L'\u202E';
        }
    }
    if (sizeof(wchar_t) != sizeof(FriBidiChar))
        delete[] tmp;
#endif

    return result;
}

wchar_t* fromFribidiChar(const FriBidiChar* str)
{
    wchar_t *result;
    if (sizeof(wchar_t) == sizeof(FriBidiChar))
        result = (wchar_t*) str;
    else
    {
        std::size_t length = 0;
        while (str[length])
            length++;

        // Copy back to wchar_t array
        result = new wchar_t[length + 1];
        for (std::size_t i = 0; i <= length; i++)
            result[i] = str[i];
    }
    return result;
}
#endif

// ----------------------------------------------------------------------------
Translations::Translations() //: m_dictionary_manager("UTF-16")
{
    m_dictionary_manager.add_directory(
                        file_manager->getAsset(FileManager::TRANSLATION,""));
                        
    if (g_language_list.size() == 0)
    {
        std::set<Language> languages = m_dictionary_manager.get_languages();      
        
        // English is always there but won't be found on file system
        g_language_list.push_back("en");
    
        std::set<Language>::iterator it;
        for (it = languages.begin(); it != languages.end(); it++)
        {
            g_language_list.push_back((*it).str());
        }
    }

    // LC_ALL does not work, sscanf will then not always be able
    // to scan for example: s=-1.1,-2.3,-3.3 correctly, which is
    // used in driveline files.
#if defined(WIN32) && !defined(__CYGWIN__)
    // Windows does not have LC_MESSAGES
    setlocale(LC_CTYPE,    "");
#else
    setlocale(LC_MESSAGES, "");
#endif


    /*
    bindtextdomain (PACKAGE, file_manager->getTranslationDir().c_str());

    if (sizeof(wchar_t) == 4)
    {
        if (IS_LITTLE_ENDIAN) bind_textdomain_codeset(PACKAGE, "UTF-32LE");
        else                  bind_textdomain_codeset(PACKAGE, "UTF-32BE");
    }
    else if (sizeof(wchar_t) == 2)
    {
        bind_textdomain_codeset(PACKAGE, "UTF-16LE");
    }
    else
    {
        fprintf(stderr, "Your wchar_t is neither 2 byte-long nor 4. What now??\n");
        exit(1);
    }

    textdomain (PACKAGE);
    */

    /*
    const std::set<Language>& languages = m_dictionary_manager.get_languages();
    Log::info("Translatings", "Number of languages: %d", languages.size());
    for (std::set<Language>::const_iterator i = languages.begin();
                                            i != languages.end(); ++i)
    {
        const Language& language = *i;
        Log::info("Translatings", "Env:       %s", language.str());
        Log::info("Translatings", "Name:      %s", language.get_name());
        Log::info("Translatings", "Language:  %s", language.get_language());
        Log::info("Translatings", "Country:   %s", language.get_country());
        Log::info("Translatings", "Modifier:  %s", language.get_modifier());
    }
    */

    const char *p_language = getenv("LANGUAGE");

    std::string language;

    if(p_language)
    {
        language=p_language;
    }
    else
    {
        const char *p_lang = getenv("LANG");

        if(p_lang)
            language = p_lang;
        else
        {
#ifdef WIN32
            // Thanks to the frogatto developer for this code snippet:
            char c[1024];
            GetLocaleInfoA(LOCALE_USER_DEFAULT, LOCALE_SISO639LANGNAME,
                           c, 1024);
            Log::verbose("translation", "GetLocaleInfo langname returns '%s'.",
                         c);
            if(c[0])
            {
                language = c;
                GetLocaleInfoA(LOCALE_USER_DEFAULT, LOCALE_SISO3166CTRYNAME,
                               c, 1024);
                Log::verbose("translation",
                             "GetLocaleInfo tryname returns '%s'.", c);
                if(c[0]) language += std::string("_")+c;
            }   // if c[0]
#endif
        }   // neither LANGUAGE nor LANG defined

    }

    if (language != "")
    {
        Log::verbose("translation", "Env var LANGUAGE = '%s'.",
                     language.c_str());

        if (language.find(":") != std::string::npos)
        {
            std::vector<std::string> langs = StringUtils::split(language, ':');
            Language l;

            for (unsigned int curr=0; curr<langs.size(); curr++)
            {
                l = Language::from_env(langs[curr]);
                if (l)
                {
                    Log::verbose("translation", "Language '%s'.",
                                 l.get_name().c_str());
                    m_dictionary = m_dictionary_manager.get_dictionary(l);
                    break;
                }
            }

            m_current_language_name = l.get_name();
            m_current_language_name_code = l.get_language();

            if (!l)
            {
                m_dictionary = m_dictionary_manager.get_dictionary();
            }
        }
        else
        {
            const Language& tgtLang = Language::from_env(language);
            if (!tgtLang)
            {
                Log::warn("Translation", "Unsupported langage '%s'", language.c_str());
                UserConfigParams::m_language = "system";
                m_current_language_name = "Default language";
                m_current_language_name_code = "en";
                m_dictionary = m_dictionary_manager.get_dictionary();
            }
            else
            {
                m_current_language_name = tgtLang.get_name();
                m_current_language_name_code = tgtLang.get_language();
                Log::verbose("translation", "Language '%s'.", m_current_language_name.c_str());
                m_dictionary = m_dictionary_manager.get_dictionary(tgtLang);
            }
        }
    }
    else
    {
        m_current_language_name = "Default language";
        m_current_language_name_code = "en";
        m_dictionary = m_dictionary_manager.get_dictionary();
    }

    // This is a silly but working hack I added to determine whether the
    // current language is RTL or not, since gettext doesn't seem to provide
    // this information

    // This one is just for the xgettext parser to pick up
#define ignore(X)

    //I18N: Do NOT literally translate this string!! Please enter Y as the
    //      translation if your language is a RTL (right-to-left) language,
    //      N (or nothing) otherwise
    ignore(_("   Is this a RTL language?"));

    const std::string isRtl =
        m_dictionary.translate("   Is this a RTL language?");

    m_rtl = false;

    for (unsigned int n=0; n < isRtl.size(); n++)
    {
        if (isRtl[n] == 'Y')
        {
            m_rtl = true;
            break;
        }
    }
#ifdef TEST_BIDI
    m_rtl = true;
#endif
}   // Translations

// ----------------------------------------------------------------------------

Translations::~Translations()
{
}   // ~Translations

// ----------------------------------------------------------------------------

const wchar_t* Translations::fribidize(const wchar_t* in_ptr)
{
    if (isRTLText(in_ptr))
    {
        // Test if this string was already fribidized
        std::map<const irr::core::stringw, const irr::core::stringw>::const_iterator
            found = m_fribidized_strings.find(in_ptr);
        if (found != m_fribidized_strings.cend())
            return found->second.c_str();

        // Use fribidi to fribidize the string
        // Split text into lines
        std::vector<core::stringw> input_lines = StringUtils::split(in_ptr, '\n');
        // Reverse lines for RTL strings, irrlicht will reverse them back
        // This is needed because irrlicht inserts line breaks itself if a text
        // is too long for one line and then reverses the lines again.
        std::reverse(input_lines.begin(), input_lines.end());

        // Fribidize and concat lines
        core::stringw converted_string;
        for (std::vector<core::stringw>::iterator it = input_lines.begin();
             it != input_lines.end(); it++)
        {
            if (it == input_lines.begin())
                converted_string = fribidizeLine(*it);
            else
            {
                converted_string += "\n";
                converted_string += fribidizeLine(*it);
            }
        }

        // Save it in the map
        m_fribidized_strings.insert(std::pair<const irr::core::stringw, const irr::core::stringw>(
            in_ptr, converted_string));
        found = m_fribidized_strings.find(in_ptr);

        return found->second.c_str();
    }
    else
        return in_ptr;
}

bool Translations::isRTLText(const wchar_t *in_ptr)
{
#if ENABLE_BIDI
    if (this->isRTLLanguage())
    {
        std::size_t length = wcslen(in_ptr);
        FriBidiChar *fribidiInput = toFribidiChar(in_ptr);

        FriBidiCharType *types = new FriBidiCharType[length];
        fribidi_get_bidi_types(fribidiInput, length, types);
        freeFribidiChar(fribidiInput);

        // Declare as RTL if one character is RTL
        for (std::size_t i = 0; i < length; i++)
        {
            if (types[i] & FRIBIDI_MASK_RTL)
            {
                delete[] types;
                return true;
            }
        }
        delete[] types;
    }
    return false;
#else
    return false;
#endif
}

/**
 * \param original Message to translate
 * \param context  Optional, can be set to differentiate 2 strings that are identical
 *                 in English but could be different in other languages
 */
const wchar_t* Translations::w_gettext(const wchar_t* original, const char* context)
{
    std::string in = StringUtils::wideToUtf8(original);
    return w_gettext(in.c_str(), context);
}

/**
 * \param original Message to translate
 * \param context  Optional, can be set to differentiate 2 strings that are identical
 *                 in English but could be different in other languages
 */
const wchar_t* Translations::w_gettext(const char* original, const char* context)
{
    if (original[0] == '\0') return L"";

#if TRANSLATE_VERBOSE
    Log::info("Translations", "Translating %s", original);
#endif

    const std::string& original_t = (context == NULL ?
                                     m_dictionary.translate(original) :
                                     m_dictionary.translate_ctxt(context, original));

    if (original_t == original)
    {
        static irr::core::stringw converted_string;
        converted_string = StringUtils::utf8ToWide(original);

#if TRANSLATE_VERBOSE
        std::wcout << L"  translation : " << converted_string << std::endl;
#endif
        return converted_string.c_str();
    }

    // print
    //for (int n=0;; n+=4)

    static core::stringw original_tw;
    original_tw = StringUtils::utf8ToWide(original_t);

    const wchar_t* out_ptr = original_tw.c_str();
    if (REMOVE_BOM) out_ptr++;

#if TRANSLATE_VERBOSE
    std::wcout << L"  translation : " << out_ptr << std::endl;
#endif

    return out_ptr;
}

/**
 * \param singular Message to translate in singular form
 * \param plural   Message to translate in plural form (can be the same as the singular form)
 * \param num      Count used to obtain the correct plural form.
 * \param context  Optional, can be set to differentiate 2 strings that are identical
 *                 in English but could be different in other languages
 */
const wchar_t* Translations::w_ngettext(const wchar_t* singular, const wchar_t* plural, int num, const char* context)
{
    std::string in = StringUtils::wideToUtf8(singular);
    std::string in2 = StringUtils::wideToUtf8(plural);
    return w_ngettext(in.c_str(), in2.c_str(), num, context);
}

/**
 * \param singular Message to translate in singular form
 * \param plural   Message to translate in plural form (can be the same as the singular form)
 * \param num      Count used to obtain the correct plural form.
 * \param context  Optional, can be set to differentiate 2 strings that are identical
 *                 in English but could be different in other languages
 */
const wchar_t* Translations::w_ngettext(const char* singular, const char* plural, int num, const char* context)
{
    const std::string& res = (context == NULL ?
                              m_dictionary.translate_plural(singular, plural, num) :
                              m_dictionary.translate_ctxt_plural(context, singular, plural, num));

<<<<<<< HEAD
    static core::stringw str_buffer = StringUtils::utf8ToWide(res);
=======
    static core::stringw str_buffer;
    str_buffer = StringUtils::utf8ToWide(res);
>>>>>>> 12e4c76a
    const wchar_t* out_ptr = str_buffer.c_str();
    if (REMOVE_BOM) out_ptr++;

#if TRANSLATE_VERBOSE
    std::wcout << L"  translation : " << out_ptr << std::endl;
#endif

    return out_ptr;
}


bool Translations::isRTLLanguage() const
{
    return m_rtl;
}

std::set<wchar_t> Translations::getCurrentAllChar()
{
    return m_dictionary.get_all_used_chars();
}

std::string Translations::getCurrentLanguageName()
{
    return m_current_language_name;
    //return m_dictionary_manager.get_language().get_name();
}

std::string Translations::getCurrentLanguageNameCode()
{
    return m_current_language_name_code;
}

core::stringw Translations::fribidizeLine(const core::stringw &str)
{
#if ENABLE_BIDI
    FriBidiChar *fribidiInput = toFribidiChar(str.c_str());
    std::size_t length = 0;
    while (fribidiInput[length])
        length++;

    // Assume right to left as start direction.
#if FRIBIDI_MINOR_VERSION==10
    // While the doc for older fribidi versions is somewhat sparse,
    // using the RIGHT-TO-LEFT EMBEDDING character here appears to
    // work correct.
    FriBidiCharType pbase_dir = L'\u202B';
#else
    FriBidiCharType pbase_dir = FRIBIDI_PAR_ON;
#endif

    // Reverse text line by line
    FriBidiChar *fribidiOutput = new FriBidiChar[length + 1];
    memset(fribidiOutput, 0, (length + 1) * sizeof(FriBidiChar));
    fribidi_boolean result = fribidi_log2vis(fribidiInput,
                                                length,
                                                &pbase_dir,
                                                fribidiOutput,
            /* gint   *position_L_to_V_list */ NULL,
            /* gint   *position_V_to_L_list */ NULL,
            /* gint8  *embedding_level_list */ NULL
                                                            );

    freeFribidiChar(fribidiInput);

    if (!result)
    {
        delete[] fribidiOutput;
        Log::error("Translations::fribidize", "Fribidi failed in 'fribidi_log2vis' =(");
        return core::stringw(str);
    }

    wchar_t *convertedString = fromFribidiChar(fribidiOutput);
    core::stringw converted_string(convertedString);
    freeFribidiChar(convertedString);
    delete[] fribidiOutput;
    return converted_string;

#else
    return core::stringw(str);
#endif // ENABLE_BIDI
}<|MERGE_RESOLUTION|>--- conflicted
+++ resolved
@@ -524,12 +524,8 @@
                               m_dictionary.translate_plural(singular, plural, num) :
                               m_dictionary.translate_ctxt_plural(context, singular, plural, num));
 
-<<<<<<< HEAD
-    static core::stringw str_buffer = StringUtils::utf8ToWide(res);
-=======
     static core::stringw str_buffer;
     str_buffer = StringUtils::utf8ToWide(res);
->>>>>>> 12e4c76a
     const wchar_t* out_ptr = str_buffer.c_str();
     if (REMOVE_BOM) out_ptr++;
 
