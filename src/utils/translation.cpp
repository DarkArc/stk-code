//
//  SuperTuxKart - a fun racing game with go-kart
//  Copyright (C) 2006,-2015 2007, 2008 Joerg Henrichs
//
//  This program is free software; you can redistribute it and/or
//  modify it under the terms of the GNU General Public License
//  as published by the Free Software Foundation; either version 3
//  of the License, or (at your option) any later version.
//
//  This program is distributed in the hope that it will be useful,
//  but WITHOUT ANY WARRANTY; without even the implied warranty of
//  MERCHANTABILITY or FITNESS FOR A PARTICULAR PURPOSE.  See the
//  GNU General Public License for more details.
//
//  You should have received a copy of the GNU General Public License
//  along with this program; if not, write to the Free Software
//  Foundation, Inc., 59 Temple Place - Suite 330, Boston, MA  02111-1307, USA.


// Note: the irrlicht include is only here (and esp. before including
//       translation.hpp, which contradicts our style rule) to avoid the
//        warning message  "  'swprintf' : macro redefinition"
//       This happens if libintl.h is included before irrlicht.h (since
//       both files redefine swprintf).

#include "utils/translation.hpp"

<<<<<<< HEAD
#include <cassert>
#include <cerrno>
#include <clocale>
#include <cstdio>
#include <cstdlib>
#include <cstring>
#include <cwchar>
=======
#include <algorithm>
#include <assert.h>
#include <locale.h>
#include <stdio.h>
#include <errno.h>
#include <string.h>
#include <stdlib.h>
>>>>>>> fa1ed024
#include <iostream>
#include <vector>

#if ENABLE_BIDI
#  include <fribidi/fribidi.h>
#endif

#include "config/user_config.hpp"
#include "io/file_manager.hpp"
#include "utils/constants.hpp"
#include "utils/log.hpp"


// set to 1 to debug i18n
#define TRANSLATE_VERBOSE 0
// Define TEST_BIDI to force right-to-left style for all languages
//#define TEST_BIDI

using namespace tinygettext;

Translations* translations = NULL;
const bool REMOVE_BOM = false;

#ifdef LINUX // m_debug
#define PACKAGE "supertuxkart"
#endif

/** The list of available languages; this is global so that it is cached (and remains
    even if the translations object is deleted and re-created) */
typedef std::vector<std::string> LanguageList;
static LanguageList g_language_list;

// Note : this method is not static because 'g_language_list' is initialized
//        the first time Translations is constructed (despite being a global)
const LanguageList* Translations::getLanguageList() const
{
    return &g_language_list;
}

// ----------------------------------------------------------------------------
/** Frees the memory allocated for the result of toFribidiChar(). */
#ifdef ENABLE_BIDI
void freeFribidiChar(FriBidiChar *str)
{
#ifdef TEST_BIDI
    delete[] str;
#else
    if (sizeof(wchar_t) != sizeof(FriBidiChar))
        delete[] str;
#endif
}
#endif

/** Frees the memory allocated for the result of fromFribidiChar(). */
#ifdef ENABLE_BIDI
void freeFribidiChar(wchar_t *str)
{
    if (sizeof(wchar_t) != sizeof(FriBidiChar))
        delete[] str;
}
#endif

// ----------------------------------------------------------------------------
/** Converts a wstring to a FriBidi-string.
    The caller must take care to free (or not to free) the result after use.
    Freeing should be done with freeFribidiChar().

    On linux, the string doesn't need to be converted because wchar_t is
    already UTF-32. On windows the string is converted from UTF-16 by this
    function. */
#ifdef ENABLE_BIDI
FriBidiChar* toFribidiChar(const wchar_t* str)
{
    std::size_t length = wcslen(str);
    FriBidiChar *result;
    if (sizeof(wchar_t) == sizeof(FriBidiChar))
        result = (FriBidiChar*) str;
    else
    {
        // On windows FriBidiChar is 4 bytes, but wchar_t is 2 bytes.
        // So we simply copy the characters over here (note that this
        // is technically incorrect, all characters we use/support fit
        // in 16 bits, which is what irrlicht supports atm).
        result = new FriBidiChar[length + 1];
        for (std::size_t i = 0; i <= length; i++)
            result[i] = str[i];
    }

#ifdef TEST_BIDI
    // Prepend a character in each line that forces RTL style
    int lines = 1;
    for (std::size_t i = 0; i <= length; i++)
    {
        if (str[i] == L'\n')
            lines++;
    }
    FriBidiChar *tmp = result;
    length += lines;
    result = new FriBidiChar[length + 1];
    lines = 1;
    result[0] = L'\u202E';
    for (std::size_t i = 1; i <= length; i++)
    {
        result[i] = tmp[i - lines];
        if (str[i - lines] == L'\n')
        {
            lines++;
            i++;
            result[i] = L'\u202E';
        }
    }
    if (sizeof(wchar_t) != sizeof(FriBidiChar))
        delete[] tmp;
#endif

    return result;
}

wchar_t* fromFribidiChar(const FriBidiChar* str)
{
    wchar_t *result;
    if (sizeof(wchar_t) == sizeof(FriBidiChar))
        result = (wchar_t*) str;
    else
    {
        std::size_t length = 0;
        while (str[length])
            length++;

        // Copy back to wchar_t array
        result = new wchar_t[length + 1];
        for (std::size_t i = 0; i <= length; i++)
            result[i] = str[i];
    }
    return result;
}
#endif

// ----------------------------------------------------------------------------
Translations::Translations() //: m_dictionary_manager("UTF-16")
{
    m_dictionary_manager.add_directory(
                        file_manager->getAsset(FileManager::TRANSLATION,""));
                        
    if (g_language_list.size() == 0)
    {
        std::set<Language> languages = m_dictionary_manager.get_languages();      
        
        // English is always there but won't be found on file system
        g_language_list.push_back("en");
    
        std::set<Language>::iterator it;
        for (it = languages.begin(); it != languages.end(); it++)
        {
            g_language_list.push_back((*it).str());
        }
    }

    // LC_ALL does not work, sscanf will then not always be able
    // to scan for example: s=-1.1,-2.3,-3.3 correctly, which is
    // used in driveline files.
#if defined(WIN32) && !defined(__CYGWIN__)
    // Windows does not have LC_MESSAGES
    setlocale(LC_CTYPE,    "");
#else
    setlocale(LC_MESSAGES, "");
#endif


    /*
    bindtextdomain (PACKAGE, file_manager->getTranslationDir().c_str());

    if (sizeof(wchar_t) == 4)
    {
        if (IS_LITTLE_ENDIAN) bind_textdomain_codeset(PACKAGE, "UTF-32LE");
        else                  bind_textdomain_codeset(PACKAGE, "UTF-32BE");
    }
    else if (sizeof(wchar_t) == 2)
    {
        bind_textdomain_codeset(PACKAGE, "UTF-16LE");
    }
    else
    {
        fprintf(stderr, "Your wchar_t is neither 2 byte-long nor 4. What now??\n");
        exit(1);
    }

    textdomain (PACKAGE);
    */

    /*
    const std::set<Language>& languages = m_dictionary_manager.get_languages();
    Log::info("Translatings", "Number of languages: %d", languages.size());
    for (std::set<Language>::const_iterator i = languages.begin();
                                            i != languages.end(); ++i)
    {
        const Language& language = *i;
        Log::info("Translatings", "Env:       %s", language.str());
        Log::info("Translatings", "Name:      %s", language.get_name());
        Log::info("Translatings", "Language:  %s", language.get_language());
        Log::info("Translatings", "Country:   %s", language.get_country());
        Log::info("Translatings", "Modifier:  %s", language.get_modifier());
    }
    */

    const char *p_language = getenv("LANGUAGE");

    std::string language;

    if(p_language)
    {
        language=p_language;
    }
    else
    {
        const char *p_lang = getenv("LANG");

        if(p_lang)
            language = p_lang;
        else
        {
#ifdef WIN32
            // Thanks to the frogatto developer for this code snippet:
            char c[1024];
            GetLocaleInfoA(LOCALE_USER_DEFAULT, LOCALE_SISO639LANGNAME,
                           c, 1024);
            Log::verbose("translation", "GetLocaleInfo langname returns '%s'.",
                         c);
            if(c[0])
            {
                language = c;
                GetLocaleInfoA(LOCALE_USER_DEFAULT, LOCALE_SISO3166CTRYNAME,
                               c, 1024);
                Log::verbose("translation",
                             "GetLocaleInfo tryname returns '%s'.", c);
                if(c[0]) language += std::string("_")+c;
            }   // if c[0]
#endif
        }   // neither LANGUAGE nor LANG defined

    }

    if (language != "")
    {
        Log::verbose("translation", "Env var LANGUAGE = '%s'.",
                     language.c_str());

        if (language.find(":") != std::string::npos)
        {
            std::vector<std::string> langs = StringUtils::split(language, ':');
            Language l;

            for (unsigned int curr=0; curr<langs.size(); curr++)
            {
                l = Language::from_env(langs[curr]);
                if (l)
                {
                    Log::verbose("translation", "Language '%s'.",
                                 l.get_name().c_str());
                    m_dictionary = m_dictionary_manager.get_dictionary(l);
                    break;
                }
            }

            m_current_language_name = l.get_name();

            if (!l)
            {
                m_dictionary = m_dictionary_manager.get_dictionary();
            }
        }
        else
        {
            const Language& tgtLang = Language::from_env(language);
            if (!tgtLang)
            {
                Log::warn("Translation", "Unsupported langage '%s'", language.c_str());
                UserConfigParams::m_language = "system";
                m_current_language_name = "Default language";
                m_dictionary = m_dictionary_manager.get_dictionary();
            }
            else
            {
                m_current_language_name = tgtLang.get_name();
                Log::verbose("translation", "Language '%s'.", m_current_language_name.c_str());
                m_dictionary = m_dictionary_manager.get_dictionary(tgtLang);
            }
        }
    }
    else
    {
        m_current_language_name = "Default language";
        m_dictionary = m_dictionary_manager.get_dictionary();
    }

    // This is a silly but working hack I added to determine whether the
    // current language is RTL or not, since gettext doesn't seem to provide
    // this information

    // This one is just for the xgettext parser to pick up
#define ignore(X)

    //I18N: Do NOT literally translate this string!! Please enter Y as the
    //      translation if your language is a RTL (right-to-left) language,
    //      N (or nothing) otherwise
    ignore(_("   Is this a RTL language?"));

    const std::string isRtl =
        m_dictionary.translate("   Is this a RTL language?");

    m_rtl = false;

    for (unsigned int n=0; n < isRtl.size(); n++)
    {
        if (isRtl[n] == 'Y')
        {
            m_rtl = true;
            break;
        }
    }
#ifdef TEST_BIDI
    m_rtl = true;
#endif
}   // Translations

// ----------------------------------------------------------------------------

Translations::~Translations()
{
}   // ~Translations

// ----------------------------------------------------------------------------

const wchar_t* Translations::fribidize(const wchar_t* in_ptr)
{
    if (isRTLText(in_ptr))
    {
<<<<<<< HEAD
        // Test if this string was already fribidized
        std::map<const irr::core::stringw, const irr::core::stringw>::const_iterator
            found = m_fribidized_strings.find(in_ptr);
        if (found != m_fribidized_strings.cend())
            return found->second.c_str();

        // Use fribidi to fribidize the string
        FriBidiChar *fribidiInput = toFribidiChar(in_ptr);
        std::size_t length = 0;
        while (fribidiInput[length])
            length++;

        // Assume right to left as start direction.
#if FRIBIDI_MINOR_VERSION==10
        // While the doc for older fribidi versions is somewhat sparse,
        // using the RIGHT-TO-LEFT EMBEDDING character here appears to
        // work correct.
        FriBidiCharType pbase_dir = L'\u202B';
#else
        FriBidiCharType pbase_dir = FRIBIDI_PAR_ON;
#endif

        FriBidiChar *fribidiOutput = new FriBidiChar[length + 1];
        memset(fribidiOutput, 0, (length + 1) * sizeof(FriBidiChar));
        fribidi_boolean result = fribidi_log2vis(fribidiInput,
                                                 length,
                                                 &pbase_dir,
                                                 fribidiOutput,
              /* gint   *position_L_to_V_list */ NULL,
              /* gint   *position_V_to_L_list */ NULL,
              /* gint8  *embedding_level_list */ NULL
                                                               );

        freeFribidiChar(fribidiInput);

        if (!result)
        {
            delete[] fribidiOutput;
            Log::error("Translations::fribidize", "Fribidi failed in 'fribidi_log2vis' =(");
            return in_ptr;
        }

        wchar_t *converted_string = fromFribidiChar(fribidiOutput);
        delete[] fribidiOutput;

        // Save it in the map
        m_fribidized_strings.insert(std::pair<const irr::core::stringw, const irr::core::stringw>(
            in_ptr, converted_string));
        freeFribidiChar(converted_string);
        found = m_fribidized_strings.find(in_ptr);

        return found->second.c_str();
=======
        // Split text into lines
        std::vector<core::stringw> input_lines = StringUtils::split(in_ptr, '\n');
        // Reverse lines for RTL strings, irrlicht will reverse them back
        // This is needed because irrlicht inserts line breaks itself if a text
        // is too long for one line and then reverses the lines again.
        std::reverse(input_lines.begin(), input_lines.end());

        // Fribidize and concat lines
        for (std::vector<core::stringw>::iterator it = input_lines.begin();
             it != input_lines.end(); it++)
        {
            if (it == input_lines.begin())
                m_converted_string = fribidizeLine(*it);
            else
            {
                m_converted_string += "\n";
                m_converted_string += fribidizeLine(*it);
            }
        }
        return m_converted_string.c_str();
>>>>>>> fa1ed024
    }
    else
        return in_ptr;
}

bool Translations::isRTLText(const wchar_t *in_ptr)
{
#if ENABLE_BIDI
    if (this->isRTLLanguage())
    {
        std::size_t length = wcslen(in_ptr);
        FriBidiChar *fribidiInput = toFribidiChar(in_ptr);

        FriBidiCharType *types = new FriBidiCharType[length];
        fribidi_get_bidi_types(fribidiInput, length, types);
        freeFribidiChar(fribidiInput);

        // Declare as RTL if one character is RTL
        for (std::size_t i = 0; i < length; i++)
        {
            if (types[i] == FRIBIDI_TYPE_RTL ||
                types[i] == FRIBIDI_TYPE_RLO)
            {
                delete[] types;
                return true;
            }
        }
        delete[] types;
    }
    return false;
#else
    return false;
#endif
}

/**
 * \param original Message to translate
 * \param context  Optional, can be set to differentiate 2 strings that are identical
 *                 in English but could be different in other languages
 */
const wchar_t* Translations::w_gettext(const wchar_t* original, const char* context)
{
    std::string in = StringUtils::wide_to_utf8(original);
    return w_gettext(in.c_str(), context);
}

/**
 * \param original Message to translate
 * \param context  Optional, can be set to differentiate 2 strings that are identical
 *                 in English but could be different in other languages
 */
const wchar_t* Translations::w_gettext(const char* original, const char* context)
{
    if (original[0] == '\0') return L"";

#if TRANSLATE_VERBOSE
    Log::info("Translations", "Translating %s", original);
#endif

    const std::string& original_t = (context == NULL ?
                                     m_dictionary.translate(original) :
                                     m_dictionary.translate_ctxt(context, original));

    if (original_t == original)
    {
<<<<<<< HEAD
        static irr::core::stringw converted_string;
        converted_string = utf8_to_wide(original);
=======
        m_converted_string = StringUtils::utf8_to_wide(original);
>>>>>>> fa1ed024

#if TRANSLATE_VERBOSE
        std::wcout << L"  translation : " << converted_string << std::endl;
#endif
        return converted_string.c_str();
    }

    // print
    //for (int n=0;; n+=4)

    static core::stringw original_tw;
    original_tw = StringUtils::utf8_to_wide(original_t.c_str());

    const wchar_t* out_ptr = original_tw.c_str();
    if (REMOVE_BOM) out_ptr++;

#if TRANSLATE_VERBOSE
    std::wcout << L"  translation : " << out_ptr << std::endl;
#endif

    return out_ptr;
}

/**
 * \param singular Message to translate in singular form
 * \param plural   Message to translate in plural form (can be the same as the singular form)
 * \param num      Count used to obtain the correct plural form.
 * \param context  Optional, can be set to differentiate 2 strings that are identical
 *                 in English but could be different in other languages
 */
const wchar_t* Translations::w_ngettext(const wchar_t* singular, const wchar_t* plural, int num, const char* context)
{
    std::string in = StringUtils::wide_to_utf8(singular);
    std::string in2 = StringUtils::wide_to_utf8(plural);
    return w_ngettext(in.c_str(), in2.c_str(), num, context);
}

/**
 * \param singular Message to translate in singular form
 * \param plural   Message to translate in plural form (can be the same as the singular form)
 * \param num      Count used to obtain the correct plural form.
 * \param context  Optional, can be set to differentiate 2 strings that are identical
 *                 in English but could be different in other languages
 */
const wchar_t* Translations::w_ngettext(const char* singular, const char* plural, int num, const char* context)
{
    const std::string& res = (context == NULL ?
                              m_dictionary.translate_plural(singular, plural, num) :
                              m_dictionary.translate_ctxt_plural(context, singular, plural, num));

    static core::stringw str_buffer;
    str_buffer = StringUtils::utf8_to_wide(res.c_str());
    const wchar_t* out_ptr = str_buffer.c_str();
    if (REMOVE_BOM) out_ptr++;

#if TRANSLATE_VERBOSE
    std::wcout << L"  translation : " << out_ptr << std::endl;
#endif

    return out_ptr;
}


bool Translations::isRTLLanguage() const
{
    return m_rtl;
}

std::string Translations::getCurrentLanguageName()
{
    return m_current_language_name;
    //return m_dictionary_manager.get_language().get_name();
}

core::stringw Translations::fribidizeLine(const core::stringw &str)
{
#if ENABLE_BIDI
    FriBidiChar *fribidiInput = toFribidiChar(str.c_str());
    std::size_t length = 0;
    while (fribidiInput[length])
        length++;

    // Assume right to left as start direction.
#if FRIBIDI_MINOR_VERSION==10
    // While the doc for older fribidi versions is somewhat sparse,
    // using the RIGHT-TO-LEFT EMBEDDING character here appears to
    // work correct.
    FriBidiCharType pbase_dir = L'\u202B';
#else
    FriBidiCharType pbase_dir = FRIBIDI_PAR_ON;
#endif

    // Reverse text line by line
    FriBidiChar *fribidiOutput = new FriBidiChar[length + 1];
    memset(fribidiOutput, 0, (length + 1) * sizeof(FriBidiChar));
    fribidi_boolean result = fribidi_log2vis(fribidiInput,
                                                length,
                                                &pbase_dir,
                                                fribidiOutput,
            /* gint   *position_L_to_V_list */ NULL,
            /* gint   *position_V_to_L_list */ NULL,
            /* gint8  *embedding_level_list */ NULL
                                                            );

    freeFribidiChar(fribidiInput);

    if (!result)
    {
        delete[] fribidiOutput;
        Log::error("Translations::fribidize", "Fribidi failed in 'fribidi_log2vis' =(");
        return core::stringw(str);
    }

    wchar_t *convertedString = fromFribidiChar(fribidiOutput);
    core::stringw converted_string(convertedString);
    freeFribidiChar(convertedString);
    delete[] fribidiOutput;
    return converted_string;

#else
    return core::stringw(str);
#endif // ENABLE_BIDI
}
<|MERGE_RESOLUTION|>--- conflicted
+++ resolved
@@ -25,7 +25,7 @@
 
 #include "utils/translation.hpp"
 
-<<<<<<< HEAD
+#include <algorithm>
 #include <cassert>
 #include <cerrno>
 #include <clocale>
@@ -33,15 +33,6 @@
 #include <cstdlib>
 #include <cstring>
 #include <cwchar>
-=======
-#include <algorithm>
-#include <assert.h>
-#include <locale.h>
-#include <stdio.h>
-#include <errno.h>
-#include <string.h>
-#include <stdlib.h>
->>>>>>> fa1ed024
 #include <iostream>
 #include <vector>
 
@@ -379,7 +370,6 @@
 {
     if (isRTLText(in_ptr))
     {
-<<<<<<< HEAD
         // Test if this string was already fribidized
         std::map<const irr::core::stringw, const irr::core::stringw>::const_iterator
             found = m_fribidized_strings.find(in_ptr);
@@ -387,52 +377,6 @@
             return found->second.c_str();
 
         // Use fribidi to fribidize the string
-        FriBidiChar *fribidiInput = toFribidiChar(in_ptr);
-        std::size_t length = 0;
-        while (fribidiInput[length])
-            length++;
-
-        // Assume right to left as start direction.
-#if FRIBIDI_MINOR_VERSION==10
-        // While the doc for older fribidi versions is somewhat sparse,
-        // using the RIGHT-TO-LEFT EMBEDDING character here appears to
-        // work correct.
-        FriBidiCharType pbase_dir = L'\u202B';
-#else
-        FriBidiCharType pbase_dir = FRIBIDI_PAR_ON;
-#endif
-
-        FriBidiChar *fribidiOutput = new FriBidiChar[length + 1];
-        memset(fribidiOutput, 0, (length + 1) * sizeof(FriBidiChar));
-        fribidi_boolean result = fribidi_log2vis(fribidiInput,
-                                                 length,
-                                                 &pbase_dir,
-                                                 fribidiOutput,
-              /* gint   *position_L_to_V_list */ NULL,
-              /* gint   *position_V_to_L_list */ NULL,
-              /* gint8  *embedding_level_list */ NULL
-                                                               );
-
-        freeFribidiChar(fribidiInput);
-
-        if (!result)
-        {
-            delete[] fribidiOutput;
-            Log::error("Translations::fribidize", "Fribidi failed in 'fribidi_log2vis' =(");
-            return in_ptr;
-        }
-
-        wchar_t *converted_string = fromFribidiChar(fribidiOutput);
-        delete[] fribidiOutput;
-
-        // Save it in the map
-        m_fribidized_strings.insert(std::pair<const irr::core::stringw, const irr::core::stringw>(
-            in_ptr, converted_string));
-        freeFribidiChar(converted_string);
-        found = m_fribidized_strings.find(in_ptr);
-
-        return found->second.c_str();
-=======
         // Split text into lines
         std::vector<core::stringw> input_lines = StringUtils::split(in_ptr, '\n');
         // Reverse lines for RTL strings, irrlicht will reverse them back
@@ -452,8 +396,17 @@
                 m_converted_string += fribidizeLine(*it);
             }
         }
-        return m_converted_string.c_str();
->>>>>>> fa1ed024
+
+        wchar_t *converted_string = fromFribidiChar(fribidiOutput);
+        delete[] fribidiOutput;
+
+        // Save it in the map
+        m_fribidized_strings.insert(std::pair<const irr::core::stringw, const irr::core::stringw>(
+            in_ptr, converted_string));
+        freeFribidiChar(converted_string);
+        found = m_fribidized_strings.find(in_ptr);
+
+        return found->second.c_str();
     }
     else
         return in_ptr;
@@ -519,12 +472,8 @@
 
     if (original_t == original)
     {
-<<<<<<< HEAD
         static irr::core::stringw converted_string;
         converted_string = utf8_to_wide(original);
-=======
-        m_converted_string = StringUtils::utf8_to_wide(original);
->>>>>>> fa1ed024
 
 #if TRANSLATE_VERBOSE
         std::wcout << L"  translation : " << converted_string << std::endl;
@@ -647,4 +596,4 @@
 #else
     return core::stringw(str);
 #endif // ENABLE_BIDI
-}
+}